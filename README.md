.NEXT
====
[![Build Status](https://dev.azure.com/dotnet/dotNext/_apis/build/status/dotnet.dotNext?branchName=master)](https://dev.azure.com/dotnet/dotNext/_build/latest?definitionId=1&branchName=master)
[![License](https://img.shields.io/badge/license-MIT-blue.svg)](https://github.com/dotnet/dotNext/blob/master/LICENSE)
![Test Coverage](https://img.shields.io/azure-devops/coverage/dotnet/dotnext/160/master)
[![CodeQL](https://github.com/dotnet/dotNext/workflows/CodeQL/badge.svg)](https://github.com/dotnet/dotNext/actions?query=workflow%3ACodeQL)
[![Join the chat](https://badges.gitter.im/dot_next/community.svg)](https://gitter.im/dot_next/community)

.NEXT (dotNext) is a set of powerful libraries aimed to improve development productivity and extend .NET API with unique features. Some of these features are planned in future releases of .NET platform but already implemented in the library:

| Proposal | Implementation |
| ---- | ---- |
| [Interop between function pointer and delegate](https://github.com/dotnet/csharplang/discussions/3680) | [DelegateHelpers](https://dotnet.github.io/dotNext/api/DotNext.DelegateHelpers.html) factory methods |
| [Check if an instance of T is default(T)](https://github.com/dotnet/corefx/issues/16209) | [IsDefault() method](https://dotnet.github.io/dotNext/api/DotNext.Runtime.Intrinsics.html) |
| [Concept Types](https://github.com/dotnet/csharplang/issues/110) | [Documentation](https://dotnet.github.io/dotNext/features/concept.html) |
| [Expression Trees covering additional language constructs](https://github.com/dotnet/csharplang/issues/158), i.e. `foreach`, `await`, patterns, multi-line lambda expressions | [Metaprogramming](https://dotnet.github.io/dotNext/features/metaprogramming/index.html) |
| [Async Locks](https://github.com/dotnet/corefx/issues/34073) | [Documentation](https://dotnet.github.io/dotNext/features/threading/index.html) |
| [High-performance general purpose Write-Ahead Log](https://github.com/dotnet/corefx/issues/25034) | [Persistent Log](https://dotnet.github.io/dotNext/features/cluster/wal.html)  |
| [Memory-mapped file as Memory&lt;byte&gt;](https://github.com/dotnet/runtime/issues/37227) | [MemoryMappedFileExtensions](https://dotnet.github.io/dotNext/features/io/mmfile.html) |
| [Memory-mapped file as ReadOnlySequence&lt;byte&gt;](https://github.com/dotnet/runtime/issues/24805) | [ReadOnlySequenceAccessor](https://dotnet.github.io/dotNext/api/DotNext.IO.MemoryMappedFiles.ReadOnlySequenceAccessor.html) |
| [A dictionary where the keys are represented by generic arguments](https://github.com/dotnet/runtime/issues/59718) | [Documentation](https://dotnet.github.io/dotNext/features/core/typem.html) |

Quick overview of additional features:

* [Attachment of user data to an arbitrary objects](https://dotnet.github.io/dotNext/features/core/userdata.html)
* Extended set of [atomic operations](https://dotnet.github.io/dotNext/features/core/atomic.html). Inspired by [AtomicInteger](https://docs.oracle.com/javase/10/docs/api/java/util/concurrent/atomic/AtomicInteger.html) and friends from Java
* [Fast Reflection](https://dotnet.github.io/dotNext/features/reflection/fast.html)
* Fast conversion of bytes to hexadecimal representation and vice versa using `ToHex` and `FromHex` methods from [Span](https://dotnet.github.io/dotNext/api/DotNext.Span.html) static class
* `ManualResetEvent`, `ReaderWriterLockSlim` and other synchronization primitives now have their [asynchronous versions](https://dotnet.github.io/dotNext/features/threading/rwlock.html)
* [Atomic](https://dotnet.github.io/dotNext/features/core/atomic.html) memory access operations for arbitrary value types including enums
* [PipeExtensions](https://dotnet.github.io/dotNext/api/DotNext.IO.Pipelines.PipeExtensions.html) provides high-level I/O operations for pipelines such as string encoding and decoding
* A rich set of high-performance [memory buffers](https://dotnet.github.io/dotNext/features/io/buffers.html) for efficient I/O
* String formatting, encoding and decoding with low GC pressure: [dynamic char buffers](https://dotnet.github.io/dotNext/features/io/buffers.html#char-buffer)
* Fully-featured [Raft implementation](https://github.com/dotnet/dotNext/tree/master/src/cluster)
* Fully-featured [HyParView implementation](https://github.com/dotnet/dotNext/tree/master/src/cluster)

All these things are implemented in 100% managed code on top of existing .NET API without modifications of Roslyn compiler or CoreFX libraries.

# Quick Links

* [Features](https://dotnet.github.io/dotNext/features/core/index.html)
* [API documentation](https://dotnet.github.io/dotNext/api.html)
* [Benchmarks](https://dotnet.github.io/dotNext/benchmarks.html)
* [NuGet Packages](https://www.nuget.org/profiles/rvsakno)

# What's new
<<<<<<< HEAD
Release Date: 11-25-2021

.NEXT 4.0.0 major release is out! Its primary focus is .NET 6 support as well as some other key features:
* Native support of [C# 10 Interpolated Strings](https://devblogs.microsoft.com/dotnet/string-interpolation-in-c-10-and-net-6/) across various buffer types, streams and other I/O enhancements. String building and string encoding/decoding with zero allocation overhead is now a reality
* All asynchronous locks do not allocate [tasks](https://docs.microsoft.com/en-us/dotnet/api/system.threading.tasks.task) anymore in case of lock contention. Instead, they are moved to [ValueTask](https://docs.microsoft.com/en-us/dotnet/api/system.threading.tasks.valuetask) pooling
* `ValueTaskCompletionSource` and `ValueTaskCompletionSource<T>` classes are stabilized and used as a core of [ValueTask](https://docs.microsoft.com/en-us/dotnet/api/system.threading.tasks.valuetask) pooling
* Introduced Raft-native cluster membership management as proposed in Diego's original paper instead of external discovery mechanism
* Introduced Gossip-based messaging framework

Use [this](https://dotnet.github.io/dotNext/migration/index.html) guide to migrate from 3.x.

<a href="https://www.nuget.org/packages/dotnext/4.0.0">DotNext 4.0.0</a>
* Added `DotNext.Span.Shuffle` and `DotNext.Collections.Generic.List.Shuffle` extension methods that allow to randomize position of elements within span/collection
* Added `DotNext.Collections.Generic.Sequence.Copy` extension method for making copy of the original enumerable collection. The memory for the copy is always rented from the pool
* Added `DotNext.Collections.Generic.Collection.PeekRandom` extension method that allows to select random element from the collection
* Improved performance of `DotNext.Span.TrimLength` and `StringExtensions.TrimLength` extension methods
* Introduced `DotNext.Buffers.BufferHelpers.TrimLength` extension methods for [ReadOnlyMemory&lt;T&gt;](https://docs.microsoft.com/en-us/dotnet/api/system.readonlymemory-1) and [Memory&lt;T&gt;](https://docs.microsoft.com/en-us/dotnet/api/system.memory-1) data types
* Improved performance of `DotNext.Buffers.BufferWriter<T>.AddAll` method
* Reduced memory allocations by `ElementAt`, `FirstOrEmpty`, `FirstOrNull`, `ForEach` extension methods in `DotNext.Collections.Generic.Sequence` class
* Added `DotNext.Numerics.BitVector` that allows to convert **bool** vectors into integral types
* Added ability to write interpolated strings to `IBufferWriter<char>` without temporary allocations
* Added ability to write interpolated strings to `BufferWriterSlim<char>`. This makes `BufferWriterSlim<char>` type as allocation-free alternative to [StringBuilder](https://docs.microsoft.com/en-us/dotnet/api/system.text.stringbuilder)
* Introduced a concept of binary-formattable types. See `DotNext.Buffers.IBinaryFormattable<TSelf>` interface for more information
* Introduced `Reference<T>` type as a way to pass the reference to the memory location in asynchronous scenarios
* `Box<T>` is replaced with `Reference<T>` value type
* `ITypeMap<T>` interface and implementing classes allow to associate an arbitrary value with the type
* Added overloaded `Result<T, TError>` value type for C-style error handling

<a href="https://www.nuget.org/packages/dotnext.metaprogramming/4.0.0">DotNext.Metaprogramming 4.0.0</a>
* Added support of interpolated string expression as described in [this article](https://devblogs.microsoft.com/dotnet/string-interpolation-in-c-10-and-net-6/) using `InterpolationExpression.Create` static method
* Added support of task pooling to async lambda expressions
* Migration to C# 10 and .NET 6

<a href="https://www.nuget.org/packages/dotnext.reflection/4.0.0">DotNext.Reflection 4.0.0</a>
* Migration to C# 10 and .NET 6

<a href="https://www.nuget.org/packages/dotnext.unsafe/4.0.0">DotNext.Unsafe 4.0.0</a>
* Unmanaged memory pool has moved to [NativeMemory](https://docs.microsoft.com/en-us/dotnet/api/system.runtime.interopservices.nativememory) class instead of [Marshal.AllocHGlobal](https://docs.microsoft.com/en-us/dotnet/api/system.runtime.interopservices.marshal.allochglobal) method

<a href="https://www.nuget.org/packages/dotnext.threading/4.0.0">DotNext.Threading 4.0.0</a>
* Polished `ValueTaskCompletionSource` and `ValueTaskCompletionSource<T>` data types. Also these types become a foundation for all synchronization primitives within the library
* Return types of all methods of asynchronous locks now moved to [ValueTask](https://docs.microsoft.com/en-us/dotnet/api/system.threading.tasks.valuetask) and [ValueTask&lt;T&gt;](https://docs.microsoft.com/en-us/dotnet/api/system.threading.tasks.valuetask-1) types
* Together with previous change, all asynchronous locks are written on top of `ValueTaskCompletionSource` and `ValueTaskCompletionSource<T>` data types. It means that these asynchronous locks use task pooling that leads to zero allocation on the heap and low GC latency
* Added `AsyncEventHub` synchronization primitive for asynchronous code
* Introduced diagnostics and debugging tools for all synchronization primitives: lock contentions, information about suspended callers, et. al.

<a href="https://www.nuget.org/packages/dotnext.io/4.0.0">DotNext.IO 4.0.0</a>
* Added `DotNext.IO.SequenceBinaryReader.Position` property that allows to obtain the current position of the reader in the underlying sequence
* Added `DotNext.IO.SequenceBinaryReader.Read(Span<byte>)` method
* Optimized performance of some `ReadXXX` methods of `DotNext.IO.SequenceReader` type
* All `WriteXXXAsync` methods of `IAsyncBinaryWriter` are replaced with a single `WriteFormattableAsync` method supporting [ISpanFormattable](https://docs.microsoft.com/en-us/dotnet/api/system.ispanformattable) interface. Now you can encode efficiently any type that implements this interface
* Added `FileWriter` and `FileReader` classes that are tuned for fast file I/O with the ability to access the buffer explicitly
* Introduced a concept of a serializable Data Transfer Objects represented by `ISerializable<TSelf>` interface. The interface allows to control the serialization/deserialization behavior on top of `IAsyncBinaryWriter` and `IAsyncBinaryReader` interfaces. Thanks to static abstract interface methods, the value of the type can be easily reconstructed from its serialized state
* Added support of binary-formattable types to `IAsyncBinaryWriter` and `IAsyncBinaryReader` interfaces
* Improved performance of `FileBufferingWriter` I/O operations with preallocated file size feature introduced in .NET 6
* `StreamExtensions.Combine` allows to represent multiple streams as a single stream

<a href="https://www.nuget.org/packages/dotnext.net.cluster/4.0.0">DotNext.Net.Cluster 4.0.0</a>
* Optimized memory allocation for each hearbeat message emitted by Raft node in leader state
* Fixed compatibility of WAL Interpreter Framework with TCP/UDP transports
* Added support of Raft-native cluster configuration management that allows to use Raft features for managing cluster members instead of external discovery protocol
* Persistent WAL has moved to new implementation of asynchronous locks to reduce the memory allocation
* Added various snapshot building strategies: incremental and inline
* Optimized file I/O performance of persistent WAL
* Reduced the number of opened file descriptors required by persistent WAL
* Improved performance of partitions allocation in persistent WAL with preallocated file size feature introduced in .NET 6
* Fixed packet loss for TCP/UDP transports
* Added read barrier for linearizable reads on Raft follower nodes
* Added transport-agnostic implementation of [HyParView](https://asc.di.fct.unl.pt/~jleitao/pdf/dsn07-leitao.pdf) membership protocol suitable for Gossip-based messaging

<a href="https://www.nuget.org/packages/dotnext.aspnetcore.cluster/4.0.0">DotNext.AspNetCore.Cluster 4.0.0</a>
* Added configurable HTTP protocol version selection policy
* Added support of leader lease in Raft implementation for optimized read operations
* Added `IRaftCluster.LeadershipToken` property that allows to track leadership transfer
* Introduced `IRaftCluster.Readiness` property that represents the readiness probe. The probe indicates whether the cluster member is ready to serve client requests
=======
Release Date: 11-29-2021

<a href="https://www.nuget.org/packages/dotnext/4.1.0">DotNext 4.1.0</a>
* Optimized bounds check in growable buffers
* Changed behavior of exceptions capturing by `DotNext.Threading.Tasks.Synchronization.GetResult` overloaded methods
* Added `DotNext.Threading.Tasks.Synchronization.TryGetResult` method
* Enabled support of IL trimming

<a href="https://www.nuget.org/packages/dotnext.metaprogramming/4.1.0">DotNext.Metaprogramming 4.1.0</a>
* IL trimming is explicitly disabled because the library highly relied on Reflection API

<a href="https://www.nuget.org/packages/dotnext.reflection/4.1.0">DotNext.Reflection 4.1.0</a>
 IL trimming is explicitly disabled because the library highly relied on Reflection API

<a href="https://www.nuget.org/packages/dotnext.unsafe/4.1.0">DotNext.Unsafe 4.1.0</a>
* Enabled support of IL trimming

<a href="https://www.nuget.org/packages/dotnext.threading/4.1.0">DotNext.Threading 4.1.0</a>
* Reduced memory allocation by async locks
* Added support of cancellation to `AsyncLazy<T>` class
* Introduced `TaskCompletionPipe<T>` class that allows to consume tasks as they complete
* Removed _Microsoft.Extensions.ObjectPool_ dependency
* Enabled support of IL trimming

<a href="https://www.nuget.org/packages/dotnext.io/4.1.0">DotNext.IO 4.1.0</a>
* Enabled support of IL trimming

<a href="https://www.nuget.org/packages/dotnext.net.cluster/4.1.0">DotNext.Net.Cluster 4.1.0</a>
* Enabled support of IL trimming

<a href="https://www.nuget.org/packages/dotnext.aspnetcore.cluster/4.1.0">DotNext.AspNetCore.Cluster 4.1.0</a>
* Enabled support of IL trimming
>>>>>>> 6691a9d4

Changelog for previous versions located [here](./CHANGELOG.md).

# Release & Support Policy
The libraries are versioned according with [Semantic Versioning 2.0](https://semver.org/).

| Version | .NET compatibility | Support Level |
| ---- | ---- | ---- |
| 0.x | .NET Standard 2.0 | Not Supported |
| 1.x | .NET Standard 2.0 | Not Supported |
| 2.x | .NET Standard 2.1 | Not Supported |
| 3.x | .NET Standard 2.1, .NET 5 | Maintenance |
| 4.x | .NET 6 | Active development |

_Maintenance_ support level means that new releases will contain bug fixes only.

# Development Process
Philosophy of development process:
1. All libraries in .NEXT family are available for the wide range of .NET runtimes: Mono, .NET, Blazor
1. Compatibility with R2R/AOT compiler should be checked for every release
1. Minimize set of dependencies
1. Provide high-quality documentation
1. Stay cross-platform
1. Provide benchmarks

# Contributing
This project welcomes contributions and suggestions.  Most contributions require you to agree to a
Contributor License Agreement (CLA) declaring that you have the right to, and actually do, grant us
the rights to use your contribution. For details, visit https://cla.microsoft.com.

When you submit a pull request, a CLA-bot will automatically determine whether you need to provide
a CLA and decorate the PR appropriately (e.g., label, comment). Simply follow the instructions
provided by the bot. You will only need to do this once across all repos using our CLA.

This project has adopted the [.NET Foundation Code of Conduct](https://dotnetfoundation.org/code-of-conduct).
For more information see the [Code of Conduct FAQ](https://www.contributor-covenant.org/faq/) or
contact [conduct@dotnetfoundation.org](mailto:conduct@dotnetfoundation.org) with any additional questions or comments.<|MERGE_RESOLUTION|>--- conflicted
+++ resolved
@@ -44,83 +44,6 @@
 * [NuGet Packages](https://www.nuget.org/profiles/rvsakno)
 
 # What's new
-<<<<<<< HEAD
-Release Date: 11-25-2021
-
-.NEXT 4.0.0 major release is out! Its primary focus is .NET 6 support as well as some other key features:
-* Native support of [C# 10 Interpolated Strings](https://devblogs.microsoft.com/dotnet/string-interpolation-in-c-10-and-net-6/) across various buffer types, streams and other I/O enhancements. String building and string encoding/decoding with zero allocation overhead is now a reality
-* All asynchronous locks do not allocate [tasks](https://docs.microsoft.com/en-us/dotnet/api/system.threading.tasks.task) anymore in case of lock contention. Instead, they are moved to [ValueTask](https://docs.microsoft.com/en-us/dotnet/api/system.threading.tasks.valuetask) pooling
-* `ValueTaskCompletionSource` and `ValueTaskCompletionSource<T>` classes are stabilized and used as a core of [ValueTask](https://docs.microsoft.com/en-us/dotnet/api/system.threading.tasks.valuetask) pooling
-* Introduced Raft-native cluster membership management as proposed in Diego's original paper instead of external discovery mechanism
-* Introduced Gossip-based messaging framework
-
-Use [this](https://dotnet.github.io/dotNext/migration/index.html) guide to migrate from 3.x.
-
-<a href="https://www.nuget.org/packages/dotnext/4.0.0">DotNext 4.0.0</a>
-* Added `DotNext.Span.Shuffle` and `DotNext.Collections.Generic.List.Shuffle` extension methods that allow to randomize position of elements within span/collection
-* Added `DotNext.Collections.Generic.Sequence.Copy` extension method for making copy of the original enumerable collection. The memory for the copy is always rented from the pool
-* Added `DotNext.Collections.Generic.Collection.PeekRandom` extension method that allows to select random element from the collection
-* Improved performance of `DotNext.Span.TrimLength` and `StringExtensions.TrimLength` extension methods
-* Introduced `DotNext.Buffers.BufferHelpers.TrimLength` extension methods for [ReadOnlyMemory&lt;T&gt;](https://docs.microsoft.com/en-us/dotnet/api/system.readonlymemory-1) and [Memory&lt;T&gt;](https://docs.microsoft.com/en-us/dotnet/api/system.memory-1) data types
-* Improved performance of `DotNext.Buffers.BufferWriter<T>.AddAll` method
-* Reduced memory allocations by `ElementAt`, `FirstOrEmpty`, `FirstOrNull`, `ForEach` extension methods in `DotNext.Collections.Generic.Sequence` class
-* Added `DotNext.Numerics.BitVector` that allows to convert **bool** vectors into integral types
-* Added ability to write interpolated strings to `IBufferWriter<char>` without temporary allocations
-* Added ability to write interpolated strings to `BufferWriterSlim<char>`. This makes `BufferWriterSlim<char>` type as allocation-free alternative to [StringBuilder](https://docs.microsoft.com/en-us/dotnet/api/system.text.stringbuilder)
-* Introduced a concept of binary-formattable types. See `DotNext.Buffers.IBinaryFormattable<TSelf>` interface for more information
-* Introduced `Reference<T>` type as a way to pass the reference to the memory location in asynchronous scenarios
-* `Box<T>` is replaced with `Reference<T>` value type
-* `ITypeMap<T>` interface and implementing classes allow to associate an arbitrary value with the type
-* Added overloaded `Result<T, TError>` value type for C-style error handling
-
-<a href="https://www.nuget.org/packages/dotnext.metaprogramming/4.0.0">DotNext.Metaprogramming 4.0.0</a>
-* Added support of interpolated string expression as described in [this article](https://devblogs.microsoft.com/dotnet/string-interpolation-in-c-10-and-net-6/) using `InterpolationExpression.Create` static method
-* Added support of task pooling to async lambda expressions
-* Migration to C# 10 and .NET 6
-
-<a href="https://www.nuget.org/packages/dotnext.reflection/4.0.0">DotNext.Reflection 4.0.0</a>
-* Migration to C# 10 and .NET 6
-
-<a href="https://www.nuget.org/packages/dotnext.unsafe/4.0.0">DotNext.Unsafe 4.0.0</a>
-* Unmanaged memory pool has moved to [NativeMemory](https://docs.microsoft.com/en-us/dotnet/api/system.runtime.interopservices.nativememory) class instead of [Marshal.AllocHGlobal](https://docs.microsoft.com/en-us/dotnet/api/system.runtime.interopservices.marshal.allochglobal) method
-
-<a href="https://www.nuget.org/packages/dotnext.threading/4.0.0">DotNext.Threading 4.0.0</a>
-* Polished `ValueTaskCompletionSource` and `ValueTaskCompletionSource<T>` data types. Also these types become a foundation for all synchronization primitives within the library
-* Return types of all methods of asynchronous locks now moved to [ValueTask](https://docs.microsoft.com/en-us/dotnet/api/system.threading.tasks.valuetask) and [ValueTask&lt;T&gt;](https://docs.microsoft.com/en-us/dotnet/api/system.threading.tasks.valuetask-1) types
-* Together with previous change, all asynchronous locks are written on top of `ValueTaskCompletionSource` and `ValueTaskCompletionSource<T>` data types. It means that these asynchronous locks use task pooling that leads to zero allocation on the heap and low GC latency
-* Added `AsyncEventHub` synchronization primitive for asynchronous code
-* Introduced diagnostics and debugging tools for all synchronization primitives: lock contentions, information about suspended callers, et. al.
-
-<a href="https://www.nuget.org/packages/dotnext.io/4.0.0">DotNext.IO 4.0.0</a>
-* Added `DotNext.IO.SequenceBinaryReader.Position` property that allows to obtain the current position of the reader in the underlying sequence
-* Added `DotNext.IO.SequenceBinaryReader.Read(Span<byte>)` method
-* Optimized performance of some `ReadXXX` methods of `DotNext.IO.SequenceReader` type
-* All `WriteXXXAsync` methods of `IAsyncBinaryWriter` are replaced with a single `WriteFormattableAsync` method supporting [ISpanFormattable](https://docs.microsoft.com/en-us/dotnet/api/system.ispanformattable) interface. Now you can encode efficiently any type that implements this interface
-* Added `FileWriter` and `FileReader` classes that are tuned for fast file I/O with the ability to access the buffer explicitly
-* Introduced a concept of a serializable Data Transfer Objects represented by `ISerializable<TSelf>` interface. The interface allows to control the serialization/deserialization behavior on top of `IAsyncBinaryWriter` and `IAsyncBinaryReader` interfaces. Thanks to static abstract interface methods, the value of the type can be easily reconstructed from its serialized state
-* Added support of binary-formattable types to `IAsyncBinaryWriter` and `IAsyncBinaryReader` interfaces
-* Improved performance of `FileBufferingWriter` I/O operations with preallocated file size feature introduced in .NET 6
-* `StreamExtensions.Combine` allows to represent multiple streams as a single stream
-
-<a href="https://www.nuget.org/packages/dotnext.net.cluster/4.0.0">DotNext.Net.Cluster 4.0.0</a>
-* Optimized memory allocation for each hearbeat message emitted by Raft node in leader state
-* Fixed compatibility of WAL Interpreter Framework with TCP/UDP transports
-* Added support of Raft-native cluster configuration management that allows to use Raft features for managing cluster members instead of external discovery protocol
-* Persistent WAL has moved to new implementation of asynchronous locks to reduce the memory allocation
-* Added various snapshot building strategies: incremental and inline
-* Optimized file I/O performance of persistent WAL
-* Reduced the number of opened file descriptors required by persistent WAL
-* Improved performance of partitions allocation in persistent WAL with preallocated file size feature introduced in .NET 6
-* Fixed packet loss for TCP/UDP transports
-* Added read barrier for linearizable reads on Raft follower nodes
-* Added transport-agnostic implementation of [HyParView](https://asc.di.fct.unl.pt/~jleitao/pdf/dsn07-leitao.pdf) membership protocol suitable for Gossip-based messaging
-
-<a href="https://www.nuget.org/packages/dotnext.aspnetcore.cluster/4.0.0">DotNext.AspNetCore.Cluster 4.0.0</a>
-* Added configurable HTTP protocol version selection policy
-* Added support of leader lease in Raft implementation for optimized read operations
-* Added `IRaftCluster.LeadershipToken` property that allows to track leadership transfer
-* Introduced `IRaftCluster.Readiness` property that represents the readiness probe. The probe indicates whether the cluster member is ready to serve client requests
-=======
 Release Date: 11-29-2021
 
 <a href="https://www.nuget.org/packages/dotnext/4.1.0">DotNext 4.1.0</a>
@@ -153,7 +76,6 @@
 
 <a href="https://www.nuget.org/packages/dotnext.aspnetcore.cluster/4.1.0">DotNext.AspNetCore.Cluster 4.1.0</a>
 * Enabled support of IL trimming
->>>>>>> 6691a9d4
 
 Changelog for previous versions located [here](./CHANGELOG.md).
 
