--- conflicted
+++ resolved
@@ -43,12 +43,6 @@
 * [1.x](https://sakno.github.io/dotNext/versions/1.x/index.html)
 
 # What's new
-<<<<<<< HEAD
-Release Date: 01-12-2020
-
-<a href="https://www.nuget.org/packages/dotnext.net.cluster/1.2.11">DotNext.Net.Cluster 1.2.11</a>
-* Ability to reconstruct internal state using `PersistentState.ReplayAsync` method
-=======
 Release Date: 01-31-2020
 
 Major release of version 2.0 is completely finished and contains polished existing and new API. All libraries in .NEXT family are upgraded. Migration guide for 1.x users is [here](https://sakno.github.io/dotNext/migration/1.html). Please consider that this version is not fully backward compatible with 1.x.
@@ -76,7 +70,6 @@
 Version 1.x is still supported and maintained because I want to keep .NEXT available on .NET Framework 4.8. However, backports of new features from 2.x to 1.x are very unlikely.
 
 Raft users are strongly advised to migrate to this new version.
->>>>>>> db8f48f6
 
 Changelog for previous versions located [here](./CHANGELOG.md).
 
