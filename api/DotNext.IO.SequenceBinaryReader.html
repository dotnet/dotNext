--- conflicted
+++ resolved
@@ -1,15 +1,14 @@
-﻿<!DOCTYPE html>
-<!--[if IE]><![endif]-->
-<html>
+﻿<!DOCTYPE html>
+<!--[if IE]><![endif]-->
+<html>
   
   <head>
     <meta charset="utf-8">
     <meta http-equiv="X-UA-Compatible" content="IE=edge,chrome=1">
-    <title>Struct SequenceBinaryReader
+    <title>Struct SequenceBinaryReader
    | .NEXT </title>
     <meta name="viewport" content="width=device-width">
-    <meta name="title" content="Struct SequenceBinaryReader
-<<<<<<< HEAD
+    <meta name="title" content="Struct SequenceBinaryReader
    | .NEXT ">
     <meta name="generator" content="docfx 2.50.0.0">
     
@@ -23,765 +22,755 @@
     
     
     
-=======
-   | .NEXT ">
-    <meta name="generator" content="docfx 2.49.0.0">
-    
-    <link rel="shortcut icon" href="../fav.ico">
-    <link rel="stylesheet" href="../styles/docfx.vendor.css">
-    <link rel="stylesheet" href="../styles/docfx.css">
-    <link rel="stylesheet" href="../styles/main.css">
-    <link href="https://fonts.googleapis.com/css?family=Open+Sans" rel="stylesheet">
-    <meta property="docfx:navrel" content="../toc.html">
-    <meta property="docfx:tocrel" content="toc.html">
-    
-    
-    
->>>>>>> ceac8404
-  </head>  <body data-spy="scroll" data-target="#affix" data-offset="120">
-    <div id="wrapper">
-      <header>
-        
-        <nav id="autocollapse" class="navbar navbar-inverse ng-scope" role="navigation">
-          <div class="container">
-            <div class="navbar-header">
-              <button type="button" class="navbar-toggle" data-toggle="collapse" data-target="#navbar">
-                <span class="sr-only">Toggle navigation</span>
-                <span class="icon-bar"></span>
-                <span class="icon-bar"></span>
-                <span class="icon-bar"></span>
-              </button>
-              
-              <a class="navbar-brand" href="../index.html">
-                <img id="logo" class="svg" src="../doc_logo.png" alt="">
-              </a>
-            </div>
-            <div class="collapse navbar-collapse" id="navbar">
-              <form class="navbar-form navbar-right" role="search" id="search">
-                <div class="form-group">
-                  <input type="text" class="form-control" id="search-query" placeholder="Search" autocomplete="off">
-                </div>
-              </form>
-            </div>
-          </div>
-        </nav>
-        
-        <div class="subnav navbar navbar-default">
-          <div class="container hide-when-search" id="breadcrumb">
-            <ul class="breadcrumb">
-              <li></li>
-            </ul>
-          </div>
-        </div>
-      </header>
-      <div role="main" class="container body-content hide-when-search">
-        
-        <div class="sidenav hide-when-search">
-          <a class="btn toc-toggle collapse" data-toggle="collapse" href="#sidetoggle" aria-expanded="false" aria-controls="sidetoggle">Show / Hide Table of Contents</a>
-          <div class="sidetoggle collapse" id="sidetoggle">
-            <div id="sidetoc"></div>
-          </div>
-        </div>
-        <div class="article row grid-right">
-          <div class="col-md-10">
-            <article class="content wrap" id="_content" data-uid="DotNext.IO.SequenceBinaryReader">
-  
-  
-  <h1 id="DotNext_IO_SequenceBinaryReader" data-uid="DotNext.IO.SequenceBinaryReader" class="text-break">Struct SequenceBinaryReader
-  </h1>
+  </head>  <body data-spy="scroll" data-target="#affix" data-offset="120">
+    <div id="wrapper">
+      <header>
+        
+        <nav id="autocollapse" class="navbar navbar-inverse ng-scope" role="navigation">
+          <div class="container">
+            <div class="navbar-header">
+              <button type="button" class="navbar-toggle" data-toggle="collapse" data-target="#navbar">
+                <span class="sr-only">Toggle navigation</span>
+                <span class="icon-bar"></span>
+                <span class="icon-bar"></span>
+                <span class="icon-bar"></span>
+              </button>
+              
+              <a class="navbar-brand" href="../index.html">
+                <img id="logo" class="svg" src="../doc_logo.png" alt="">
+              </a>
+            </div>
+            <div class="collapse navbar-collapse" id="navbar">
+              <form class="navbar-form navbar-right" role="search" id="search">
+                <div class="form-group">
+                  <input type="text" class="form-control" id="search-query" placeholder="Search" autocomplete="off">
+                </div>
+              </form>
+            </div>
+          </div>
+        </nav>
+        
+        <div class="subnav navbar navbar-default">
+          <div class="container hide-when-search" id="breadcrumb">
+            <ul class="breadcrumb">
+              <li></li>
+            </ul>
+          </div>
+        </div>
+      </header>
+      <div role="main" class="container body-content hide-when-search">
+        
+        <div class="sidenav hide-when-search">
+          <a class="btn toc-toggle collapse" data-toggle="collapse" href="#sidetoggle" aria-expanded="false" aria-controls="sidetoggle">Show / Hide Table of Contents</a>
+          <div class="sidetoggle collapse" id="sidetoggle">
+            <div id="sidetoc"></div>
+          </div>
+        </div>
+        <div class="article row grid-right">
+          <div class="col-md-10">
+            <article class="content wrap" id="_content" data-uid="DotNext.IO.SequenceBinaryReader">
+  
+  
+  <h1 id="DotNext_IO_SequenceBinaryReader" data-uid="DotNext.IO.SequenceBinaryReader" class="text-break">Struct SequenceBinaryReader
+  </h1>
   <div class="markdown level0 summary"><p>Represents binary reader for the sequence of bytes.</p>
-</div>
-  <div class="markdown level0 conceptual"></div>
-  <div classs="implements">
-    <h5>Implements</h5>
-    <div><a class="xref" href="DotNext.IO.IAsyncBinaryReader.html">IAsyncBinaryReader</a></div>
-  </div>
-  <div class="inheritedMembers">
-    <h5>Inherited Members</h5>
-    <div>
-      <a class="xref" href="https://docs.microsoft.com/dotnet/api/system.valuetype.equals#System_ValueType_Equals_System_Object_">ValueType.Equals(Object)</a>
-    </div>
-    <div>
-      <a class="xref" href="https://docs.microsoft.com/dotnet/api/system.valuetype.gethashcode#System_ValueType_GetHashCode">ValueType.GetHashCode()</a>
-    </div>
-    <div>
-      <a class="xref" href="https://docs.microsoft.com/dotnet/api/system.valuetype.tostring#System_ValueType_ToString">ValueType.ToString()</a>
-    </div>
-    <div>
-      <a class="xref" href="https://docs.microsoft.com/dotnet/api/system.object.equals#System_Object_Equals_System_Object_System_Object_">Object.Equals(Object, Object)</a>
-    </div>
-    <div>
-      <a class="xref" href="https://docs.microsoft.com/dotnet/api/system.object.gettype#System_Object_GetType">Object.GetType()</a>
-    </div>
-    <div>
-      <a class="xref" href="https://docs.microsoft.com/dotnet/api/system.object.referenceequals#System_Object_ReferenceEquals_System_Object_System_Object_">Object.ReferenceEquals(Object, Object)</a>
-    </div>
-  </div>
-  <h6><strong>Namespace</strong>: <a class="xref" href="DotNext.IO.html">DotNext.IO</a></h6>
-  <h6><strong>Assembly</strong>: DotNext.IO.dll</h6>
-  <h5 id="DotNext_IO_SequenceBinaryReader_syntax">Syntax</h5>
-  <div class="codewrapper">
-    <pre><code class="lang-csharp hljs">public struct SequenceBinaryReader : IAsyncBinaryReader</code></pre>
-  </div>
-  <h3 id="methods">Methods
-  </h3>
-  <span class="small pull-right mobile-hide">
-    <span class="divider">|</span>
-    <a href="https://github.com/sakno/dotNext/new/gh-pages/apiSpec/new?filename=DotNext_IO_SequenceBinaryReader_Read_System_Memory_System_Byte__.md&amp;value=---%0Auid%3A%20DotNext.IO.SequenceBinaryReader.Read(System.Memory%7BSystem.Byte%7D)%0Asummary%3A%20'*You%20can%20override%20summary%20for%20the%20API%20here%20using%20*MARKDOWN*%20syntax'%0A---%0A%0A*Please%20type%20below%20more%20information%20about%20this%20API%3A*%0A%0A">Improve this Doc</a>
-  </span>
-  <span class="small pull-right mobile-hide">
-    <a href="https://github.com/sakno/dotNext/blob/gh-pages/src/DotNext.IO/IO/SequenceBinaryReader.cs/#L54">View Source</a>
-  </span>
-  <a id="DotNext_IO_SequenceBinaryReader_Read_" data-uid="DotNext.IO.SequenceBinaryReader.Read*"></a>
-  <h4 id="DotNext_IO_SequenceBinaryReader_Read_System_Memory_System_Byte__" data-uid="DotNext.IO.SequenceBinaryReader.Read(System.Memory{System.Byte})">Read(Memory&lt;Byte&gt;)</h4>
+</div>
+  <div class="markdown level0 conceptual"></div>
+  <div classs="implements">
+    <h5>Implements</h5>
+    <div><a class="xref" href="DotNext.IO.IAsyncBinaryReader.html">IAsyncBinaryReader</a></div>
+  </div>
+  <div class="inheritedMembers">
+    <h5>Inherited Members</h5>
+    <div>
+      <a class="xref" href="https://docs.microsoft.com/dotnet/api/system.valuetype.equals#System_ValueType_Equals_System_Object_">ValueType.Equals(Object)</a>
+    </div>
+    <div>
+      <a class="xref" href="https://docs.microsoft.com/dotnet/api/system.valuetype.gethashcode#System_ValueType_GetHashCode">ValueType.GetHashCode()</a>
+    </div>
+    <div>
+      <a class="xref" href="https://docs.microsoft.com/dotnet/api/system.valuetype.tostring#System_ValueType_ToString">ValueType.ToString()</a>
+    </div>
+    <div>
+      <a class="xref" href="https://docs.microsoft.com/dotnet/api/system.object.equals#System_Object_Equals_System_Object_System_Object_">Object.Equals(Object, Object)</a>
+    </div>
+    <div>
+      <a class="xref" href="https://docs.microsoft.com/dotnet/api/system.object.gettype#System_Object_GetType">Object.GetType()</a>
+    </div>
+    <div>
+      <a class="xref" href="https://docs.microsoft.com/dotnet/api/system.object.referenceequals#System_Object_ReferenceEquals_System_Object_System_Object_">Object.ReferenceEquals(Object, Object)</a>
+    </div>
+  </div>
+  <h6><strong>Namespace</strong>: <a class="xref" href="DotNext.IO.html">DotNext.IO</a></h6>
+  <h6><strong>Assembly</strong>: DotNext.IO.dll</h6>
+  <h5 id="DotNext_IO_SequenceBinaryReader_syntax">Syntax</h5>
+  <div class="codewrapper">
+    <pre><code class="lang-csharp hljs">public struct SequenceBinaryReader : IAsyncBinaryReader</code></pre>
+  </div>
+  <h3 id="methods">Methods
+  </h3>
+  <span class="small pull-right mobile-hide">
+    <span class="divider">|</span>
+    <a href="https://github.com/sakno/DotNext/new/gh-pages/apiSpec/new?filename=DotNext_IO_SequenceBinaryReader_Read_System_Memory_System_Byte__.md&amp;value=---%0Auid%3A%20DotNext.IO.SequenceBinaryReader.Read(System.Memory%7BSystem.Byte%7D)%0Asummary%3A%20'*You%20can%20override%20summary%20for%20the%20API%20here%20using%20*MARKDOWN*%20syntax'%0A---%0A%0A*Please%20type%20below%20more%20information%20about%20this%20API%3A*%0A%0A">Improve this Doc</a>
+  </span>
+  <span class="small pull-right mobile-hide">
+    <a href="https://github.com/sakno/DotNext/blob/gh-pages/src/DotNext.IO/IO/SequenceBinaryReader.cs/#L54">View Source</a>
+  </span>
+  <a id="DotNext_IO_SequenceBinaryReader_Read_" data-uid="DotNext.IO.SequenceBinaryReader.Read*"></a>
+  <h4 id="DotNext_IO_SequenceBinaryReader_Read_System_Memory_System_Byte__" data-uid="DotNext.IO.SequenceBinaryReader.Read(System.Memory{System.Byte})">Read(Memory&lt;Byte&gt;)</h4>
   <div class="markdown level1 summary"><p>Copies the bytes from the sequence into contiguous block of memory.</p>
-</div>
-  <div class="markdown level1 conceptual"></div>
-  <h5 class="decalaration">Declaration</h5>
-  <div class="codewrapper">
-    <pre><code class="lang-csharp hljs">public void Read(Memory&lt;byte&gt; output)</code></pre>
-  </div>
-  <h5 class="parameters">Parameters</h5>
-  <table class="table table-bordered table-striped table-condensed">
-    <thead>
-      <tr>
-        <th>Type</th>
-        <th>Name</th>
-        <th>Description</th>
-      </tr>
-    </thead>
-    <tbody>
-      <tr>
-        <td><a class="xref" href="https://docs.microsoft.com/dotnet/api/system.memory-1">Memory</a>&lt;<a class="xref" href="https://docs.microsoft.com/dotnet/api/system.byte">Byte</a>&gt;</td>
-        <td><span class="parametername">output</span></td>
+</div>
+  <div class="markdown level1 conceptual"></div>
+  <h5 class="decalaration">Declaration</h5>
+  <div class="codewrapper">
+    <pre><code class="lang-csharp hljs">public void Read(Memory&lt;byte&gt; output)</code></pre>
+  </div>
+  <h5 class="parameters">Parameters</h5>
+  <table class="table table-bordered table-striped table-condensed">
+    <thead>
+      <tr>
+        <th>Type</th>
+        <th>Name</th>
+        <th>Description</th>
+      </tr>
+    </thead>
+    <tbody>
+      <tr>
+        <td><a class="xref" href="https://docs.microsoft.com/dotnet/api/system.memory-1">Memory</a>&lt;<a class="xref" href="https://docs.microsoft.com/dotnet/api/system.byte">Byte</a>&gt;</td>
+        <td><span class="parametername">output</span></td>
         <td><p>The block of memory to fill.</p>
-</td>
-      </tr>
-    </tbody>
-  </table>
-  <h5 class="exceptions">Exceptions</h5>
-  <table class="table table-bordered table-striped table-condensed">
-    <thead>
-      <tr>
-        <th>Type</th>
-        <th>Condition</th>
-      </tr>
-    </thead>
-    <tbody>
-      <tr>
-        <td><a class="xref" href="https://docs.microsoft.com/dotnet/api/system.io.endofstreamexception">EndOfStreamException</a></td>
+</td>
+      </tr>
+    </tbody>
+  </table>
+  <h5 class="exceptions">Exceptions</h5>
+  <table class="table table-bordered table-striped table-condensed">
+    <thead>
+      <tr>
+        <th>Type</th>
+        <th>Condition</th>
+      </tr>
+    </thead>
+    <tbody>
+      <tr>
+        <td><a class="xref" href="https://docs.microsoft.com/dotnet/api/system.io.endofstreamexception">EndOfStreamException</a></td>
         <td><p>Unexpected end of sequence.</p>
-</td>
-      </tr>
-    </tbody>
-  </table>
-  <span class="small pull-right mobile-hide">
-    <span class="divider">|</span>
-    <a href="https://github.com/sakno/dotNext/new/gh-pages/apiSpec/new?filename=DotNext_IO_SequenceBinaryReader_Read__1.md&amp;value=---%0Auid%3A%20DotNext.IO.SequenceBinaryReader.Read%60%601%0Asummary%3A%20'*You%20can%20override%20summary%20for%20the%20API%20here%20using%20*MARKDOWN*%20syntax'%0A---%0A%0A*Please%20type%20below%20more%20information%20about%20this%20API%3A*%0A%0A">Improve this Doc</a>
-  </span>
-  <span class="small pull-right mobile-hide">
-    <a href="https://github.com/sakno/dotNext/blob/gh-pages/src/DotNext.IO/IO/SequenceBinaryReader.cs/#L47">View Source</a>
-  </span>
-  <a id="DotNext_IO_SequenceBinaryReader_Read_" data-uid="DotNext.IO.SequenceBinaryReader.Read*"></a>
-  <h4 id="DotNext_IO_SequenceBinaryReader_Read__1" data-uid="DotNext.IO.SequenceBinaryReader.Read``1">Read&lt;T&gt;()</h4>
+</td>
+      </tr>
+    </tbody>
+  </table>
+  <span class="small pull-right mobile-hide">
+    <span class="divider">|</span>
+    <a href="https://github.com/sakno/DotNext/new/gh-pages/apiSpec/new?filename=DotNext_IO_SequenceBinaryReader_Read__1.md&amp;value=---%0Auid%3A%20DotNext.IO.SequenceBinaryReader.Read%60%601%0Asummary%3A%20'*You%20can%20override%20summary%20for%20the%20API%20here%20using%20*MARKDOWN*%20syntax'%0A---%0A%0A*Please%20type%20below%20more%20information%20about%20this%20API%3A*%0A%0A">Improve this Doc</a>
+  </span>
+  <span class="small pull-right mobile-hide">
+    <a href="https://github.com/sakno/DotNext/blob/gh-pages/src/DotNext.IO/IO/SequenceBinaryReader.cs/#L47">View Source</a>
+  </span>
+  <a id="DotNext_IO_SequenceBinaryReader_Read_" data-uid="DotNext.IO.SequenceBinaryReader.Read*"></a>
+  <h4 id="DotNext_IO_SequenceBinaryReader_Read__1" data-uid="DotNext.IO.SequenceBinaryReader.Read``1">Read&lt;T&gt;()</h4>
   <div class="markdown level1 summary"><p>Decodes the value of blittable type from the sequence of bytes.</p>
-</div>
-  <div class="markdown level1 conceptual"></div>
-  <h5 class="decalaration">Declaration</h5>
-  <div class="codewrapper">
+</div>
+  <div class="markdown level1 conceptual"></div>
+  <h5 class="decalaration">Declaration</h5>
+  <div class="codewrapper">
     <pre><code class="lang-csharp hljs">public T Read&lt;T&gt;()
-    where T : struct</code></pre>
-  </div>
-  <h5 class="returns">Returns</h5>
-  <table class="table table-bordered table-striped table-condensed">
-    <thead>
-      <tr>
-        <th>Type</th>
-        <th>Description</th>
-      </tr>
-    </thead>
-    <tbody>
-      <tr>
-        <td><span class="xref">T</span></td>
+
+    where T : struct</code></pre>
+  </div>
+  <h5 class="returns">Returns</h5>
+  <table class="table table-bordered table-striped table-condensed">
+    <thead>
+      <tr>
+        <th>Type</th>
+        <th>Description</th>
+      </tr>
+    </thead>
+    <tbody>
+      <tr>
+        <td><span class="xref">T</span></td>
         <td><p>The decoded value.</p>
-</td>
-      </tr>
-    </tbody>
-  </table>
-  <h5 class="typeParameters">Type Parameters</h5>
-  <table class="table table-bordered table-striped table-condensed">
-    <thead>
-      <tr>
-        <th>Name</th>
-        <th>Description</th>
-      </tr>
-    </thead>
-    <tbody>
-      <tr>
-        <td><span class="parametername">T</span></td>
+</td>
+      </tr>
+    </tbody>
+  </table>
+  <h5 class="typeParameters">Type Parameters</h5>
+  <table class="table table-bordered table-striped table-condensed">
+    <thead>
+      <tr>
+        <th>Name</th>
+        <th>Description</th>
+      </tr>
+    </thead>
+    <tbody>
+      <tr>
+        <td><span class="parametername">T</span></td>
         <td><p>The type of the value to decode.</p>
-</td>
-      </tr>
-    </tbody>
-  </table>
-  <h5 class="exceptions">Exceptions</h5>
-  <table class="table table-bordered table-striped table-condensed">
-    <thead>
-      <tr>
-        <th>Type</th>
-        <th>Condition</th>
-      </tr>
-    </thead>
-    <tbody>
-      <tr>
-        <td><a class="xref" href="https://docs.microsoft.com/dotnet/api/system.io.endofstreamexception">EndOfStreamException</a></td>
+</td>
+      </tr>
+    </tbody>
+  </table>
+  <h5 class="exceptions">Exceptions</h5>
+  <table class="table table-bordered table-striped table-condensed">
+    <thead>
+      <tr>
+        <th>Type</th>
+        <th>Condition</th>
+      </tr>
+    </thead>
+    <tbody>
+      <tr>
+        <td><a class="xref" href="https://docs.microsoft.com/dotnet/api/system.io.endofstreamexception">EndOfStreamException</a></td>
         <td><p>Unexpected end of sequence.</p>
-</td>
-      </tr>
-    </tbody>
-  </table>
-  <span class="small pull-right mobile-hide">
-    <span class="divider">|</span>
-    <a href="https://github.com/sakno/dotNext/new/gh-pages/apiSpec/new?filename=DotNext_IO_SequenceBinaryReader_ReadString_DotNext_IO_StringLengthEncoding_DotNext_Text_DecodingContext__.md&amp;value=---%0Auid%3A%20DotNext.IO.SequenceBinaryReader.ReadString(DotNext.IO.StringLengthEncoding%2CDotNext.Text.DecodingContext%40)%0Asummary%3A%20'*You%20can%20override%20summary%20for%20the%20API%20here%20using%20*MARKDOWN*%20syntax'%0A---%0A%0A*Please%20type%20below%20more%20information%20about%20this%20API%3A*%0A%0A">Improve this Doc</a>
-  </span>
-  <span class="small pull-right mobile-hide">
-    <a href="https://github.com/sakno/dotNext/blob/gh-pages/src/DotNext.IO/IO/SequenceBinaryReader.cs/#L84">View Source</a>
-  </span>
-  <a id="DotNext_IO_SequenceBinaryReader_ReadString_" data-uid="DotNext.IO.SequenceBinaryReader.ReadString*"></a>
-  <h4 id="DotNext_IO_SequenceBinaryReader_ReadString_DotNext_IO_StringLengthEncoding_DotNext_Text_DecodingContext__" data-uid="DotNext.IO.SequenceBinaryReader.ReadString(DotNext.IO.StringLengthEncoding,DotNext.Text.DecodingContext@)">ReadString(StringLengthEncoding, DecodingContext)</h4>
+</td>
+      </tr>
+    </tbody>
+  </table>
+  <span class="small pull-right mobile-hide">
+    <span class="divider">|</span>
+    <a href="https://github.com/sakno/DotNext/new/gh-pages/apiSpec/new?filename=DotNext_IO_SequenceBinaryReader_ReadString_DotNext_IO_StringLengthEncoding_DotNext_Text_DecodingContext__.md&amp;value=---%0Auid%3A%20DotNext.IO.SequenceBinaryReader.ReadString(DotNext.IO.StringLengthEncoding%2CDotNext.Text.DecodingContext%40)%0Asummary%3A%20'*You%20can%20override%20summary%20for%20the%20API%20here%20using%20*MARKDOWN*%20syntax'%0A---%0A%0A*Please%20type%20below%20more%20information%20about%20this%20API%3A*%0A%0A">Improve this Doc</a>
+  </span>
+  <span class="small pull-right mobile-hide">
+    <a href="https://github.com/sakno/DotNext/blob/gh-pages/src/DotNext.IO/IO/SequenceBinaryReader.cs/#L84">View Source</a>
+  </span>
+  <a id="DotNext_IO_SequenceBinaryReader_ReadString_" data-uid="DotNext.IO.SequenceBinaryReader.ReadString*"></a>
+  <h4 id="DotNext_IO_SequenceBinaryReader_ReadString_DotNext_IO_StringLengthEncoding_DotNext_Text_DecodingContext__" data-uid="DotNext.IO.SequenceBinaryReader.ReadString(DotNext.IO.StringLengthEncoding,DotNext.Text.DecodingContext@)">ReadString(StringLengthEncoding, DecodingContext)</h4>
   <div class="markdown level1 summary"><p>Decodes the string.</p>
-</div>
-  <div class="markdown level1 conceptual"></div>
-  <h5 class="decalaration">Declaration</h5>
-  <div class="codewrapper">
-    <pre><code class="lang-csharp hljs">public string ReadString(StringLengthEncoding lengthFormat, in DecodingContext context)</code></pre>
-  </div>
-  <h5 class="parameters">Parameters</h5>
-  <table class="table table-bordered table-striped table-condensed">
-    <thead>
-      <tr>
-        <th>Type</th>
-        <th>Name</th>
-        <th>Description</th>
-      </tr>
-    </thead>
-    <tbody>
-      <tr>
-        <td><a class="xref" href="DotNext.IO.StringLengthEncoding.html">StringLengthEncoding</a></td>
-        <td><span class="parametername">lengthFormat</span></td>
+</div>
+  <div class="markdown level1 conceptual"></div>
+  <h5 class="decalaration">Declaration</h5>
+  <div class="codewrapper">
+    <pre><code class="lang-csharp hljs">public string ReadString(StringLengthEncoding lengthFormat, in DecodingContext context)</code></pre>
+  </div>
+  <h5 class="parameters">Parameters</h5>
+  <table class="table table-bordered table-striped table-condensed">
+    <thead>
+      <tr>
+        <th>Type</th>
+        <th>Name</th>
+        <th>Description</th>
+      </tr>
+    </thead>
+    <tbody>
+      <tr>
+        <td><a class="xref" href="DotNext.IO.StringLengthEncoding.html">StringLengthEncoding</a></td>
+        <td><span class="parametername">lengthFormat</span></td>
         <td><p>The format of the string length encoded in the stream.</p>
-</td>
-      </tr>
-      <tr>
-        <td><a class="xref" href="DotNext.Text.DecodingContext.html">DecodingContext</a></td>
-        <td><span class="parametername">context</span></td>
+</td>
+      </tr>
+      <tr>
+        <td><a class="xref" href="DotNext.Text.DecodingContext.html">DecodingContext</a></td>
+        <td><span class="parametername">context</span></td>
         <td><p>The decoding context containing string characters encoding.</p>
-</td>
-      </tr>
-    </tbody>
-  </table>
-  <h5 class="returns">Returns</h5>
-  <table class="table table-bordered table-striped table-condensed">
-    <thead>
-      <tr>
-        <th>Type</th>
-        <th>Description</th>
-      </tr>
-    </thead>
-    <tbody>
-      <tr>
-        <td><a class="xref" href="https://docs.microsoft.com/dotnet/api/system.string">String</a></td>
+</td>
+      </tr>
+    </tbody>
+  </table>
+  <h5 class="returns">Returns</h5>
+  <table class="table table-bordered table-striped table-condensed">
+    <thead>
+      <tr>
+        <th>Type</th>
+        <th>Description</th>
+      </tr>
+    </thead>
+    <tbody>
+      <tr>
+        <td><a class="xref" href="https://docs.microsoft.com/dotnet/api/system.string">String</a></td>
         <td><p>The decoded string.</p>
-</td>
-      </tr>
-    </tbody>
-  </table>
-  <h5 class="exceptions">Exceptions</h5>
-  <table class="table table-bordered table-striped table-condensed">
-    <thead>
-      <tr>
-        <th>Type</th>
-        <th>Condition</th>
-      </tr>
-    </thead>
-    <tbody>
-      <tr>
-        <td><a class="xref" href="https://docs.microsoft.com/dotnet/api/system.io.endofstreamexception">EndOfStreamException</a></td>
+</td>
+      </tr>
+    </tbody>
+  </table>
+  <h5 class="exceptions">Exceptions</h5>
+  <table class="table table-bordered table-striped table-condensed">
+    <thead>
+      <tr>
+        <th>Type</th>
+        <th>Condition</th>
+      </tr>
+    </thead>
+    <tbody>
+      <tr>
+        <td><a class="xref" href="https://docs.microsoft.com/dotnet/api/system.io.endofstreamexception">EndOfStreamException</a></td>
         <td><p>The underlying source doesn't contain necessary amount of bytes to decode the value.</p>
-</td>
-      </tr>
-    </tbody>
-  </table>
-  <span class="small pull-right mobile-hide">
-    <span class="divider">|</span>
-    <a href="https://github.com/sakno/dotNext/new/gh-pages/apiSpec/new?filename=DotNext_IO_SequenceBinaryReader_ReadString_System_Int32_DotNext_Text_DecodingContext__.md&amp;value=---%0Auid%3A%20DotNext.IO.SequenceBinaryReader.ReadString(System.Int32%2CDotNext.Text.DecodingContext%40)%0Asummary%3A%20'*You%20can%20override%20summary%20for%20the%20API%20here%20using%20*MARKDOWN*%20syntax'%0A---%0A%0A*Please%20type%20below%20more%20information%20about%20this%20API%3A*%0A%0A">Improve this Doc</a>
-  </span>
-  <span class="small pull-right mobile-hide">
-    <a href="https://github.com/sakno/dotNext/blob/gh-pages/src/DotNext.IO/IO/SequenceBinaryReader.cs/#L63">View Source</a>
-  </span>
-  <a id="DotNext_IO_SequenceBinaryReader_ReadString_" data-uid="DotNext.IO.SequenceBinaryReader.ReadString*"></a>
-  <h4 id="DotNext_IO_SequenceBinaryReader_ReadString_System_Int32_DotNext_Text_DecodingContext__" data-uid="DotNext.IO.SequenceBinaryReader.ReadString(System.Int32,DotNext.Text.DecodingContext@)">ReadString(Int32, DecodingContext)</h4>
+</td>
+      </tr>
+    </tbody>
+  </table>
+  <span class="small pull-right mobile-hide">
+    <span class="divider">|</span>
+    <a href="https://github.com/sakno/DotNext/new/gh-pages/apiSpec/new?filename=DotNext_IO_SequenceBinaryReader_ReadString_System_Int32_DotNext_Text_DecodingContext__.md&amp;value=---%0Auid%3A%20DotNext.IO.SequenceBinaryReader.ReadString(System.Int32%2CDotNext.Text.DecodingContext%40)%0Asummary%3A%20'*You%20can%20override%20summary%20for%20the%20API%20here%20using%20*MARKDOWN*%20syntax'%0A---%0A%0A*Please%20type%20below%20more%20information%20about%20this%20API%3A*%0A%0A">Improve this Doc</a>
+  </span>
+  <span class="small pull-right mobile-hide">
+    <a href="https://github.com/sakno/DotNext/blob/gh-pages/src/DotNext.IO/IO/SequenceBinaryReader.cs/#L63">View Source</a>
+  </span>
+  <a id="DotNext_IO_SequenceBinaryReader_ReadString_" data-uid="DotNext.IO.SequenceBinaryReader.ReadString*"></a>
+  <h4 id="DotNext_IO_SequenceBinaryReader_ReadString_System_Int32_DotNext_Text_DecodingContext__" data-uid="DotNext.IO.SequenceBinaryReader.ReadString(System.Int32,DotNext.Text.DecodingContext@)">ReadString(Int32, DecodingContext)</h4>
   <div class="markdown level1 summary"><p>Decodes the string.</p>
-</div>
-  <div class="markdown level1 conceptual"></div>
-  <h5 class="decalaration">Declaration</h5>
-  <div class="codewrapper">
-    <pre><code class="lang-csharp hljs">public string ReadString(int length, in DecodingContext context)</code></pre>
-  </div>
-  <h5 class="parameters">Parameters</h5>
-  <table class="table table-bordered table-striped table-condensed">
-    <thead>
-      <tr>
-        <th>Type</th>
-        <th>Name</th>
-        <th>Description</th>
-      </tr>
-    </thead>
-    <tbody>
-      <tr>
-        <td><a class="xref" href="https://docs.microsoft.com/dotnet/api/system.int32">Int32</a></td>
-        <td><span class="parametername">length</span></td>
+</div>
+  <div class="markdown level1 conceptual"></div>
+  <h5 class="decalaration">Declaration</h5>
+  <div class="codewrapper">
+    <pre><code class="lang-csharp hljs">public string ReadString(int length, in DecodingContext context)</code></pre>
+  </div>
+  <h5 class="parameters">Parameters</h5>
+  <table class="table table-bordered table-striped table-condensed">
+    <thead>
+      <tr>
+        <th>Type</th>
+        <th>Name</th>
+        <th>Description</th>
+      </tr>
+    </thead>
+    <tbody>
+      <tr>
+        <td><a class="xref" href="https://docs.microsoft.com/dotnet/api/system.int32">Int32</a></td>
+        <td><span class="parametername">length</span></td>
         <td><p>The length of the encoded string, in bytes.</p>
-</td>
-      </tr>
-      <tr>
-        <td><a class="xref" href="DotNext.Text.DecodingContext.html">DecodingContext</a></td>
-        <td><span class="parametername">context</span></td>
+</td>
+      </tr>
+      <tr>
+        <td><a class="xref" href="DotNext.Text.DecodingContext.html">DecodingContext</a></td>
+        <td><span class="parametername">context</span></td>
         <td><p>The decoding context containing string characters encoding.</p>
-</td>
-      </tr>
-    </tbody>
-  </table>
-  <h5 class="returns">Returns</h5>
-  <table class="table table-bordered table-striped table-condensed">
-    <thead>
-      <tr>
-        <th>Type</th>
-        <th>Description</th>
-      </tr>
-    </thead>
-    <tbody>
-      <tr>
-        <td><a class="xref" href="https://docs.microsoft.com/dotnet/api/system.string">String</a></td>
+</td>
+      </tr>
+    </tbody>
+  </table>
+  <h5 class="returns">Returns</h5>
+  <table class="table table-bordered table-striped table-condensed">
+    <thead>
+      <tr>
+        <th>Type</th>
+        <th>Description</th>
+      </tr>
+    </thead>
+    <tbody>
+      <tr>
+        <td><a class="xref" href="https://docs.microsoft.com/dotnet/api/system.string">String</a></td>
         <td><p>The decoded string.</p>
-</td>
-      </tr>
-    </tbody>
-  </table>
-  <h5 class="exceptions">Exceptions</h5>
-  <table class="table table-bordered table-striped table-condensed">
-    <thead>
-      <tr>
-        <th>Type</th>
-        <th>Condition</th>
-      </tr>
-    </thead>
-    <tbody>
-      <tr>
-        <td><a class="xref" href="https://docs.microsoft.com/dotnet/api/system.io.endofstreamexception">EndOfStreamException</a></td>
+</td>
+      </tr>
+    </tbody>
+  </table>
+  <h5 class="exceptions">Exceptions</h5>
+  <table class="table table-bordered table-striped table-condensed">
+    <thead>
+      <tr>
+        <th>Type</th>
+        <th>Condition</th>
+      </tr>
+    </thead>
+    <tbody>
+      <tr>
+        <td><a class="xref" href="https://docs.microsoft.com/dotnet/api/system.io.endofstreamexception">EndOfStreamException</a></td>
         <td><p>The underlying source doesn't contain necessary amount of bytes to decode the value.</p>
-</td>
-      </tr>
-    </tbody>
-  </table>
-  <span class="small pull-right mobile-hide">
-    <span class="divider">|</span>
-    <a href="https://github.com/sakno/dotNext/new/gh-pages/apiSpec/new?filename=DotNext_IO_SequenceBinaryReader_Reset.md&amp;value=---%0Auid%3A%20DotNext.IO.SequenceBinaryReader.Reset%0Asummary%3A%20'*You%20can%20override%20summary%20for%20the%20API%20here%20using%20*MARKDOWN*%20syntax'%0A---%0A%0A*Please%20type%20below%20more%20information%20about%20this%20API%3A*%0A%0A">Improve this Doc</a>
-  </span>
-  <span class="small pull-right mobile-hide">
-    <a href="https://github.com/sakno/dotNext/blob/gh-pages/src/DotNext.IO/IO/SequenceBinaryReader.cs/#L32">View Source</a>
-  </span>
-  <a id="DotNext_IO_SequenceBinaryReader_Reset_" data-uid="DotNext.IO.SequenceBinaryReader.Reset*"></a>
-  <h4 id="DotNext_IO_SequenceBinaryReader_Reset" data-uid="DotNext.IO.SequenceBinaryReader.Reset">Reset()</h4>
+</td>
+      </tr>
+    </tbody>
+  </table>
+  <span class="small pull-right mobile-hide">
+    <span class="divider">|</span>
+    <a href="https://github.com/sakno/DotNext/new/gh-pages/apiSpec/new?filename=DotNext_IO_SequenceBinaryReader_Reset.md&amp;value=---%0Auid%3A%20DotNext.IO.SequenceBinaryReader.Reset%0Asummary%3A%20'*You%20can%20override%20summary%20for%20the%20API%20here%20using%20*MARKDOWN*%20syntax'%0A---%0A%0A*Please%20type%20below%20more%20information%20about%20this%20API%3A*%0A%0A">Improve this Doc</a>
+  </span>
+  <span class="small pull-right mobile-hide">
+    <a href="https://github.com/sakno/DotNext/blob/gh-pages/src/DotNext.IO/IO/SequenceBinaryReader.cs/#L32">View Source</a>
+  </span>
+  <a id="DotNext_IO_SequenceBinaryReader_Reset_" data-uid="DotNext.IO.SequenceBinaryReader.Reset*"></a>
+  <h4 id="DotNext_IO_SequenceBinaryReader_Reset" data-uid="DotNext.IO.SequenceBinaryReader.Reset">Reset()</h4>
   <div class="markdown level1 summary"><p>Resets the reader so it can be used again.</p>
-</div>
-  <div class="markdown level1 conceptual"></div>
-  <h5 class="decalaration">Declaration</h5>
-  <div class="codewrapper">
-    <pre><code class="lang-csharp hljs">public void Reset()</code></pre>
-  </div>
-  <h3 id="eii">Explicit Interface Implementations
-  </h3>
-  <span class="small pull-right mobile-hide">
-    <span class="divider">|</span>
-    <a href="https://github.com/sakno/dotNext/new/gh-pages/apiSpec/new?filename=DotNext_IO_SequenceBinaryReader_DotNext_IO_IAsyncBinaryReader_CopyToAsync_System_IO_Pipelines_PipeWriter_System_Threading_CancellationToken_.md&amp;value=---%0Auid%3A%20DotNext.IO.SequenceBinaryReader.DotNext%23IO%23IAsyncBinaryReader%23CopyToAsync(System.IO.Pipelines.PipeWriter%2CSystem.Threading.CancellationToken)%0Asummary%3A%20'*You%20can%20override%20summary%20for%20the%20API%20here%20using%20*MARKDOWN*%20syntax'%0A---%0A%0A*Please%20type%20below%20more%20information%20about%20this%20API%3A*%0A%0A">Improve this Doc</a>
-  </span>
-  <span class="small pull-right mobile-hide">
-    <a href="https://github.com/sakno/dotNext/blob/gh-pages/src/DotNext.IO/IO/SequenceBinaryReader.cs/#L138">View Source</a>
-  </span>
-  <a id="DotNext_IO_SequenceBinaryReader_DotNext_IO_IAsyncBinaryReader_CopyToAsync_" data-uid="DotNext.IO.SequenceBinaryReader.DotNext#IO#IAsyncBinaryReader#CopyToAsync*"></a>
-  <h4 id="DotNext_IO_SequenceBinaryReader_DotNext_IO_IAsyncBinaryReader_CopyToAsync_System_IO_Pipelines_PipeWriter_System_Threading_CancellationToken_" data-uid="DotNext.IO.SequenceBinaryReader.DotNext#IO#IAsyncBinaryReader#CopyToAsync(System.IO.Pipelines.PipeWriter,System.Threading.CancellationToken)">IAsyncBinaryReader.CopyToAsync(PipeWriter, CancellationToken)</h4>
-  <div class="markdown level1 summary"></div>
-  <div class="markdown level1 conceptual"></div>
-  <h5 class="decalaration">Declaration</h5>
-  <div class="codewrapper">
-    <pre><code class="lang-csharp hljs">Task IAsyncBinaryReader.CopyToAsync(PipeWriter output, CancellationToken token)</code></pre>
-  </div>
-  <h5 class="parameters">Parameters</h5>
-  <table class="table table-bordered table-striped table-condensed">
-    <thead>
-      <tr>
-        <th>Type</th>
-        <th>Name</th>
-        <th>Description</th>
-      </tr>
-    </thead>
-    <tbody>
-      <tr>
-        <td><a class="xref" href="https://docs.microsoft.com/dotnet/api/system.io.pipelines.pipewriter">PipeWriter</a></td>
-        <td><span class="parametername">output</span></td>
-        <td></td>
-      </tr>
-      <tr>
-        <td><a class="xref" href="https://docs.microsoft.com/dotnet/api/system.threading.cancellationtoken">CancellationToken</a></td>
-        <td><span class="parametername">token</span></td>
-        <td></td>
-      </tr>
-    </tbody>
-  </table>
-  <h5 class="returns">Returns</h5>
-  <table class="table table-bordered table-striped table-condensed">
-    <thead>
-      <tr>
-        <th>Type</th>
-        <th>Description</th>
-      </tr>
-    </thead>
-    <tbody>
-      <tr>
-        <td><a class="xref" href="https://docs.microsoft.com/dotnet/api/system.threading.tasks.task">Task</a></td>
-        <td></td>
-      </tr>
-    </tbody>
-  </table>
-  <span class="small pull-right mobile-hide">
-    <span class="divider">|</span>
-    <a href="https://github.com/sakno/dotNext/new/gh-pages/apiSpec/new?filename=DotNext_IO_SequenceBinaryReader_DotNext_IO_IAsyncBinaryReader_CopyToAsync_System_IO_Stream_System_Threading_CancellationToken_.md&amp;value=---%0Auid%3A%20DotNext.IO.SequenceBinaryReader.DotNext%23IO%23IAsyncBinaryReader%23CopyToAsync(System.IO.Stream%2CSystem.Threading.CancellationToken)%0Asummary%3A%20'*You%20can%20override%20summary%20for%20the%20API%20here%20using%20*MARKDOWN*%20syntax'%0A---%0A%0A*Please%20type%20below%20more%20information%20about%20this%20API%3A*%0A%0A">Improve this Doc</a>
-  </span>
-  <span class="small pull-right mobile-hide">
-    <a href="https://github.com/sakno/dotNext/blob/gh-pages/src/DotNext.IO/IO/SequenceBinaryReader.cs/#L132">View Source</a>
-  </span>
-  <a id="DotNext_IO_SequenceBinaryReader_DotNext_IO_IAsyncBinaryReader_CopyToAsync_" data-uid="DotNext.IO.SequenceBinaryReader.DotNext#IO#IAsyncBinaryReader#CopyToAsync*"></a>
-  <h4 id="DotNext_IO_SequenceBinaryReader_DotNext_IO_IAsyncBinaryReader_CopyToAsync_System_IO_Stream_System_Threading_CancellationToken_" data-uid="DotNext.IO.SequenceBinaryReader.DotNext#IO#IAsyncBinaryReader#CopyToAsync(System.IO.Stream,System.Threading.CancellationToken)">IAsyncBinaryReader.CopyToAsync(Stream, CancellationToken)</h4>
-  <div class="markdown level1 summary"></div>
-  <div class="markdown level1 conceptual"></div>
-  <h5 class="decalaration">Declaration</h5>
-  <div class="codewrapper">
-    <pre><code class="lang-csharp hljs">Task IAsyncBinaryReader.CopyToAsync(Stream output, CancellationToken token)</code></pre>
-  </div>
-  <h5 class="parameters">Parameters</h5>
-  <table class="table table-bordered table-striped table-condensed">
-    <thead>
-      <tr>
-        <th>Type</th>
-        <th>Name</th>
-        <th>Description</th>
-      </tr>
-    </thead>
-    <tbody>
-      <tr>
-        <td><a class="xref" href="https://docs.microsoft.com/dotnet/api/system.io.stream">Stream</a></td>
-        <td><span class="parametername">output</span></td>
-        <td></td>
-      </tr>
-      <tr>
-        <td><a class="xref" href="https://docs.microsoft.com/dotnet/api/system.threading.cancellationtoken">CancellationToken</a></td>
-        <td><span class="parametername">token</span></td>
-        <td></td>
-      </tr>
-    </tbody>
-  </table>
-  <h5 class="returns">Returns</h5>
-  <table class="table table-bordered table-striped table-condensed">
-    <thead>
-      <tr>
-        <th>Type</th>
-        <th>Description</th>
-      </tr>
-    </thead>
-    <tbody>
-      <tr>
-        <td><a class="xref" href="https://docs.microsoft.com/dotnet/api/system.threading.tasks.task">Task</a></td>
-        <td></td>
-      </tr>
-    </tbody>
-  </table>
-  <span class="small pull-right mobile-hide">
-    <span class="divider">|</span>
-    <a href="https://github.com/sakno/dotNext/new/gh-pages/apiSpec/new?filename=DotNext_IO_SequenceBinaryReader_DotNext_IO_IAsyncBinaryReader_ReadAsync_System_Memory_System_Byte__System_Threading_CancellationToken_.md&amp;value=---%0Auid%3A%20DotNext.IO.SequenceBinaryReader.DotNext%23IO%23IAsyncBinaryReader%23ReadAsync(System.Memory%7BSystem.Byte%7D%2CSystem.Threading.CancellationToken)%0Asummary%3A%20'*You%20can%20override%20summary%20for%20the%20API%20here%20using%20*MARKDOWN*%20syntax'%0A---%0A%0A*Please%20type%20below%20more%20information%20about%20this%20API%3A*%0A%0A">Improve this Doc</a>
-  </span>
-  <span class="small pull-right mobile-hide">
-    <a href="https://github.com/sakno/dotNext/blob/gh-pages/src/DotNext.IO/IO/SequenceBinaryReader.cs/#L114">View Source</a>
-  </span>
-  <a id="DotNext_IO_SequenceBinaryReader_DotNext_IO_IAsyncBinaryReader_ReadAsync_" data-uid="DotNext.IO.SequenceBinaryReader.DotNext#IO#IAsyncBinaryReader#ReadAsync*"></a>
-  <h4 id="DotNext_IO_SequenceBinaryReader_DotNext_IO_IAsyncBinaryReader_ReadAsync_System_Memory_System_Byte__System_Threading_CancellationToken_" data-uid="DotNext.IO.SequenceBinaryReader.DotNext#IO#IAsyncBinaryReader#ReadAsync(System.Memory{System.Byte},System.Threading.CancellationToken)">IAsyncBinaryReader.ReadAsync(Memory&lt;Byte&gt;, CancellationToken)</h4>
-  <div class="markdown level1 summary"></div>
-  <div class="markdown level1 conceptual"></div>
-  <h5 class="decalaration">Declaration</h5>
-  <div class="codewrapper">
-    <pre><code class="lang-csharp hljs">ValueTask IAsyncBinaryReader.ReadAsync(Memory&lt;byte&gt; output, CancellationToken token)</code></pre>
-  </div>
-  <h5 class="parameters">Parameters</h5>
-  <table class="table table-bordered table-striped table-condensed">
-    <thead>
-      <tr>
-        <th>Type</th>
-        <th>Name</th>
-        <th>Description</th>
-      </tr>
-    </thead>
-    <tbody>
-      <tr>
-        <td><a class="xref" href="https://docs.microsoft.com/dotnet/api/system.memory-1">Memory</a>&lt;<a class="xref" href="https://docs.microsoft.com/dotnet/api/system.byte">Byte</a>&gt;</td>
-        <td><span class="parametername">output</span></td>
-        <td></td>
-      </tr>
-      <tr>
-        <td><a class="xref" href="https://docs.microsoft.com/dotnet/api/system.threading.cancellationtoken">CancellationToken</a></td>
-        <td><span class="parametername">token</span></td>
-        <td></td>
-      </tr>
-    </tbody>
-  </table>
-  <h5 class="returns">Returns</h5>
-  <table class="table table-bordered table-striped table-condensed">
-    <thead>
-      <tr>
-        <th>Type</th>
-        <th>Description</th>
-      </tr>
-    </thead>
-    <tbody>
-      <tr>
-        <td><a class="xref" href="https://docs.microsoft.com/dotnet/api/system.threading.tasks.valuetask">ValueTask</a></td>
-        <td></td>
-      </tr>
-    </tbody>
-  </table>
-  <span class="small pull-right mobile-hide">
-    <span class="divider">|</span>
-    <a href="https://github.com/sakno/dotNext/new/gh-pages/apiSpec/new?filename=DotNext_IO_SequenceBinaryReader_DotNext_IO_IAsyncBinaryReader_ReadAsync__1_System_Threading_CancellationToken_.md&amp;value=---%0Auid%3A%20DotNext.IO.SequenceBinaryReader.DotNext%23IO%23IAsyncBinaryReader%23ReadAsync%60%601(System.Threading.CancellationToken)%0Asummary%3A%20'*You%20can%20override%20summary%20for%20the%20API%20here%20using%20*MARKDOWN*%20syntax'%0A---%0A%0A*Please%20type%20below%20more%20information%20about%20this%20API%3A*%0A%0A">Improve this Doc</a>
-  </span>
-  <span class="small pull-right mobile-hide">
-    <a href="https://github.com/sakno/dotNext/blob/gh-pages/src/DotNext.IO/IO/SequenceBinaryReader.cs/#L109">View Source</a>
-  </span>
-  <a id="DotNext_IO_SequenceBinaryReader_DotNext_IO_IAsyncBinaryReader_ReadAsync_" data-uid="DotNext.IO.SequenceBinaryReader.DotNext#IO#IAsyncBinaryReader#ReadAsync*"></a>
-  <h4 id="DotNext_IO_SequenceBinaryReader_DotNext_IO_IAsyncBinaryReader_ReadAsync__1_System_Threading_CancellationToken_" data-uid="DotNext.IO.SequenceBinaryReader.DotNext#IO#IAsyncBinaryReader#ReadAsync``1(System.Threading.CancellationToken)">IAsyncBinaryReader.ReadAsync&lt;T&gt;(CancellationToken)</h4>
-  <div class="markdown level1 summary"></div>
-  <div class="markdown level1 conceptual"></div>
-  <h5 class="decalaration">Declaration</h5>
-  <div class="codewrapper">
+</div>
+  <div class="markdown level1 conceptual"></div>
+  <h5 class="decalaration">Declaration</h5>
+  <div class="codewrapper">
+    <pre><code class="lang-csharp hljs">public void Reset()</code></pre>
+  </div>
+  <h3 id="eii">Explicit Interface Implementations
+  </h3>
+  <span class="small pull-right mobile-hide">
+    <span class="divider">|</span>
+    <a href="https://github.com/sakno/DotNext/new/gh-pages/apiSpec/new?filename=DotNext_IO_SequenceBinaryReader_DotNext_IO_IAsyncBinaryReader_CopyToAsync_System_IO_Pipelines_PipeWriter_System_Threading_CancellationToken_.md&amp;value=---%0Auid%3A%20DotNext.IO.SequenceBinaryReader.DotNext%23IO%23IAsyncBinaryReader%23CopyToAsync(System.IO.Pipelines.PipeWriter%2CSystem.Threading.CancellationToken)%0Asummary%3A%20'*You%20can%20override%20summary%20for%20the%20API%20here%20using%20*MARKDOWN*%20syntax'%0A---%0A%0A*Please%20type%20below%20more%20information%20about%20this%20API%3A*%0A%0A">Improve this Doc</a>
+  </span>
+  <span class="small pull-right mobile-hide">
+    <a href="https://github.com/sakno/DotNext/blob/gh-pages/src/DotNext.IO/IO/SequenceBinaryReader.cs/#L138">View Source</a>
+  </span>
+  <a id="DotNext_IO_SequenceBinaryReader_DotNext_IO_IAsyncBinaryReader_CopyToAsync_" data-uid="DotNext.IO.SequenceBinaryReader.DotNext#IO#IAsyncBinaryReader#CopyToAsync*"></a>
+  <h4 id="DotNext_IO_SequenceBinaryReader_DotNext_IO_IAsyncBinaryReader_CopyToAsync_System_IO_Pipelines_PipeWriter_System_Threading_CancellationToken_" data-uid="DotNext.IO.SequenceBinaryReader.DotNext#IO#IAsyncBinaryReader#CopyToAsync(System.IO.Pipelines.PipeWriter,System.Threading.CancellationToken)">IAsyncBinaryReader.CopyToAsync(PipeWriter, CancellationToken)</h4>
+  <div class="markdown level1 summary"></div>
+  <div class="markdown level1 conceptual"></div>
+  <h5 class="decalaration">Declaration</h5>
+  <div class="codewrapper">
+    <pre><code class="lang-csharp hljs">Task IAsyncBinaryReader.CopyToAsync(PipeWriter output, CancellationToken token)</code></pre>
+  </div>
+  <h5 class="parameters">Parameters</h5>
+  <table class="table table-bordered table-striped table-condensed">
+    <thead>
+      <tr>
+        <th>Type</th>
+        <th>Name</th>
+        <th>Description</th>
+      </tr>
+    </thead>
+    <tbody>
+      <tr>
+        <td><a class="xref" href="https://docs.microsoft.com/dotnet/api/system.io.pipelines.pipewriter">PipeWriter</a></td>
+        <td><span class="parametername">output</span></td>
+        <td></td>
+      </tr>
+      <tr>
+        <td><a class="xref" href="https://docs.microsoft.com/dotnet/api/system.threading.cancellationtoken">CancellationToken</a></td>
+        <td><span class="parametername">token</span></td>
+        <td></td>
+      </tr>
+    </tbody>
+  </table>
+  <h5 class="returns">Returns</h5>
+  <table class="table table-bordered table-striped table-condensed">
+    <thead>
+      <tr>
+        <th>Type</th>
+        <th>Description</th>
+      </tr>
+    </thead>
+    <tbody>
+      <tr>
+        <td><a class="xref" href="https://docs.microsoft.com/dotnet/api/system.threading.tasks.task">Task</a></td>
+        <td></td>
+      </tr>
+    </tbody>
+  </table>
+  <span class="small pull-right mobile-hide">
+    <span class="divider">|</span>
+    <a href="https://github.com/sakno/DotNext/new/gh-pages/apiSpec/new?filename=DotNext_IO_SequenceBinaryReader_DotNext_IO_IAsyncBinaryReader_CopyToAsync_System_IO_Stream_System_Threading_CancellationToken_.md&amp;value=---%0Auid%3A%20DotNext.IO.SequenceBinaryReader.DotNext%23IO%23IAsyncBinaryReader%23CopyToAsync(System.IO.Stream%2CSystem.Threading.CancellationToken)%0Asummary%3A%20'*You%20can%20override%20summary%20for%20the%20API%20here%20using%20*MARKDOWN*%20syntax'%0A---%0A%0A*Please%20type%20below%20more%20information%20about%20this%20API%3A*%0A%0A">Improve this Doc</a>
+  </span>
+  <span class="small pull-right mobile-hide">
+    <a href="https://github.com/sakno/DotNext/blob/gh-pages/src/DotNext.IO/IO/SequenceBinaryReader.cs/#L132">View Source</a>
+  </span>
+  <a id="DotNext_IO_SequenceBinaryReader_DotNext_IO_IAsyncBinaryReader_CopyToAsync_" data-uid="DotNext.IO.SequenceBinaryReader.DotNext#IO#IAsyncBinaryReader#CopyToAsync*"></a>
+  <h4 id="DotNext_IO_SequenceBinaryReader_DotNext_IO_IAsyncBinaryReader_CopyToAsync_System_IO_Stream_System_Threading_CancellationToken_" data-uid="DotNext.IO.SequenceBinaryReader.DotNext#IO#IAsyncBinaryReader#CopyToAsync(System.IO.Stream,System.Threading.CancellationToken)">IAsyncBinaryReader.CopyToAsync(Stream, CancellationToken)</h4>
+  <div class="markdown level1 summary"></div>
+  <div class="markdown level1 conceptual"></div>
+  <h5 class="decalaration">Declaration</h5>
+  <div class="codewrapper">
+    <pre><code class="lang-csharp hljs">Task IAsyncBinaryReader.CopyToAsync(Stream output, CancellationToken token)</code></pre>
+  </div>
+  <h5 class="parameters">Parameters</h5>
+  <table class="table table-bordered table-striped table-condensed">
+    <thead>
+      <tr>
+        <th>Type</th>
+        <th>Name</th>
+        <th>Description</th>
+      </tr>
+    </thead>
+    <tbody>
+      <tr>
+        <td><a class="xref" href="https://docs.microsoft.com/dotnet/api/system.io.stream">Stream</a></td>
+        <td><span class="parametername">output</span></td>
+        <td></td>
+      </tr>
+      <tr>
+        <td><a class="xref" href="https://docs.microsoft.com/dotnet/api/system.threading.cancellationtoken">CancellationToken</a></td>
+        <td><span class="parametername">token</span></td>
+        <td></td>
+      </tr>
+    </tbody>
+  </table>
+  <h5 class="returns">Returns</h5>
+  <table class="table table-bordered table-striped table-condensed">
+    <thead>
+      <tr>
+        <th>Type</th>
+        <th>Description</th>
+      </tr>
+    </thead>
+    <tbody>
+      <tr>
+        <td><a class="xref" href="https://docs.microsoft.com/dotnet/api/system.threading.tasks.task">Task</a></td>
+        <td></td>
+      </tr>
+    </tbody>
+  </table>
+  <span class="small pull-right mobile-hide">
+    <span class="divider">|</span>
+    <a href="https://github.com/sakno/DotNext/new/gh-pages/apiSpec/new?filename=DotNext_IO_SequenceBinaryReader_DotNext_IO_IAsyncBinaryReader_ReadAsync_System_Memory_System_Byte__System_Threading_CancellationToken_.md&amp;value=---%0Auid%3A%20DotNext.IO.SequenceBinaryReader.DotNext%23IO%23IAsyncBinaryReader%23ReadAsync(System.Memory%7BSystem.Byte%7D%2CSystem.Threading.CancellationToken)%0Asummary%3A%20'*You%20can%20override%20summary%20for%20the%20API%20here%20using%20*MARKDOWN*%20syntax'%0A---%0A%0A*Please%20type%20below%20more%20information%20about%20this%20API%3A*%0A%0A">Improve this Doc</a>
+  </span>
+  <span class="small pull-right mobile-hide">
+    <a href="https://github.com/sakno/DotNext/blob/gh-pages/src/DotNext.IO/IO/SequenceBinaryReader.cs/#L114">View Source</a>
+  </span>
+  <a id="DotNext_IO_SequenceBinaryReader_DotNext_IO_IAsyncBinaryReader_ReadAsync_" data-uid="DotNext.IO.SequenceBinaryReader.DotNext#IO#IAsyncBinaryReader#ReadAsync*"></a>
+  <h4 id="DotNext_IO_SequenceBinaryReader_DotNext_IO_IAsyncBinaryReader_ReadAsync_System_Memory_System_Byte__System_Threading_CancellationToken_" data-uid="DotNext.IO.SequenceBinaryReader.DotNext#IO#IAsyncBinaryReader#ReadAsync(System.Memory{System.Byte},System.Threading.CancellationToken)">IAsyncBinaryReader.ReadAsync(Memory&lt;Byte&gt;, CancellationToken)</h4>
+  <div class="markdown level1 summary"></div>
+  <div class="markdown level1 conceptual"></div>
+  <h5 class="decalaration">Declaration</h5>
+  <div class="codewrapper">
+    <pre><code class="lang-csharp hljs">ValueTask IAsyncBinaryReader.ReadAsync(Memory&lt;byte&gt; output, CancellationToken token)</code></pre>
+  </div>
+  <h5 class="parameters">Parameters</h5>
+  <table class="table table-bordered table-striped table-condensed">
+    <thead>
+      <tr>
+        <th>Type</th>
+        <th>Name</th>
+        <th>Description</th>
+      </tr>
+    </thead>
+    <tbody>
+      <tr>
+        <td><a class="xref" href="https://docs.microsoft.com/dotnet/api/system.memory-1">Memory</a>&lt;<a class="xref" href="https://docs.microsoft.com/dotnet/api/system.byte">Byte</a>&gt;</td>
+        <td><span class="parametername">output</span></td>
+        <td></td>
+      </tr>
+      <tr>
+        <td><a class="xref" href="https://docs.microsoft.com/dotnet/api/system.threading.cancellationtoken">CancellationToken</a></td>
+        <td><span class="parametername">token</span></td>
+        <td></td>
+      </tr>
+    </tbody>
+  </table>
+  <h5 class="returns">Returns</h5>
+  <table class="table table-bordered table-striped table-condensed">
+    <thead>
+      <tr>
+        <th>Type</th>
+        <th>Description</th>
+      </tr>
+    </thead>
+    <tbody>
+      <tr>
+        <td><a class="xref" href="https://docs.microsoft.com/dotnet/api/system.threading.tasks.valuetask">ValueTask</a></td>
+        <td></td>
+      </tr>
+    </tbody>
+  </table>
+  <span class="small pull-right mobile-hide">
+    <span class="divider">|</span>
+    <a href="https://github.com/sakno/DotNext/new/gh-pages/apiSpec/new?filename=DotNext_IO_SequenceBinaryReader_DotNext_IO_IAsyncBinaryReader_ReadAsync__1_System_Threading_CancellationToken_.md&amp;value=---%0Auid%3A%20DotNext.IO.SequenceBinaryReader.DotNext%23IO%23IAsyncBinaryReader%23ReadAsync%60%601(System.Threading.CancellationToken)%0Asummary%3A%20'*You%20can%20override%20summary%20for%20the%20API%20here%20using%20*MARKDOWN*%20syntax'%0A---%0A%0A*Please%20type%20below%20more%20information%20about%20this%20API%3A*%0A%0A">Improve this Doc</a>
+  </span>
+  <span class="small pull-right mobile-hide">
+    <a href="https://github.com/sakno/DotNext/blob/gh-pages/src/DotNext.IO/IO/SequenceBinaryReader.cs/#L109">View Source</a>
+  </span>
+  <a id="DotNext_IO_SequenceBinaryReader_DotNext_IO_IAsyncBinaryReader_ReadAsync_" data-uid="DotNext.IO.SequenceBinaryReader.DotNext#IO#IAsyncBinaryReader#ReadAsync*"></a>
+  <h4 id="DotNext_IO_SequenceBinaryReader_DotNext_IO_IAsyncBinaryReader_ReadAsync__1_System_Threading_CancellationToken_" data-uid="DotNext.IO.SequenceBinaryReader.DotNext#IO#IAsyncBinaryReader#ReadAsync``1(System.Threading.CancellationToken)">IAsyncBinaryReader.ReadAsync&lt;T&gt;(CancellationToken)</h4>
+  <div class="markdown level1 summary"></div>
+  <div class="markdown level1 conceptual"></div>
+  <h5 class="decalaration">Declaration</h5>
+  <div class="codewrapper">
     <pre><code class="lang-csharp hljs">ValueTask&lt;T&gt; IAsyncBinaryReader.ReadAsync&lt;T&gt;(CancellationToken token)
-    where T : struct</code></pre>
-  </div>
-  <h5 class="parameters">Parameters</h5>
-  <table class="table table-bordered table-striped table-condensed">
-    <thead>
-      <tr>
-        <th>Type</th>
-        <th>Name</th>
-        <th>Description</th>
-      </tr>
-    </thead>
-    <tbody>
-      <tr>
-        <td><a class="xref" href="https://docs.microsoft.com/dotnet/api/system.threading.cancellationtoken">CancellationToken</a></td>
-        <td><span class="parametername">token</span></td>
-        <td></td>
-      </tr>
-    </tbody>
-  </table>
-  <h5 class="returns">Returns</h5>
-  <table class="table table-bordered table-striped table-condensed">
-    <thead>
-      <tr>
-        <th>Type</th>
-        <th>Description</th>
-      </tr>
-    </thead>
-    <tbody>
-      <tr>
-        <td><a class="xref" href="https://docs.microsoft.com/dotnet/api/system.threading.tasks.valuetask-1">ValueTask</a>&lt;T&gt;</td>
-        <td></td>
-      </tr>
-    </tbody>
-  </table>
-  <h5 class="typeParameters">Type Parameters</h5>
-  <table class="table table-bordered table-striped table-condensed">
-    <thead>
-      <tr>
-        <th>Name</th>
-        <th>Description</th>
-      </tr>
-    </thead>
-    <tbody>
-      <tr>
-        <td><span class="parametername">T</span></td>
-        <td></td>
-      </tr>
-    </tbody>
-  </table>
-  <span class="small pull-right mobile-hide">
-    <span class="divider">|</span>
-    <a href="https://github.com/sakno/dotNext/new/gh-pages/apiSpec/new?filename=DotNext_IO_SequenceBinaryReader_DotNext_IO_IAsyncBinaryReader_ReadStringAsync_DotNext_IO_StringLengthEncoding_DotNext_Text_DecodingContext_System_Threading_CancellationToken_.md&amp;value=---%0Auid%3A%20DotNext.IO.SequenceBinaryReader.DotNext%23IO%23IAsyncBinaryReader%23ReadStringAsync(DotNext.IO.StringLengthEncoding%2CDotNext.Text.DecodingContext%2CSystem.Threading.CancellationToken)%0Asummary%3A%20'*You%20can%20override%20summary%20for%20the%20API%20here%20using%20*MARKDOWN*%20syntax'%0A---%0A%0A*Please%20type%20below%20more%20information%20about%20this%20API%3A*%0A%0A">Improve this Doc</a>
-  </span>
-  <span class="small pull-right mobile-hide">
-    <a href="https://github.com/sakno/dotNext/blob/gh-pages/src/DotNext.IO/IO/SequenceBinaryReader.cs/#L127">View Source</a>
-  </span>
-  <a id="DotNext_IO_SequenceBinaryReader_DotNext_IO_IAsyncBinaryReader_ReadStringAsync_" data-uid="DotNext.IO.SequenceBinaryReader.DotNext#IO#IAsyncBinaryReader#ReadStringAsync*"></a>
-  <h4 id="DotNext_IO_SequenceBinaryReader_DotNext_IO_IAsyncBinaryReader_ReadStringAsync_DotNext_IO_StringLengthEncoding_DotNext_Text_DecodingContext_System_Threading_CancellationToken_" data-uid="DotNext.IO.SequenceBinaryReader.DotNext#IO#IAsyncBinaryReader#ReadStringAsync(DotNext.IO.StringLengthEncoding,DotNext.Text.DecodingContext,System.Threading.CancellationToken)">IAsyncBinaryReader.ReadStringAsync(StringLengthEncoding, DecodingContext, CancellationToken)</h4>
-  <div class="markdown level1 summary"></div>
-  <div class="markdown level1 conceptual"></div>
-  <h5 class="decalaration">Declaration</h5>
-  <div class="codewrapper">
-    <pre><code class="lang-csharp hljs">ValueTask&lt;string&gt; IAsyncBinaryReader.ReadStringAsync(StringLengthEncoding lengthFormat, DecodingContext context, CancellationToken token)</code></pre>
-  </div>
-  <h5 class="parameters">Parameters</h5>
-  <table class="table table-bordered table-striped table-condensed">
-    <thead>
-      <tr>
-        <th>Type</th>
-        <th>Name</th>
-        <th>Description</th>
-      </tr>
-    </thead>
-    <tbody>
-      <tr>
-        <td><a class="xref" href="DotNext.IO.StringLengthEncoding.html">StringLengthEncoding</a></td>
-        <td><span class="parametername">lengthFormat</span></td>
-        <td></td>
-      </tr>
-      <tr>
-        <td><a class="xref" href="DotNext.Text.DecodingContext.html">DecodingContext</a></td>
-        <td><span class="parametername">context</span></td>
-        <td></td>
-      </tr>
-      <tr>
-        <td><a class="xref" href="https://docs.microsoft.com/dotnet/api/system.threading.cancellationtoken">CancellationToken</a></td>
-        <td><span class="parametername">token</span></td>
-        <td></td>
-      </tr>
-    </tbody>
-  </table>
-  <h5 class="returns">Returns</h5>
-  <table class="table table-bordered table-striped table-condensed">
-    <thead>
-      <tr>
-        <th>Type</th>
-        <th>Description</th>
-      </tr>
-    </thead>
-    <tbody>
-      <tr>
-        <td><a class="xref" href="https://docs.microsoft.com/dotnet/api/system.threading.tasks.valuetask-1">ValueTask</a>&lt;<a class="xref" href="https://docs.microsoft.com/dotnet/api/system.string">String</a>&gt;</td>
-        <td></td>
-      </tr>
-    </tbody>
-  </table>
-  <span class="small pull-right mobile-hide">
-    <span class="divider">|</span>
-    <a href="https://github.com/sakno/dotNext/new/gh-pages/apiSpec/new?filename=DotNext_IO_SequenceBinaryReader_DotNext_IO_IAsyncBinaryReader_ReadStringAsync_System_Int32_DotNext_Text_DecodingContext_System_Threading_CancellationToken_.md&amp;value=---%0Auid%3A%20DotNext.IO.SequenceBinaryReader.DotNext%23IO%23IAsyncBinaryReader%23ReadStringAsync(System.Int32%2CDotNext.Text.DecodingContext%2CSystem.Threading.CancellationToken)%0Asummary%3A%20'*You%20can%20override%20summary%20for%20the%20API%20here%20using%20*MARKDOWN*%20syntax'%0A---%0A%0A*Please%20type%20below%20more%20information%20about%20this%20API%3A*%0A%0A">Improve this Doc</a>
-  </span>
-  <span class="small pull-right mobile-hide">
-    <a href="https://github.com/sakno/dotNext/blob/gh-pages/src/DotNext.IO/IO/SequenceBinaryReader.cs/#L122">View Source</a>
-  </span>
-  <a id="DotNext_IO_SequenceBinaryReader_DotNext_IO_IAsyncBinaryReader_ReadStringAsync_" data-uid="DotNext.IO.SequenceBinaryReader.DotNext#IO#IAsyncBinaryReader#ReadStringAsync*"></a>
-  <h4 id="DotNext_IO_SequenceBinaryReader_DotNext_IO_IAsyncBinaryReader_ReadStringAsync_System_Int32_DotNext_Text_DecodingContext_System_Threading_CancellationToken_" data-uid="DotNext.IO.SequenceBinaryReader.DotNext#IO#IAsyncBinaryReader#ReadStringAsync(System.Int32,DotNext.Text.DecodingContext,System.Threading.CancellationToken)">IAsyncBinaryReader.ReadStringAsync(Int32, DecodingContext, CancellationToken)</h4>
-  <div class="markdown level1 summary"></div>
-  <div class="markdown level1 conceptual"></div>
-  <h5 class="decalaration">Declaration</h5>
-  <div class="codewrapper">
-    <pre><code class="lang-csharp hljs">ValueTask&lt;string&gt; IAsyncBinaryReader.ReadStringAsync(int length, DecodingContext context, CancellationToken token)</code></pre>
-  </div>
-  <h5 class="parameters">Parameters</h5>
-  <table class="table table-bordered table-striped table-condensed">
-    <thead>
-      <tr>
-        <th>Type</th>
-        <th>Name</th>
-        <th>Description</th>
-      </tr>
-    </thead>
-    <tbody>
-      <tr>
-        <td><a class="xref" href="https://docs.microsoft.com/dotnet/api/system.int32">Int32</a></td>
-        <td><span class="parametername">length</span></td>
-        <td></td>
-      </tr>
-      <tr>
-        <td><a class="xref" href="DotNext.Text.DecodingContext.html">DecodingContext</a></td>
-        <td><span class="parametername">context</span></td>
-        <td></td>
-      </tr>
-      <tr>
-        <td><a class="xref" href="https://docs.microsoft.com/dotnet/api/system.threading.cancellationtoken">CancellationToken</a></td>
-        <td><span class="parametername">token</span></td>
-        <td></td>
-      </tr>
-    </tbody>
-  </table>
-  <h5 class="returns">Returns</h5>
-  <table class="table table-bordered table-striped table-condensed">
-    <thead>
-      <tr>
-        <th>Type</th>
-        <th>Description</th>
-      </tr>
-    </thead>
-    <tbody>
-      <tr>
-        <td><a class="xref" href="https://docs.microsoft.com/dotnet/api/system.threading.tasks.valuetask-1">ValueTask</a>&lt;<a class="xref" href="https://docs.microsoft.com/dotnet/api/system.string">String</a>&gt;</td>
-        <td></td>
-      </tr>
-    </tbody>
-  </table>
-  <h3 id="implements">Implements</h3>
-  <div>
-      <a class="xref" href="DotNext.IO.IAsyncBinaryReader.html">IAsyncBinaryReader</a>
-  </div>
-  <h3 id="extensionmethods">Extension Methods</h3>
-  <div>
-      <a class="xref" href="DotNext.Linq.Expressions.ExpressionBuilder.html#DotNext_Linq_Expressions_ExpressionBuilder_Const__1___0_">ExpressionBuilder.Const&lt;T&gt;(T)</a>
-  </div>
-</article>
-          </div>
-          
-          <div class="hidden-sm col-md-2" role="complementary">
-            <div class="sideaffix">
-              <div class="contribution">
-                <ul class="nav">
-                  <li>
-                    <a href="https://github.com/sakno/dotNext/new/gh-pages/apiSpec/new?filename=DotNext_IO_SequenceBinaryReader.md&amp;value=---%0Auid%3A%20DotNext.IO.SequenceBinaryReader%0Asummary%3A%20'*You%20can%20override%20summary%20for%20the%20API%20here%20using%20*MARKDOWN*%20syntax'%0A---%0A%0A*Please%20type%20below%20more%20information%20about%20this%20API%3A*%0A%0A" class="contribution-link">Improve this Doc</a>
-                  </li>
-                  <li>
-                    <a href="https://github.com/sakno/dotNext/blob/gh-pages/src/DotNext.IO/IO/SequenceBinaryReader.cs/#L18" class="contribution-link">View Source</a>
-                  </li>
-                </ul>
-              </div>
-              <nav class="bs-docs-sidebar hidden-print hidden-xs hidden-sm affix" id="affix">
-              <!-- <p><a class="back-to-top" href="#top">Back to top</a><p> -->
-              </nav>
-            </div>
-          </div>
-        </div>
-      </div>
-      
-      <footer>
-        <div class="grad-bottom"></div>
-        <div class="footer">
-          <div class="container">
-            <span class="pull-right">
-              <a href="#top">Back to top</a>
-            </span>
-            
-            <span>Generated by <strong>DocFX</strong></span>
-          </div>
-        </div>
-      </footer>
-    </div>
-    
-    <script type="text/javascript" src="../styles/docfx.vendor.js"></script>
-    <script type="text/javascript" src="../styles/docfx.js"></script>
-    <script type="text/javascript" src="../styles/main.js"></script>
-  </body>
-</html>
+
+    where T : struct</code></pre>
+  </div>
+  <h5 class="parameters">Parameters</h5>
+  <table class="table table-bordered table-striped table-condensed">
+    <thead>
+      <tr>
+        <th>Type</th>
+        <th>Name</th>
+        <th>Description</th>
+      </tr>
+    </thead>
+    <tbody>
+      <tr>
+        <td><a class="xref" href="https://docs.microsoft.com/dotnet/api/system.threading.cancellationtoken">CancellationToken</a></td>
+        <td><span class="parametername">token</span></td>
+        <td></td>
+      </tr>
+    </tbody>
+  </table>
+  <h5 class="returns">Returns</h5>
+  <table class="table table-bordered table-striped table-condensed">
+    <thead>
+      <tr>
+        <th>Type</th>
+        <th>Description</th>
+      </tr>
+    </thead>
+    <tbody>
+      <tr>
+        <td><a class="xref" href="https://docs.microsoft.com/dotnet/api/system.threading.tasks.valuetask-1">ValueTask</a>&lt;T&gt;</td>
+        <td></td>
+      </tr>
+    </tbody>
+  </table>
+  <h5 class="typeParameters">Type Parameters</h5>
+  <table class="table table-bordered table-striped table-condensed">
+    <thead>
+      <tr>
+        <th>Name</th>
+        <th>Description</th>
+      </tr>
+    </thead>
+    <tbody>
+      <tr>
+        <td><span class="parametername">T</span></td>
+        <td></td>
+      </tr>
+    </tbody>
+  </table>
+  <span class="small pull-right mobile-hide">
+    <span class="divider">|</span>
+    <a href="https://github.com/sakno/DotNext/new/gh-pages/apiSpec/new?filename=DotNext_IO_SequenceBinaryReader_DotNext_IO_IAsyncBinaryReader_ReadStringAsync_DotNext_IO_StringLengthEncoding_DotNext_Text_DecodingContext_System_Threading_CancellationToken_.md&amp;value=---%0Auid%3A%20DotNext.IO.SequenceBinaryReader.DotNext%23IO%23IAsyncBinaryReader%23ReadStringAsync(DotNext.IO.StringLengthEncoding%2CDotNext.Text.DecodingContext%2CSystem.Threading.CancellationToken)%0Asummary%3A%20'*You%20can%20override%20summary%20for%20the%20API%20here%20using%20*MARKDOWN*%20syntax'%0A---%0A%0A*Please%20type%20below%20more%20information%20about%20this%20API%3A*%0A%0A">Improve this Doc</a>
+  </span>
+  <span class="small pull-right mobile-hide">
+    <a href="https://github.com/sakno/DotNext/blob/gh-pages/src/DotNext.IO/IO/SequenceBinaryReader.cs/#L127">View Source</a>
+  </span>
+  <a id="DotNext_IO_SequenceBinaryReader_DotNext_IO_IAsyncBinaryReader_ReadStringAsync_" data-uid="DotNext.IO.SequenceBinaryReader.DotNext#IO#IAsyncBinaryReader#ReadStringAsync*"></a>
+  <h4 id="DotNext_IO_SequenceBinaryReader_DotNext_IO_IAsyncBinaryReader_ReadStringAsync_DotNext_IO_StringLengthEncoding_DotNext_Text_DecodingContext_System_Threading_CancellationToken_" data-uid="DotNext.IO.SequenceBinaryReader.DotNext#IO#IAsyncBinaryReader#ReadStringAsync(DotNext.IO.StringLengthEncoding,DotNext.Text.DecodingContext,System.Threading.CancellationToken)">IAsyncBinaryReader.ReadStringAsync(StringLengthEncoding, DecodingContext, CancellationToken)</h4>
+  <div class="markdown level1 summary"></div>
+  <div class="markdown level1 conceptual"></div>
+  <h5 class="decalaration">Declaration</h5>
+  <div class="codewrapper">
+    <pre><code class="lang-csharp hljs">ValueTask&lt;string&gt; IAsyncBinaryReader.ReadStringAsync(StringLengthEncoding lengthFormat, DecodingContext context, CancellationToken token)</code></pre>
+  </div>
+  <h5 class="parameters">Parameters</h5>
+  <table class="table table-bordered table-striped table-condensed">
+    <thead>
+      <tr>
+        <th>Type</th>
+        <th>Name</th>
+        <th>Description</th>
+      </tr>
+    </thead>
+    <tbody>
+      <tr>
+        <td><a class="xref" href="DotNext.IO.StringLengthEncoding.html">StringLengthEncoding</a></td>
+        <td><span class="parametername">lengthFormat</span></td>
+        <td></td>
+      </tr>
+      <tr>
+        <td><a class="xref" href="DotNext.Text.DecodingContext.html">DecodingContext</a></td>
+        <td><span class="parametername">context</span></td>
+        <td></td>
+      </tr>
+      <tr>
+        <td><a class="xref" href="https://docs.microsoft.com/dotnet/api/system.threading.cancellationtoken">CancellationToken</a></td>
+        <td><span class="parametername">token</span></td>
+        <td></td>
+      </tr>
+    </tbody>
+  </table>
+  <h5 class="returns">Returns</h5>
+  <table class="table table-bordered table-striped table-condensed">
+    <thead>
+      <tr>
+        <th>Type</th>
+        <th>Description</th>
+      </tr>
+    </thead>
+    <tbody>
+      <tr>
+        <td><a class="xref" href="https://docs.microsoft.com/dotnet/api/system.threading.tasks.valuetask-1">ValueTask</a>&lt;<a class="xref" href="https://docs.microsoft.com/dotnet/api/system.string">String</a>&gt;</td>
+        <td></td>
+      </tr>
+    </tbody>
+  </table>
+  <span class="small pull-right mobile-hide">
+    <span class="divider">|</span>
+    <a href="https://github.com/sakno/DotNext/new/gh-pages/apiSpec/new?filename=DotNext_IO_SequenceBinaryReader_DotNext_IO_IAsyncBinaryReader_ReadStringAsync_System_Int32_DotNext_Text_DecodingContext_System_Threading_CancellationToken_.md&amp;value=---%0Auid%3A%20DotNext.IO.SequenceBinaryReader.DotNext%23IO%23IAsyncBinaryReader%23ReadStringAsync(System.Int32%2CDotNext.Text.DecodingContext%2CSystem.Threading.CancellationToken)%0Asummary%3A%20'*You%20can%20override%20summary%20for%20the%20API%20here%20using%20*MARKDOWN*%20syntax'%0A---%0A%0A*Please%20type%20below%20more%20information%20about%20this%20API%3A*%0A%0A">Improve this Doc</a>
+  </span>
+  <span class="small pull-right mobile-hide">
+    <a href="https://github.com/sakno/DotNext/blob/gh-pages/src/DotNext.IO/IO/SequenceBinaryReader.cs/#L122">View Source</a>
+  </span>
+  <a id="DotNext_IO_SequenceBinaryReader_DotNext_IO_IAsyncBinaryReader_ReadStringAsync_" data-uid="DotNext.IO.SequenceBinaryReader.DotNext#IO#IAsyncBinaryReader#ReadStringAsync*"></a>
+  <h4 id="DotNext_IO_SequenceBinaryReader_DotNext_IO_IAsyncBinaryReader_ReadStringAsync_System_Int32_DotNext_Text_DecodingContext_System_Threading_CancellationToken_" data-uid="DotNext.IO.SequenceBinaryReader.DotNext#IO#IAsyncBinaryReader#ReadStringAsync(System.Int32,DotNext.Text.DecodingContext,System.Threading.CancellationToken)">IAsyncBinaryReader.ReadStringAsync(Int32, DecodingContext, CancellationToken)</h4>
+  <div class="markdown level1 summary"></div>
+  <div class="markdown level1 conceptual"></div>
+  <h5 class="decalaration">Declaration</h5>
+  <div class="codewrapper">
+    <pre><code class="lang-csharp hljs">ValueTask&lt;string&gt; IAsyncBinaryReader.ReadStringAsync(int length, DecodingContext context, CancellationToken token)</code></pre>
+  </div>
+  <h5 class="parameters">Parameters</h5>
+  <table class="table table-bordered table-striped table-condensed">
+    <thead>
+      <tr>
+        <th>Type</th>
+        <th>Name</th>
+        <th>Description</th>
+      </tr>
+    </thead>
+    <tbody>
+      <tr>
+        <td><a class="xref" href="https://docs.microsoft.com/dotnet/api/system.int32">Int32</a></td>
+        <td><span class="parametername">length</span></td>
+        <td></td>
+      </tr>
+      <tr>
+        <td><a class="xref" href="DotNext.Text.DecodingContext.html">DecodingContext</a></td>
+        <td><span class="parametername">context</span></td>
+        <td></td>
+      </tr>
+      <tr>
+        <td><a class="xref" href="https://docs.microsoft.com/dotnet/api/system.threading.cancellationtoken">CancellationToken</a></td>
+        <td><span class="parametername">token</span></td>
+        <td></td>
+      </tr>
+    </tbody>
+  </table>
+  <h5 class="returns">Returns</h5>
+  <table class="table table-bordered table-striped table-condensed">
+    <thead>
+      <tr>
+        <th>Type</th>
+        <th>Description</th>
+      </tr>
+    </thead>
+    <tbody>
+      <tr>
+        <td><a class="xref" href="https://docs.microsoft.com/dotnet/api/system.threading.tasks.valuetask-1">ValueTask</a>&lt;<a class="xref" href="https://docs.microsoft.com/dotnet/api/system.string">String</a>&gt;</td>
+        <td></td>
+      </tr>
+    </tbody>
+  </table>
+  <h3 id="implements">Implements</h3>
+  <div>
+      <a class="xref" href="DotNext.IO.IAsyncBinaryReader.html">IAsyncBinaryReader</a>
+  </div>
+  <h3 id="extensionmethods">Extension Methods</h3>
+  <div>
+      <a class="xref" href="DotNext.Linq.Expressions.ExpressionBuilder.html#DotNext_Linq_Expressions_ExpressionBuilder_Const__1___0_">ExpressionBuilder.Const&lt;T&gt;(T)</a>
+  </div>
+  <div>
+      <a class="xref" href="DotNext.Sequence.html#DotNext_Sequence_Skip__2___0__System_Int32_">Sequence.Skip&lt;TEnumerator, T&gt;(ref TEnumerator, Int32)</a>
+  </div>
+</article>
+          </div>
+          
+          <div class="hidden-sm col-md-2" role="complementary">
+            <div class="sideaffix">
+              <div class="contribution">
+                <ul class="nav">
+                  <li>
+                    <a href="https://github.com/sakno/DotNext/new/gh-pages/apiSpec/new?filename=DotNext_IO_SequenceBinaryReader.md&amp;value=---%0Auid%3A%20DotNext.IO.SequenceBinaryReader%0Asummary%3A%20'*You%20can%20override%20summary%20for%20the%20API%20here%20using%20*MARKDOWN*%20syntax'%0A---%0A%0A*Please%20type%20below%20more%20information%20about%20this%20API%3A*%0A%0A" class="contribution-link">Improve this Doc</a>
+                  </li>
+                  <li>
+                    <a href="https://github.com/sakno/DotNext/blob/gh-pages/src/DotNext.IO/IO/SequenceBinaryReader.cs/#L18" class="contribution-link">View Source</a>
+                  </li>
+                </ul>
+              </div>
+              <nav class="bs-docs-sidebar hidden-print hidden-xs hidden-sm affix" id="affix">
+              <!-- <p><a class="back-to-top" href="#top">Back to top</a><p> -->
+              </nav>
+            </div>
+          </div>
+        </div>
+      </div>
+      
+      <footer>
+        <div class="grad-bottom"></div>
+        <div class="footer">
+          <div class="container">
+            <span class="pull-right">
+              <a href="#top">Back to top</a>
+            </span>
+            
+            <span>Generated by <strong>DocFX</strong></span>
+          </div>
+        </div>
+      </footer>
+    </div>
+    
+    <script type="text/javascript" src="../styles/docfx.vendor.js"></script>
+    <script type="text/javascript" src="../styles/docfx.js"></script>
+    <script type="text/javascript" src="../styles/main.js"></script>
+  </body>
+</html>