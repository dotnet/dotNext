﻿<!DOCTYPE html>
<!--[if IE]><![endif]-->
<html>
  
  <head>
    <meta charset="utf-8">
    <meta http-equiv="X-UA-Compatible" content="IE=edge,chrome=1">
    <title>Class Func
   | .NEXT </title>
    <meta name="viewport" content="width=device-width">
    <meta name="title" content="Class Func
<<<<<<< HEAD
   | .NEXT ">
    <meta name="generator" content="docfx 2.50.0.0">
    
    <link rel="shortcut icon" href="../fav.ico">
    <link rel="stylesheet" href="../styles/docfx.vendor.css">
    <link rel="stylesheet" href="../styles/docfx.css">
    <link rel="stylesheet" href="../styles/main.css">
    <link href="https://fonts.googleapis.com/css?family=Open+Sans" rel="stylesheet">
    <meta property="docfx:navrel" content="../toc.html">
    <meta property="docfx:tocrel" content="toc.html">
    
    
    
=======
   | .NEXT ">
    <meta name="generator" content="docfx 2.49.0.0">
    
    <link rel="shortcut icon" href="../fav.ico">
    <link rel="stylesheet" href="../styles/docfx.vendor.css">
    <link rel="stylesheet" href="../styles/docfx.css">
    <link rel="stylesheet" href="../styles/main.css">
    <link href="https://fonts.googleapis.com/css?family=Open+Sans" rel="stylesheet">
    <meta property="docfx:navrel" content="../toc.html">
    <meta property="docfx:tocrel" content="toc.html">
    
    
    
>>>>>>> ceac8404
  </head>  <body data-spy="scroll" data-target="#affix" data-offset="120">
    <div id="wrapper">
      <header>
        
        <nav id="autocollapse" class="navbar navbar-inverse ng-scope" role="navigation">
          <div class="container">
            <div class="navbar-header">
              <button type="button" class="navbar-toggle" data-toggle="collapse" data-target="#navbar">
                <span class="sr-only">Toggle navigation</span>
                <span class="icon-bar"></span>
                <span class="icon-bar"></span>
                <span class="icon-bar"></span>
              </button>
              
              <a class="navbar-brand" href="../index.html">
                <img id="logo" class="svg" src="../doc_logo.png" alt="">
              </a>
            </div>
            <div class="collapse navbar-collapse" id="navbar">
              <form class="navbar-form navbar-right" role="search" id="search">
                <div class="form-group">
                  <input type="text" class="form-control" id="search-query" placeholder="Search" autocomplete="off">
                </div>
              </form>
            </div>
          </div>
        </nav>
        
        <div class="subnav navbar navbar-default">
          <div class="container hide-when-search" id="breadcrumb">
            <ul class="breadcrumb">
              <li></li>
            </ul>
          </div>
        </div>
      </header>
      <div role="main" class="container body-content hide-when-search">
        
        <div class="sidenav hide-when-search">
          <a class="btn toc-toggle collapse" data-toggle="collapse" href="#sidetoggle" aria-expanded="false" aria-controls="sidetoggle">Show / Hide Table of Contents</a>
          <div class="sidetoggle collapse" id="sidetoggle">
            <div id="sidetoc"></div>
          </div>
        </div>
        <div class="article row grid-right">
          <div class="col-md-10">
            <article class="content wrap" id="_content" data-uid="DotNext.Func">
  
  
  <h1 id="DotNext_Func" data-uid="DotNext.Func" class="text-break">Class Func
  </h1>
  <div class="markdown level0 summary"><p>Provides extension methods for delegate <a class="xref" href="https://docs.microsoft.com/dotnet/api/system.func-1">Func&lt;TResult&gt;</a> and
predefined functions.</p>
</div>
  <div class="markdown level0 conceptual"></div>
  <div class="inheritance">
    <h5>Inheritance</h5>
    <div class="level0"><a class="xref" href="https://docs.microsoft.com/dotnet/api/system.object">Object</a></div>
    <div class="level1"><span class="xref">Func</span></div>
  </div>
  <div class="inheritedMembers">
    <h5>Inherited Members</h5>
    <div>
      <a class="xref" href="https://docs.microsoft.com/dotnet/api/system.object.equals#System_Object_Equals_System_Object_">Object.Equals(Object)</a>
    </div>
    <div>
      <a class="xref" href="https://docs.microsoft.com/dotnet/api/system.object.equals#System_Object_Equals_System_Object_System_Object_">Object.Equals(Object, Object)</a>
    </div>
    <div>
      <a class="xref" href="https://docs.microsoft.com/dotnet/api/system.object.gethashcode#System_Object_GetHashCode">Object.GetHashCode()</a>
    </div>
    <div>
      <a class="xref" href="https://docs.microsoft.com/dotnet/api/system.object.gettype#System_Object_GetType">Object.GetType()</a>
    </div>
    <div>
      <a class="xref" href="https://docs.microsoft.com/dotnet/api/system.object.memberwiseclone#System_Object_MemberwiseClone">Object.MemberwiseClone()</a>
    </div>
    <div>
      <a class="xref" href="https://docs.microsoft.com/dotnet/api/system.object.referenceequals#System_Object_ReferenceEquals_System_Object_System_Object_">Object.ReferenceEquals(Object, Object)</a>
    </div>
    <div>
      <a class="xref" href="https://docs.microsoft.com/dotnet/api/system.object.tostring#System_Object_ToString">Object.ToString()</a>
    </div>
  </div>
  <h6><strong>Namespace</strong>: <a class="xref" href="DotNext.html">DotNext</a></h6>
  <h6><strong>Assembly</strong>: DotNext.dll</h6>
  <h5 id="DotNext_Func_syntax">Syntax</h5>
  <div class="codewrapper">
    <pre><code class="lang-csharp hljs">public static class Func</code></pre>
  </div>
  <h3 id="methods">Methods
  </h3>
  <span class="small pull-right mobile-hide">
    <span class="divider">|</span>
    <a href="https://github.com/sakno/dotNext/new/gh-pages/apiSpec/new?filename=DotNext_Func_AsConverter__2_System_Func___0___1__.md&amp;value=---%0Auid%3A%20DotNext.Func.AsConverter%60%602(System.Func%7B%60%600%2C%60%601%7D)%0Asummary%3A%20'*You%20can%20override%20summary%20for%20the%20API%20here%20using%20*MARKDOWN*%20syntax'%0A---%0A%0A*Please%20type%20below%20more%20information%20about%20this%20API%3A*%0A%0A">Improve this Doc</a>
  </span>
  <span class="small pull-right mobile-hide">
    <a href="https://github.com/sakno/dotNext/blob/gh-pages/src/DotNext/Func.cs/#L96">View Source</a>
  </span>
  <a id="DotNext_Func_AsConverter_" data-uid="DotNext.Func.AsConverter*"></a>
  <h4 id="DotNext_Func_AsConverter__2_System_Func___0___1__" data-uid="DotNext.Func.AsConverter``2(System.Func{``0,``1})">AsConverter&lt;I, O&gt;(Func&lt;I, O&gt;)</h4>
  <div class="markdown level1 summary"><p>Converts <a class="xref" href="https://docs.microsoft.com/dotnet/api/system.func-2">Func&lt;T,TResult&gt;</a> into <a class="xref" href="https://docs.microsoft.com/dotnet/api/system.converter-2">Converter&lt;TInput,TOutput&gt;</a>.</p>
</div>
  <div class="markdown level1 conceptual"></div>
  <h5 class="decalaration">Declaration</h5>
  <div class="codewrapper">
    <pre><code class="lang-csharp hljs">public static Converter&lt;I, O&gt; AsConverter&lt;I, O&gt;(this Func&lt;I, O&gt; function)</code></pre>
  </div>
  <h5 class="parameters">Parameters</h5>
  <table class="table table-bordered table-striped table-condensed">
    <thead>
      <tr>
        <th>Type</th>
        <th>Name</th>
        <th>Description</th>
      </tr>
    </thead>
    <tbody>
      <tr>
        <td><a class="xref" href="https://docs.microsoft.com/dotnet/api/system.func-2">Func</a>&lt;I, O&gt;</td>
        <td><span class="parametername">function</span></td>
        <td><p>The function to convert.</p>
</td>
      </tr>
    </tbody>
  </table>
  <h5 class="returns">Returns</h5>
  <table class="table table-bordered table-striped table-condensed">
    <thead>
      <tr>
        <th>Type</th>
        <th>Description</th>
      </tr>
    </thead>
    <tbody>
      <tr>
        <td><a class="xref" href="https://docs.microsoft.com/dotnet/api/system.converter-2">Converter</a>&lt;I, O&gt;</td>
        <td><p>A delegate of type <a class="xref" href="https://docs.microsoft.com/dotnet/api/system.converter-2">Converter&lt;TInput,TOutput&gt;</a> referencing the same method as original delegate.</p>
</td>
      </tr>
    </tbody>
  </table>
  <h5 class="typeParameters">Type Parameters</h5>
  <table class="table table-bordered table-striped table-condensed">
    <thead>
      <tr>
        <th>Name</th>
        <th>Description</th>
      </tr>
    </thead>
    <tbody>
      <tr>
        <td><span class="parametername">I</span></td>
        <td><p>Type of input argument.</p>
</td>
      </tr>
      <tr>
        <td><span class="parametername">O</span></td>
        <td><p>Return type of the converter.</p>
</td>
      </tr>
    </tbody>
  </table>
  <span class="small pull-right mobile-hide">
    <span class="divider">|</span>
    <a href="https://github.com/sakno/dotNext/new/gh-pages/apiSpec/new?filename=DotNext_Func_AsPredicate__1_System_Func___0_System_Boolean__.md&amp;value=---%0Auid%3A%20DotNext.Func.AsPredicate%60%601(System.Func%7B%60%600%2CSystem.Boolean%7D)%0Asummary%3A%20'*You%20can%20override%20summary%20for%20the%20API%20here%20using%20*MARKDOWN*%20syntax'%0A---%0A%0A*Please%20type%20below%20more%20information%20about%20this%20API%3A*%0A%0A">Improve this Doc</a>
  </span>
  <span class="small pull-right mobile-hide">
    <a href="https://github.com/sakno/dotNext/blob/gh-pages/src/DotNext/Func.cs/#L86">View Source</a>
  </span>
  <a id="DotNext_Func_AsPredicate_" data-uid="DotNext.Func.AsPredicate*"></a>
  <h4 id="DotNext_Func_AsPredicate__1_System_Func___0_System_Boolean__" data-uid="DotNext.Func.AsPredicate``1(System.Func{``0,System.Boolean})">AsPredicate&lt;T&gt;(Func&lt;T, Boolean&gt;)</h4>
  <div class="markdown level1 summary"><p>Converts <a class="xref" href="https://docs.microsoft.com/dotnet/api/system.func-2">Func&lt;T,TResult&gt;</a> into predicate.</p>
</div>
  <div class="markdown level1 conceptual"></div>
  <h5 class="decalaration">Declaration</h5>
  <div class="codewrapper">
    <pre><code class="lang-csharp hljs">public static Predicate&lt;T&gt; AsPredicate&lt;T&gt;(this Func&lt;T, bool&gt; predicate)</code></pre>
  </div>
  <h5 class="parameters">Parameters</h5>
  <table class="table table-bordered table-striped table-condensed">
    <thead>
      <tr>
        <th>Type</th>
        <th>Name</th>
        <th>Description</th>
      </tr>
    </thead>
    <tbody>
      <tr>
        <td><a class="xref" href="https://docs.microsoft.com/dotnet/api/system.func-2">Func</a>&lt;T, <a class="xref" href="https://docs.microsoft.com/dotnet/api/system.boolean">Boolean</a>&gt;</td>
        <td><span class="parametername">predicate</span></td>
        <td><p>A delegate to convert.</p>
</td>
      </tr>
    </tbody>
  </table>
  <h5 class="returns">Returns</h5>
  <table class="table table-bordered table-striped table-condensed">
    <thead>
      <tr>
        <th>Type</th>
        <th>Description</th>
      </tr>
    </thead>
    <tbody>
      <tr>
        <td><a class="xref" href="https://docs.microsoft.com/dotnet/api/system.predicate-1">Predicate</a>&lt;T&gt;</td>
        <td><p>A delegate of type <a class="xref" href="https://docs.microsoft.com/dotnet/api/system.predicate-1">Predicate&lt;T&gt;</a> referencing the same method as original delegate.</p>
</td>
      </tr>
    </tbody>
  </table>
  <h5 class="typeParameters">Type Parameters</h5>
  <table class="table table-bordered table-striped table-condensed">
    <thead>
      <tr>
        <th>Name</th>
        <th>Description</th>
      </tr>
    </thead>
    <tbody>
      <tr>
        <td><span class="parametername">T</span></td>
        <td><p>Type of predicate argument.</p>
</td>
      </tr>
    </tbody>
  </table>
  <span class="small pull-right mobile-hide">
    <span class="divider">|</span>
    <a href="https://github.com/sakno/dotNext/new/gh-pages/apiSpec/new?filename=DotNext_Func_Identity__1.md&amp;value=---%0Auid%3A%20DotNext.Func.Identity%60%601%0Asummary%3A%20'*You%20can%20override%20summary%20for%20the%20API%20here%20using%20*MARKDOWN*%20syntax'%0A---%0A%0A*Please%20type%20below%20more%20information%20about%20this%20API%3A*%0A%0A">Improve this Doc</a>
  </span>
  <span class="small pull-right mobile-hide">
    <a href="https://github.com/sakno/dotNext/blob/gh-pages/src/DotNext/Func.cs/#L78">View Source</a>
  </span>
  <a id="DotNext_Func_Identity_" data-uid="DotNext.Func.Identity*"></a>
  <h4 id="DotNext_Func_Identity__1" data-uid="DotNext.Func.Identity``1">Identity&lt;T&gt;()</h4>
  <div class="markdown level1 summary"><p>The converter which returns input argument
without any modifications.</p>
</div>
  <div class="markdown level1 conceptual"></div>
  <h5 class="decalaration">Declaration</h5>
  <div class="codewrapper">
    <pre><code class="lang-csharp hljs">public static Func&lt;T, T&gt; Identity&lt;T&gt;()</code></pre>
  </div>
  <h5 class="returns">Returns</h5>
  <table class="table table-bordered table-striped table-condensed">
    <thead>
      <tr>
        <th>Type</th>
        <th>Description</th>
      </tr>
    </thead>
    <tbody>
      <tr>
        <td><a class="xref" href="https://docs.microsoft.com/dotnet/api/system.func-2">Func</a>&lt;T, T&gt;</td>
        <td><p>The identity function.</p>
</td>
      </tr>
    </tbody>
  </table>
  <h5 class="typeParameters">Type Parameters</h5>
  <table class="table table-bordered table-striped table-condensed">
    <thead>
      <tr>
        <th>Name</th>
        <th>Description</th>
      </tr>
    </thead>
    <tbody>
      <tr>
        <td><span class="parametername">T</span></td>
        <td><p>Type of input and output.</p>
</td>
      </tr>
    </tbody>
  </table>
  <h5 id="DotNext_Func_Identity__1_remarks">Remarks</h5>
  <div class="markdown level1 remarks"><p>This method returns the same instance of predicate on every call.</p>
</div>
  <span class="small pull-right mobile-hide">
    <span class="divider">|</span>
    <a href="https://github.com/sakno/dotNext/new/gh-pages/apiSpec/new?filename=DotNext_Func_Identity__2.md&amp;value=---%0Auid%3A%20DotNext.Func.Identity%60%602%0Asummary%3A%20'*You%20can%20override%20summary%20for%20the%20API%20here%20using%20*MARKDOWN*%20syntax'%0A---%0A%0A*Please%20type%20below%20more%20information%20about%20this%20API%3A*%0A%0A">Improve this Doc</a>
  </span>
  <span class="small pull-right mobile-hide">
    <a href="https://github.com/sakno/dotNext/blob/gh-pages/src/DotNext/Func.cs/#L65">View Source</a>
  </span>
  <a id="DotNext_Func_Identity_" data-uid="DotNext.Func.Identity*"></a>
  <h4 id="DotNext_Func_Identity__2" data-uid="DotNext.Func.Identity``2">Identity&lt;I, O&gt;()</h4>
  <div class="markdown level1 summary"><p>The function which returns input argument
without any modifications.</p>
</div>
  <div class="markdown level1 conceptual"></div>
  <h5 class="decalaration">Declaration</h5>
  <div class="codewrapper">
    <pre><code class="lang-csharp hljs">public static Func&lt;I, O&gt; Identity&lt;I, O&gt;()
    where I : O</code></pre>
  </div>
  <h5 class="returns">Returns</h5>
  <table class="table table-bordered table-striped table-condensed">
    <thead>
      <tr>
        <th>Type</th>
        <th>Description</th>
      </tr>
    </thead>
    <tbody>
      <tr>
        <td><a class="xref" href="https://docs.microsoft.com/dotnet/api/system.func-2">Func</a>&lt;I, O&gt;</td>
        <td><p>The identity function.</p>
</td>
      </tr>
    </tbody>
  </table>
  <h5 class="typeParameters">Type Parameters</h5>
  <table class="table table-bordered table-striped table-condensed">
    <thead>
      <tr>
        <th>Name</th>
        <th>Description</th>
      </tr>
    </thead>
    <tbody>
      <tr>
        <td><span class="parametername">I</span></td>
        <td><p>Type of input.</p>
</td>
      </tr>
      <tr>
        <td><span class="parametername">O</span></td>
        <td><p>Type of output.</p>
</td>
      </tr>
    </tbody>
  </table>
  <h5 id="DotNext_Func_Identity__2_remarks">Remarks</h5>
  <div class="markdown level1 remarks"><p>This method returns the same instance of predicate on every call.</p>
</div>
  <span class="small pull-right mobile-hide">
    <span class="divider">|</span>
    <a href="https://github.com/sakno/dotNext/new/gh-pages/apiSpec/new?filename=DotNext_Func_IsNotNull__1.md&amp;value=---%0Auid%3A%20DotNext.Func.IsNotNull%60%601%0Asummary%3A%20'*You%20can%20override%20summary%20for%20the%20API%20here%20using%20*MARKDOWN*%20syntax'%0A---%0A%0A*Please%20type%20below%20more%20information%20about%20this%20API%3A*%0A%0A">Improve this Doc</a>
  </span>
  <span class="small pull-right mobile-hide">
    <a href="https://github.com/sakno/dotNext/blob/gh-pages/src/DotNext/Func.cs/#L51">View Source</a>
  </span>
  <a id="DotNext_Func_IsNotNull_" data-uid="DotNext.Func.IsNotNull*"></a>
  <h4 id="DotNext_Func_IsNotNull__1" data-uid="DotNext.Func.IsNotNull``1">IsNotNull&lt;T&gt;()</h4>
  <div class="markdown level1 summary"><p>Returns predicate checking that input argument
is not <span class="xref">null</span>.</p>
</div>
  <div class="markdown level1 conceptual"></div>
  <h5 class="decalaration">Declaration</h5>
  <div class="codewrapper">
    <pre><code class="lang-csharp hljs">public static Func&lt;T, bool&gt; IsNotNull&lt;T&gt;()
    where T : class</code></pre>
  </div>
  <h5 class="returns">Returns</h5>
  <table class="table table-bordered table-striped table-condensed">
    <thead>
      <tr>
        <th>Type</th>
        <th>Description</th>
      </tr>
    </thead>
    <tbody>
      <tr>
        <td><a class="xref" href="https://docs.microsoft.com/dotnet/api/system.func-2">Func</a>&lt;T, <a class="xref" href="https://docs.microsoft.com/dotnet/api/system.boolean">Boolean</a>&gt;</td>
        <td><p>The predicate instance.</p>
</td>
      </tr>
    </tbody>
  </table>
  <h5 class="typeParameters">Type Parameters</h5>
  <table class="table table-bordered table-striped table-condensed">
    <thead>
      <tr>
        <th>Name</th>
        <th>Description</th>
      </tr>
    </thead>
    <tbody>
      <tr>
        <td><span class="parametername">T</span></td>
        <td><p>Type of the predicate argument.</p>
</td>
      </tr>
    </tbody>
  </table>
  <h5 id="DotNext_Func_IsNotNull__1_remarks">Remarks</h5>
  <div class="markdown level1 remarks"><p>This method returns the same instance of predicate on every call.</p>
</div>
  <span class="small pull-right mobile-hide">
    <span class="divider">|</span>
    <a href="https://github.com/sakno/dotNext/new/gh-pages/apiSpec/new?filename=DotNext_Func_IsNull__1.md&amp;value=---%0Auid%3A%20DotNext.Func.IsNull%60%601%0Asummary%3A%20'*You%20can%20override%20summary%20for%20the%20API%20here%20using%20*MARKDOWN*%20syntax'%0A---%0A%0A*Please%20type%20below%20more%20information%20about%20this%20API%3A*%0A%0A">Improve this Doc</a>
  </span>
  <span class="small pull-right mobile-hide">
    <a href="https://github.com/sakno/dotNext/blob/gh-pages/src/DotNext/Func.cs/#L38">View Source</a>
  </span>
  <a id="DotNext_Func_IsNull_" data-uid="DotNext.Func.IsNull*"></a>
  <h4 id="DotNext_Func_IsNull__1" data-uid="DotNext.Func.IsNull``1">IsNull&lt;T&gt;()</h4>
  <div class="markdown level1 summary"><p>Returns predicate implementing nullability check.</p>
</div>
  <div class="markdown level1 conceptual"></div>
  <h5 class="decalaration">Declaration</h5>
  <div class="codewrapper">
    <pre><code class="lang-csharp hljs">public static Func&lt;T, bool&gt; IsNull&lt;T&gt;()
    where T : class</code></pre>
  </div>
  <h5 class="returns">Returns</h5>
  <table class="table table-bordered table-striped table-condensed">
    <thead>
      <tr>
        <th>Type</th>
        <th>Description</th>
      </tr>
    </thead>
    <tbody>
      <tr>
        <td><a class="xref" href="https://docs.microsoft.com/dotnet/api/system.func-2">Func</a>&lt;T, <a class="xref" href="https://docs.microsoft.com/dotnet/api/system.boolean">Boolean</a>&gt;</td>
        <td><p>The predicate instance.</p>
</td>
      </tr>
    </tbody>
  </table>
  <h5 class="typeParameters">Type Parameters</h5>
  <table class="table table-bordered table-striped table-condensed">
    <thead>
      <tr>
        <th>Name</th>
        <th>Description</th>
      </tr>
    </thead>
    <tbody>
      <tr>
        <td><span class="parametername">T</span></td>
        <td><p>Type of predicate argument.</p>
</td>
      </tr>
    </tbody>
  </table>
  <h5 id="DotNext_Func_IsNull__1_remarks">Remarks</h5>
  <div class="markdown level1 remarks"><p>This method returns the same instance of predicate on every call.</p>
</div>
  <span class="small pull-right mobile-hide">
    <span class="divider">|</span>
    <a href="https://github.com/sakno/dotNext/new/gh-pages/apiSpec/new?filename=DotNext_Func_TryInvoke__1_System_Func___0__.md&amp;value=---%0Auid%3A%20DotNext.Func.TryInvoke%60%601(System.Func%7B%60%600%7D)%0Asummary%3A%20'*You%20can%20override%20summary%20for%20the%20API%20here%20using%20*MARKDOWN*%20syntax'%0A---%0A%0A*Please%20type%20below%20more%20information%20about%20this%20API%3A*%0A%0A">Improve this Doc</a>
  </span>
  <span class="small pull-right mobile-hide">
    <a href="https://github.com/sakno/dotNext/blob/gh-pages/src/DotNext/Func.cs/#L105">View Source</a>
  </span>
  <a id="DotNext_Func_TryInvoke_" data-uid="DotNext.Func.TryInvoke*"></a>
  <h4 id="DotNext_Func_TryInvoke__1_System_Func___0__" data-uid="DotNext.Func.TryInvoke``1(System.Func{``0})">TryInvoke&lt;R&gt;(Func&lt;R&gt;)</h4>
  <div class="markdown level1 summary"><p>Invokes function without throwing the exception.</p>
</div>
  <div class="markdown level1 conceptual"></div>
  <h5 class="decalaration">Declaration</h5>
  <div class="codewrapper">
    <pre><code class="lang-csharp hljs">public static Result&lt;R&gt; TryInvoke&lt;R&gt;(this Func&lt;R&gt; function)</code></pre>
  </div>
  <h5 class="parameters">Parameters</h5>
  <table class="table table-bordered table-striped table-condensed">
    <thead>
      <tr>
        <th>Type</th>
        <th>Name</th>
        <th>Description</th>
      </tr>
    </thead>
    <tbody>
      <tr>
        <td><a class="xref" href="https://docs.microsoft.com/dotnet/api/system.func-1">Func</a>&lt;R&gt;</td>
        <td><span class="parametername">function</span></td>
        <td><p>The function to invoke.</p>
</td>
      </tr>
    </tbody>
  </table>
  <h5 class="returns">Returns</h5>
  <table class="table table-bordered table-striped table-condensed">
    <thead>
      <tr>
        <th>Type</th>
        <th>Description</th>
      </tr>
    </thead>
    <tbody>
      <tr>
        <td><a class="xref" href="DotNext.Result-1.html">Result</a>&lt;R&gt;</td>
        <td><p>The invocation result.</p>
</td>
      </tr>
    </tbody>
  </table>
  <h5 class="typeParameters">Type Parameters</h5>
  <table class="table table-bordered table-striped table-condensed">
    <thead>
      <tr>
        <th>Name</th>
        <th>Description</th>
      </tr>
    </thead>
    <tbody>
      <tr>
        <td><span class="parametername">R</span></td>
        <td><p>The result type.</p>
</td>
      </tr>
    </tbody>
  </table>
  <span class="small pull-right mobile-hide">
    <span class="divider">|</span>
    <a href="https://github.com/sakno/dotNext/new/gh-pages/apiSpec/new?filename=DotNext_Func_TryInvoke__10_System_Func___0___1___2___3___4___5___6___7___8___9____0___1___2___3___4___5___6___7___8_.md&amp;value=---%0Auid%3A%20DotNext.Func.TryInvoke%60%6010(System.Func%7B%60%600%2C%60%601%2C%60%602%2C%60%603%2C%60%604%2C%60%605%2C%60%606%2C%60%607%2C%60%608%2C%60%609%7D%2C%60%600%2C%60%601%2C%60%602%2C%60%603%2C%60%604%2C%60%605%2C%60%606%2C%60%607%2C%60%608)%0Asummary%3A%20'*You%20can%20override%20summary%20for%20the%20API%20here%20using%20*MARKDOWN*%20syntax'%0A---%0A%0A*Please%20type%20below%20more%20information%20about%20this%20API%3A*%0A%0A">Improve this Doc</a>
  </span>
  <span class="small pull-right mobile-hide">
    <a href="https://github.com/sakno/dotNext/blob/gh-pages/src/DotNext/Func.cs/#L384">View Source</a>
  </span>
  <a id="DotNext_Func_TryInvoke_" data-uid="DotNext.Func.TryInvoke*"></a>
  <h4 id="DotNext_Func_TryInvoke__10_System_Func___0___1___2___3___4___5___6___7___8___9____0___1___2___3___4___5___6___7___8_" data-uid="DotNext.Func.TryInvoke``10(System.Func{``0,``1,``2,``3,``4,``5,``6,``7,``8,``9},``0,``1,``2,``3,``4,``5,``6,``7,``8)">TryInvoke&lt;T1, T2, T3, T4, T5, T6, T7, T8, T9, R&gt;(Func&lt;T1, T2, T3, T4, T5, T6, T7, T8, T9, R&gt;, T1, T2, T3, T4, T5, T6, T7, T8, T9)</h4>
  <div class="markdown level1 summary"><p>Invokes function without throwing the exception.</p>
</div>
  <div class="markdown level1 conceptual"></div>
  <h5 class="decalaration">Declaration</h5>
  <div class="codewrapper">
    <pre><code class="lang-csharp hljs">public static Result&lt;R&gt; TryInvoke&lt;T1, T2, T3, T4, T5, T6, T7, T8, T9, R&gt;(this Func&lt;T1, T2, T3, T4, T5, T6, T7, T8, T9, R&gt; function, T1 arg1, T2 arg2, T3 arg3, T4 arg4, T5 arg5, T6 arg6, T7 arg7, T8 arg8, T9 arg9)</code></pre>
  </div>
  <h5 class="parameters">Parameters</h5>
  <table class="table table-bordered table-striped table-condensed">
    <thead>
      <tr>
        <th>Type</th>
        <th>Name</th>
        <th>Description</th>
      </tr>
    </thead>
    <tbody>
      <tr>
        <td><a class="xref" href="https://docs.microsoft.com/dotnet/api/system.func-10">Func</a>&lt;T1, T2, T3, T4, T5, T6, T7, T8, T9, R&gt;</td>
        <td><span class="parametername">function</span></td>
        <td><p>The function to invoke.</p>
</td>
      </tr>
      <tr>
        <td><span class="xref">T1</span></td>
        <td><span class="parametername">arg1</span></td>
        <td><p>The first function argument.</p>
</td>
      </tr>
      <tr>
        <td><span class="xref">T2</span></td>
        <td><span class="parametername">arg2</span></td>
        <td><p>The second function argument.</p>
</td>
      </tr>
      <tr>
        <td><span class="xref">T3</span></td>
        <td><span class="parametername">arg3</span></td>
        <td><p>The third function argument.</p>
</td>
      </tr>
      <tr>
        <td><span class="xref">T4</span></td>
        <td><span class="parametername">arg4</span></td>
        <td><p>The fourth function argument.</p>
</td>
      </tr>
      <tr>
        <td><span class="xref">T5</span></td>
        <td><span class="parametername">arg5</span></td>
        <td><p>The fifth function argument.</p>
</td>
      </tr>
      <tr>
        <td><span class="xref">T6</span></td>
        <td><span class="parametername">arg6</span></td>
        <td><p>The sixth function argument.</p>
</td>
      </tr>
      <tr>
        <td><span class="xref">T7</span></td>
        <td><span class="parametername">arg7</span></td>
        <td><p>The seventh function argument.</p>
</td>
      </tr>
      <tr>
        <td><span class="xref">T8</span></td>
        <td><span class="parametername">arg8</span></td>
        <td><p>The eighth function argument.</p>
</td>
      </tr>
      <tr>
        <td><span class="xref">T9</span></td>
        <td><span class="parametername">arg9</span></td>
        <td><p>The ninth function argument.</p>
</td>
      </tr>
    </tbody>
  </table>
  <h5 class="returns">Returns</h5>
  <table class="table table-bordered table-striped table-condensed">
    <thead>
      <tr>
        <th>Type</th>
        <th>Description</th>
      </tr>
    </thead>
    <tbody>
      <tr>
        <td><a class="xref" href="DotNext.Result-1.html">Result</a>&lt;R&gt;</td>
        <td><p>The invocation result.</p>
</td>
      </tr>
    </tbody>
  </table>
  <h5 class="typeParameters">Type Parameters</h5>
  <table class="table table-bordered table-striped table-condensed">
    <thead>
      <tr>
        <th>Name</th>
        <th>Description</th>
      </tr>
    </thead>
    <tbody>
      <tr>
        <td><span class="parametername">T1</span></td>
        <td><p>The type of the first function argument.</p>
</td>
      </tr>
      <tr>
        <td><span class="parametername">T2</span></td>
        <td><p>The type of the second function argument.</p>
</td>
      </tr>
      <tr>
        <td><span class="parametername">T3</span></td>
        <td><p>The type of the third function argument.</p>
</td>
      </tr>
      <tr>
        <td><span class="parametername">T4</span></td>
        <td><p>The type of the fourth function argument.</p>
</td>
      </tr>
      <tr>
        <td><span class="parametername">T5</span></td>
        <td><p>The type of the fifth function argument.</p>
</td>
      </tr>
      <tr>
        <td><span class="parametername">T6</span></td>
        <td><p>The type of the sixth function argument.</p>
</td>
      </tr>
      <tr>
        <td><span class="parametername">T7</span></td>
        <td><p>The type of the seventh function argument.</p>
</td>
      </tr>
      <tr>
        <td><span class="parametername">T8</span></td>
        <td><p>The type of the eighth function argument.</p>
</td>
      </tr>
      <tr>
        <td><span class="parametername">T9</span></td>
        <td><p>The type of the ninth function argument.</p>
</td>
      </tr>
      <tr>
        <td><span class="parametername">R</span></td>
        <td><p>The result type.</p>
</td>
      </tr>
    </tbody>
  </table>
  <span class="small pull-right mobile-hide">
    <span class="divider">|</span>
    <a href="https://github.com/sakno/dotNext/new/gh-pages/apiSpec/new?filename=DotNext_Func_TryInvoke__11_System_Func___0___1___2___3___4___5___6___7___8___9___10____0___1___2___3___4___5___6___7___8___9_.md&amp;value=---%0Auid%3A%20DotNext.Func.TryInvoke%60%6011(System.Func%7B%60%600%2C%60%601%2C%60%602%2C%60%603%2C%60%604%2C%60%605%2C%60%606%2C%60%607%2C%60%608%2C%60%609%2C%60%6010%7D%2C%60%600%2C%60%601%2C%60%602%2C%60%603%2C%60%604%2C%60%605%2C%60%606%2C%60%607%2C%60%608%2C%60%609)%0Asummary%3A%20'*You%20can%20override%20summary%20for%20the%20API%20here%20using%20*MARKDOWN*%20syntax'%0A---%0A%0A*Please%20type%20below%20more%20information%20about%20this%20API%3A*%0A%0A">Improve this Doc</a>
  </span>
  <span class="small pull-right mobile-hide">
    <a href="https://github.com/sakno/dotNext/blob/gh-pages/src/DotNext/Func.cs/#L425">View Source</a>
  </span>
  <a id="DotNext_Func_TryInvoke_" data-uid="DotNext.Func.TryInvoke*"></a>
  <h4 id="DotNext_Func_TryInvoke__11_System_Func___0___1___2___3___4___5___6___7___8___9___10____0___1___2___3___4___5___6___7___8___9_" data-uid="DotNext.Func.TryInvoke``11(System.Func{``0,``1,``2,``3,``4,``5,``6,``7,``8,``9,``10},``0,``1,``2,``3,``4,``5,``6,``7,``8,``9)">TryInvoke&lt;T1, T2, T3, T4, T5, T6, T7, T8, T9, T10, R&gt;(Func&lt;T1, T2, T3, T4, T5, T6, T7, T8, T9, T10, R&gt;, T1, T2, T3, T4, T5, T6, T7, T8, T9, T10)</h4>
  <div class="markdown level1 summary"><p>Invokes function without throwing the exception.</p>
</div>
  <div class="markdown level1 conceptual"></div>
  <h5 class="decalaration">Declaration</h5>
  <div class="codewrapper">
    <pre><code class="lang-csharp hljs">public static Result&lt;R&gt; TryInvoke&lt;T1, T2, T3, T4, T5, T6, T7, T8, T9, T10, R&gt;(this Func&lt;T1, T2, T3, T4, T5, T6, T7, T8, T9, T10, R&gt; function, T1 arg1, T2 arg2, T3 arg3, T4 arg4, T5 arg5, T6 arg6, T7 arg7, T8 arg8, T9 arg9, T10 arg10)</code></pre>
  </div>
  <h5 class="parameters">Parameters</h5>
  <table class="table table-bordered table-striped table-condensed">
    <thead>
      <tr>
        <th>Type</th>
        <th>Name</th>
        <th>Description</th>
      </tr>
    </thead>
    <tbody>
      <tr>
        <td><a class="xref" href="https://docs.microsoft.com/dotnet/api/system.func-11">Func</a>&lt;T1, T2, T3, T4, T5, T6, T7, T8, T9, T10, R&gt;</td>
        <td><span class="parametername">function</span></td>
        <td><p>The function to invoke.</p>
</td>
      </tr>
      <tr>
        <td><span class="xref">T1</span></td>
        <td><span class="parametername">arg1</span></td>
        <td><p>The first function argument.</p>
</td>
      </tr>
      <tr>
        <td><span class="xref">T2</span></td>
        <td><span class="parametername">arg2</span></td>
        <td><p>The second function argument.</p>
</td>
      </tr>
      <tr>
        <td><span class="xref">T3</span></td>
        <td><span class="parametername">arg3</span></td>
        <td><p>The third function argument.</p>
</td>
      </tr>
      <tr>
        <td><span class="xref">T4</span></td>
        <td><span class="parametername">arg4</span></td>
        <td><p>The fourth function argument.</p>
</td>
      </tr>
      <tr>
        <td><span class="xref">T5</span></td>
        <td><span class="parametername">arg5</span></td>
        <td><p>The fifth function argument.</p>
</td>
      </tr>
      <tr>
        <td><span class="xref">T6</span></td>
        <td><span class="parametername">arg6</span></td>
        <td><p>The sixth function argument.</p>
</td>
      </tr>
      <tr>
        <td><span class="xref">T7</span></td>
        <td><span class="parametername">arg7</span></td>
        <td><p>The seventh function argument.</p>
</td>
      </tr>
      <tr>
        <td><span class="xref">T8</span></td>
        <td><span class="parametername">arg8</span></td>
        <td><p>The eighth function argument.</p>
</td>
      </tr>
      <tr>
        <td><span class="xref">T9</span></td>
        <td><span class="parametername">arg9</span></td>
        <td><p>The ninth function argument.</p>
</td>
      </tr>
      <tr>
        <td><span class="xref">T10</span></td>
        <td><span class="parametername">arg10</span></td>
        <td><p>The tenth function argument.</p>
</td>
      </tr>
    </tbody>
  </table>
  <h5 class="returns">Returns</h5>
  <table class="table table-bordered table-striped table-condensed">
    <thead>
      <tr>
        <th>Type</th>
        <th>Description</th>
      </tr>
    </thead>
    <tbody>
      <tr>
        <td><a class="xref" href="DotNext.Result-1.html">Result</a>&lt;R&gt;</td>
        <td><p>The invocation result.</p>
</td>
      </tr>
    </tbody>
  </table>
  <h5 class="typeParameters">Type Parameters</h5>
  <table class="table table-bordered table-striped table-condensed">
    <thead>
      <tr>
        <th>Name</th>
        <th>Description</th>
      </tr>
    </thead>
    <tbody>
      <tr>
        <td><span class="parametername">T1</span></td>
        <td><p>The type of the first function argument.</p>
</td>
      </tr>
      <tr>
        <td><span class="parametername">T2</span></td>
        <td><p>The type of the second function argument.</p>
</td>
      </tr>
      <tr>
        <td><span class="parametername">T3</span></td>
        <td><p>The type of the third function argument.</p>
</td>
      </tr>
      <tr>
        <td><span class="parametername">T4</span></td>
        <td><p>The type of the fourth function argument.</p>
</td>
      </tr>
      <tr>
        <td><span class="parametername">T5</span></td>
        <td><p>The type of the fifth function argument.</p>
</td>
      </tr>
      <tr>
        <td><span class="parametername">T6</span></td>
        <td><p>The type of the sixth function argument.</p>
</td>
      </tr>
      <tr>
        <td><span class="parametername">T7</span></td>
        <td><p>The type of the seventh function argument.</p>
</td>
      </tr>
      <tr>
        <td><span class="parametername">T8</span></td>
        <td><p>The type of the eighth function argument.</p>
</td>
      </tr>
      <tr>
        <td><span class="parametername">T9</span></td>
        <td><p>The type of the ninth function argument.</p>
</td>
      </tr>
      <tr>
        <td><span class="parametername">T10</span></td>
        <td><p>The type of the tenth function argument.</p>
</td>
      </tr>
      <tr>
        <td><span class="parametername">R</span></td>
        <td><p>The result type.</p>
</td>
      </tr>
    </tbody>
  </table>
  <span class="small pull-right mobile-hide">
    <span class="divider">|</span>
    <a href="https://github.com/sakno/dotNext/new/gh-pages/apiSpec/new?filename=DotNext_Func_TryInvoke__2_System_Func___0___1____0_.md&amp;value=---%0Auid%3A%20DotNext.Func.TryInvoke%60%602(System.Func%7B%60%600%2C%60%601%7D%2C%60%600)%0Asummary%3A%20'*You%20can%20override%20summary%20for%20the%20API%20here%20using%20*MARKDOWN*%20syntax'%0A---%0A%0A*Please%20type%20below%20more%20information%20about%20this%20API%3A*%0A%0A">Improve this Doc</a>
  </span>
  <span class="small pull-right mobile-hide">
    <a href="https://github.com/sakno/dotNext/blob/gh-pages/src/DotNext/Func.cs/#L128">View Source</a>
  </span>
  <a id="DotNext_Func_TryInvoke_" data-uid="DotNext.Func.TryInvoke*"></a>
  <h4 id="DotNext_Func_TryInvoke__2_System_Func___0___1____0_" data-uid="DotNext.Func.TryInvoke``2(System.Func{``0,``1},``0)">TryInvoke&lt;T, R&gt;(Func&lt;T, R&gt;, T)</h4>
  <div class="markdown level1 summary"><p>Invokes function without throwing the exception.</p>
</div>
  <div class="markdown level1 conceptual"></div>
  <h5 class="decalaration">Declaration</h5>
  <div class="codewrapper">
    <pre><code class="lang-csharp hljs">public static Result&lt;R&gt; TryInvoke&lt;T, R&gt;(this Func&lt;T, R&gt; function, T arg)</code></pre>
  </div>
  <h5 class="parameters">Parameters</h5>
  <table class="table table-bordered table-striped table-condensed">
    <thead>
      <tr>
        <th>Type</th>
        <th>Name</th>
        <th>Description</th>
      </tr>
    </thead>
    <tbody>
      <tr>
        <td><a class="xref" href="https://docs.microsoft.com/dotnet/api/system.func-2">Func</a>&lt;T, R&gt;</td>
        <td><span class="parametername">function</span></td>
        <td><p>The function to invoke.</p>
</td>
      </tr>
      <tr>
        <td><span class="xref">T</span></td>
        <td><span class="parametername">arg</span></td>
        <td><p>The first function argument.</p>
</td>
      </tr>
    </tbody>
  </table>
  <h5 class="returns">Returns</h5>
  <table class="table table-bordered table-striped table-condensed">
    <thead>
      <tr>
        <th>Type</th>
        <th>Description</th>
      </tr>
    </thead>
    <tbody>
      <tr>
        <td><a class="xref" href="DotNext.Result-1.html">Result</a>&lt;R&gt;</td>
        <td><p>The invocation result.</p>
</td>
      </tr>
    </tbody>
  </table>
  <h5 class="typeParameters">Type Parameters</h5>
  <table class="table table-bordered table-striped table-condensed">
    <thead>
      <tr>
        <th>Name</th>
        <th>Description</th>
      </tr>
    </thead>
    <tbody>
      <tr>
        <td><span class="parametername">T</span></td>
        <td><p>The type of the first function argument.</p>
</td>
      </tr>
      <tr>
        <td><span class="parametername">R</span></td>
        <td><p>The result type.</p>
</td>
      </tr>
    </tbody>
  </table>
  <span class="small pull-right mobile-hide">
    <span class="divider">|</span>
    <a href="https://github.com/sakno/dotNext/new/gh-pages/apiSpec/new?filename=DotNext_Func_TryInvoke__3_System_Func___0___1___2____0___1_.md&amp;value=---%0Auid%3A%20DotNext.Func.TryInvoke%60%603(System.Func%7B%60%600%2C%60%601%2C%60%602%7D%2C%60%600%2C%60%601)%0Asummary%3A%20'*You%20can%20override%20summary%20for%20the%20API%20here%20using%20*MARKDOWN*%20syntax'%0A---%0A%0A*Please%20type%20below%20more%20information%20about%20this%20API%3A*%0A%0A">Improve this Doc</a>
  </span>
  <span class="small pull-right mobile-hide">
    <a href="https://github.com/sakno/dotNext/blob/gh-pages/src/DotNext/Func.cs/#L153">View Source</a>
  </span>
  <a id="DotNext_Func_TryInvoke_" data-uid="DotNext.Func.TryInvoke*"></a>
  <h4 id="DotNext_Func_TryInvoke__3_System_Func___0___1___2____0___1_" data-uid="DotNext.Func.TryInvoke``3(System.Func{``0,``1,``2},``0,``1)">TryInvoke&lt;T1, T2, R&gt;(Func&lt;T1, T2, R&gt;, T1, T2)</h4>
  <div class="markdown level1 summary"><p>Invokes function without throwing the exception.</p>
</div>
  <div class="markdown level1 conceptual"></div>
  <h5 class="decalaration">Declaration</h5>
  <div class="codewrapper">
    <pre><code class="lang-csharp hljs">public static Result&lt;R&gt; TryInvoke&lt;T1, T2, R&gt;(this Func&lt;T1, T2, R&gt; function, T1 arg1, T2 arg2)</code></pre>
  </div>
  <h5 class="parameters">Parameters</h5>
  <table class="table table-bordered table-striped table-condensed">
    <thead>
      <tr>
        <th>Type</th>
        <th>Name</th>
        <th>Description</th>
      </tr>
    </thead>
    <tbody>
      <tr>
        <td><a class="xref" href="https://docs.microsoft.com/dotnet/api/system.func-3">Func</a>&lt;T1, T2, R&gt;</td>
        <td><span class="parametername">function</span></td>
        <td><p>The function to invoke.</p>
</td>
      </tr>
      <tr>
        <td><span class="xref">T1</span></td>
        <td><span class="parametername">arg1</span></td>
        <td><p>The first function argument.</p>
</td>
      </tr>
      <tr>
        <td><span class="xref">T2</span></td>
        <td><span class="parametername">arg2</span></td>
        <td><p>The second function argument.</p>
</td>
      </tr>
    </tbody>
  </table>
  <h5 class="returns">Returns</h5>
  <table class="table table-bordered table-striped table-condensed">
    <thead>
      <tr>
        <th>Type</th>
        <th>Description</th>
      </tr>
    </thead>
    <tbody>
      <tr>
        <td><a class="xref" href="DotNext.Result-1.html">Result</a>&lt;R&gt;</td>
        <td><p>The invocation result.</p>
</td>
      </tr>
    </tbody>
  </table>
  <h5 class="typeParameters">Type Parameters</h5>
  <table class="table table-bordered table-striped table-condensed">
    <thead>
      <tr>
        <th>Name</th>
        <th>Description</th>
      </tr>
    </thead>
    <tbody>
      <tr>
        <td><span class="parametername">T1</span></td>
        <td><p>The type of the first function argument.</p>
</td>
      </tr>
      <tr>
        <td><span class="parametername">T2</span></td>
        <td><p>The type of the second function argument.</p>
</td>
      </tr>
      <tr>
        <td><span class="parametername">R</span></td>
        <td><p>The result type.</p>
</td>
      </tr>
    </tbody>
  </table>
  <span class="small pull-right mobile-hide">
    <span class="divider">|</span>
    <a href="https://github.com/sakno/dotNext/new/gh-pages/apiSpec/new?filename=DotNext_Func_TryInvoke__4_System_Func___0___1___2___3____0___1___2_.md&amp;value=---%0Auid%3A%20DotNext.Func.TryInvoke%60%604(System.Func%7B%60%600%2C%60%601%2C%60%602%2C%60%603%7D%2C%60%600%2C%60%601%2C%60%602)%0Asummary%3A%20'*You%20can%20override%20summary%20for%20the%20API%20here%20using%20*MARKDOWN*%20syntax'%0A---%0A%0A*Please%20type%20below%20more%20information%20about%20this%20API%3A*%0A%0A">Improve this Doc</a>
  </span>
  <span class="small pull-right mobile-hide">
    <a href="https://github.com/sakno/dotNext/blob/gh-pages/src/DotNext/Func.cs/#L180">View Source</a>
  </span>
  <a id="DotNext_Func_TryInvoke_" data-uid="DotNext.Func.TryInvoke*"></a>
  <h4 id="DotNext_Func_TryInvoke__4_System_Func___0___1___2___3____0___1___2_" data-uid="DotNext.Func.TryInvoke``4(System.Func{``0,``1,``2,``3},``0,``1,``2)">TryInvoke&lt;T1, T2, T3, R&gt;(Func&lt;T1, T2, T3, R&gt;, T1, T2, T3)</h4>
  <div class="markdown level1 summary"><p>Invokes function without throwing the exception.</p>
</div>
  <div class="markdown level1 conceptual"></div>
  <h5 class="decalaration">Declaration</h5>
  <div class="codewrapper">
    <pre><code class="lang-csharp hljs">public static Result&lt;R&gt; TryInvoke&lt;T1, T2, T3, R&gt;(this Func&lt;T1, T2, T3, R&gt; function, T1 arg1, T2 arg2, T3 arg3)</code></pre>
  </div>
  <h5 class="parameters">Parameters</h5>
  <table class="table table-bordered table-striped table-condensed">
    <thead>
      <tr>
        <th>Type</th>
        <th>Name</th>
        <th>Description</th>
      </tr>
    </thead>
    <tbody>
      <tr>
        <td><a class="xref" href="https://docs.microsoft.com/dotnet/api/system.func-4">Func</a>&lt;T1, T2, T3, R&gt;</td>
        <td><span class="parametername">function</span></td>
        <td><p>The function to invoke.</p>
</td>
      </tr>
      <tr>
        <td><span class="xref">T1</span></td>
        <td><span class="parametername">arg1</span></td>
        <td><p>The first function argument.</p>
</td>
      </tr>
      <tr>
        <td><span class="xref">T2</span></td>
        <td><span class="parametername">arg2</span></td>
        <td><p>The second function argument.</p>
</td>
      </tr>
      <tr>
        <td><span class="xref">T3</span></td>
        <td><span class="parametername">arg3</span></td>
        <td><p>The third function argument.</p>
</td>
      </tr>
    </tbody>
  </table>
  <h5 class="returns">Returns</h5>
  <table class="table table-bordered table-striped table-condensed">
    <thead>
      <tr>
        <th>Type</th>
        <th>Description</th>
      </tr>
    </thead>
    <tbody>
      <tr>
        <td><a class="xref" href="DotNext.Result-1.html">Result</a>&lt;R&gt;</td>
        <td><p>The invocation result.</p>
</td>
      </tr>
    </tbody>
  </table>
  <h5 class="typeParameters">Type Parameters</h5>
  <table class="table table-bordered table-striped table-condensed">
    <thead>
      <tr>
        <th>Name</th>
        <th>Description</th>
      </tr>
    </thead>
    <tbody>
      <tr>
        <td><span class="parametername">T1</span></td>
        <td><p>The type of the first function argument.</p>
</td>
      </tr>
      <tr>
        <td><span class="parametername">T2</span></td>
        <td><p>The type of the second function argument.</p>
</td>
      </tr>
      <tr>
        <td><span class="parametername">T3</span></td>
        <td><p>The type of the third function argument.</p>
</td>
      </tr>
      <tr>
        <td><span class="parametername">R</span></td>
        <td><p>The result type.</p>
</td>
      </tr>
    </tbody>
  </table>
  <span class="small pull-right mobile-hide">
    <span class="divider">|</span>
    <a href="https://github.com/sakno/dotNext/new/gh-pages/apiSpec/new?filename=DotNext_Func_TryInvoke__5_System_Func___0___1___2___3___4____0___1___2___3_.md&amp;value=---%0Auid%3A%20DotNext.Func.TryInvoke%60%605(System.Func%7B%60%600%2C%60%601%2C%60%602%2C%60%603%2C%60%604%7D%2C%60%600%2C%60%601%2C%60%602%2C%60%603)%0Asummary%3A%20'*You%20can%20override%20summary%20for%20the%20API%20here%20using%20*MARKDOWN*%20syntax'%0A---%0A%0A*Please%20type%20below%20more%20information%20about%20this%20API%3A*%0A%0A">Improve this Doc</a>
  </span>
  <span class="small pull-right mobile-hide">
    <a href="https://github.com/sakno/dotNext/blob/gh-pages/src/DotNext/Func.cs/#L209">View Source</a>
  </span>
  <a id="DotNext_Func_TryInvoke_" data-uid="DotNext.Func.TryInvoke*"></a>
  <h4 id="DotNext_Func_TryInvoke__5_System_Func___0___1___2___3___4____0___1___2___3_" data-uid="DotNext.Func.TryInvoke``5(System.Func{``0,``1,``2,``3,``4},``0,``1,``2,``3)">TryInvoke&lt;T1, T2, T3, T4, R&gt;(Func&lt;T1, T2, T3, T4, R&gt;, T1, T2, T3, T4)</h4>
  <div class="markdown level1 summary"><p>Invokes function without throwing the exception.</p>
</div>
  <div class="markdown level1 conceptual"></div>
  <h5 class="decalaration">Declaration</h5>
  <div class="codewrapper">
    <pre><code class="lang-csharp hljs">public static Result&lt;R&gt; TryInvoke&lt;T1, T2, T3, T4, R&gt;(this Func&lt;T1, T2, T3, T4, R&gt; function, T1 arg1, T2 arg2, T3 arg3, T4 arg4)</code></pre>
  </div>
  <h5 class="parameters">Parameters</h5>
  <table class="table table-bordered table-striped table-condensed">
    <thead>
      <tr>
        <th>Type</th>
        <th>Name</th>
        <th>Description</th>
      </tr>
    </thead>
    <tbody>
      <tr>
        <td><a class="xref" href="https://docs.microsoft.com/dotnet/api/system.func-5">Func</a>&lt;T1, T2, T3, T4, R&gt;</td>
        <td><span class="parametername">function</span></td>
        <td><p>The function to invoke.</p>
</td>
      </tr>
      <tr>
        <td><span class="xref">T1</span></td>
        <td><span class="parametername">arg1</span></td>
        <td><p>The first function argument.</p>
</td>
      </tr>
      <tr>
        <td><span class="xref">T2</span></td>
        <td><span class="parametername">arg2</span></td>
        <td><p>The second function argument.</p>
</td>
      </tr>
      <tr>
        <td><span class="xref">T3</span></td>
        <td><span class="parametername">arg3</span></td>
        <td><p>The third function argument.</p>
</td>
      </tr>
      <tr>
        <td><span class="xref">T4</span></td>
        <td><span class="parametername">arg4</span></td>
        <td><p>The fourth function argument.</p>
</td>
      </tr>
    </tbody>
  </table>
  <h5 class="returns">Returns</h5>
  <table class="table table-bordered table-striped table-condensed">
    <thead>
      <tr>
        <th>Type</th>
        <th>Description</th>
      </tr>
    </thead>
    <tbody>
      <tr>
        <td><a class="xref" href="DotNext.Result-1.html">Result</a>&lt;R&gt;</td>
        <td><p>The invocation result.</p>
</td>
      </tr>
    </tbody>
  </table>
  <h5 class="typeParameters">Type Parameters</h5>
  <table class="table table-bordered table-striped table-condensed">
    <thead>
      <tr>
        <th>Name</th>
        <th>Description</th>
      </tr>
    </thead>
    <tbody>
      <tr>
        <td><span class="parametername">T1</span></td>
        <td><p>The type of the first function argument.</p>
</td>
      </tr>
      <tr>
        <td><span class="parametername">T2</span></td>
        <td><p>The type of the second function argument.</p>
</td>
      </tr>
      <tr>
        <td><span class="parametername">T3</span></td>
        <td><p>The type of the third function argument.</p>
</td>
      </tr>
      <tr>
        <td><span class="parametername">T4</span></td>
        <td><p>The type of the fourth function argument.</p>
</td>
      </tr>
      <tr>
        <td><span class="parametername">R</span></td>
        <td><p>The result type.</p>
</td>
      </tr>
    </tbody>
  </table>
  <span class="small pull-right mobile-hide">
    <span class="divider">|</span>
    <a href="https://github.com/sakno/dotNext/new/gh-pages/apiSpec/new?filename=DotNext_Func_TryInvoke__6_System_Func___0___1___2___3___4___5____0___1___2___3___4_.md&amp;value=---%0Auid%3A%20DotNext.Func.TryInvoke%60%606(System.Func%7B%60%600%2C%60%601%2C%60%602%2C%60%603%2C%60%604%2C%60%605%7D%2C%60%600%2C%60%601%2C%60%602%2C%60%603%2C%60%604)%0Asummary%3A%20'*You%20can%20override%20summary%20for%20the%20API%20here%20using%20*MARKDOWN*%20syntax'%0A---%0A%0A*Please%20type%20below%20more%20information%20about%20this%20API%3A*%0A%0A">Improve this Doc</a>
  </span>
  <span class="small pull-right mobile-hide">
    <a href="https://github.com/sakno/dotNext/blob/gh-pages/src/DotNext/Func.cs/#L240">View Source</a>
  </span>
  <a id="DotNext_Func_TryInvoke_" data-uid="DotNext.Func.TryInvoke*"></a>
  <h4 id="DotNext_Func_TryInvoke__6_System_Func___0___1___2___3___4___5____0___1___2___3___4_" data-uid="DotNext.Func.TryInvoke``6(System.Func{``0,``1,``2,``3,``4,``5},``0,``1,``2,``3,``4)">TryInvoke&lt;T1, T2, T3, T4, T5, R&gt;(Func&lt;T1, T2, T3, T4, T5, R&gt;, T1, T2, T3, T4, T5)</h4>
  <div class="markdown level1 summary"><p>Invokes function without throwing the exception.</p>
</div>
  <div class="markdown level1 conceptual"></div>
  <h5 class="decalaration">Declaration</h5>
  <div class="codewrapper">
    <pre><code class="lang-csharp hljs">public static Result&lt;R&gt; TryInvoke&lt;T1, T2, T3, T4, T5, R&gt;(this Func&lt;T1, T2, T3, T4, T5, R&gt; function, T1 arg1, T2 arg2, T3 arg3, T4 arg4, T5 arg5)</code></pre>
  </div>
  <h5 class="parameters">Parameters</h5>
  <table class="table table-bordered table-striped table-condensed">
    <thead>
      <tr>
        <th>Type</th>
        <th>Name</th>
        <th>Description</th>
      </tr>
    </thead>
    <tbody>
      <tr>
        <td><a class="xref" href="https://docs.microsoft.com/dotnet/api/system.func-6">Func</a>&lt;T1, T2, T3, T4, T5, R&gt;</td>
        <td><span class="parametername">function</span></td>
        <td><p>The function to invoke.</p>
</td>
      </tr>
      <tr>
        <td><span class="xref">T1</span></td>
        <td><span class="parametername">arg1</span></td>
        <td><p>The first function argument.</p>
</td>
      </tr>
      <tr>
        <td><span class="xref">T2</span></td>
        <td><span class="parametername">arg2</span></td>
        <td><p>The second function argument.</p>
</td>
      </tr>
      <tr>
        <td><span class="xref">T3</span></td>
        <td><span class="parametername">arg3</span></td>
        <td><p>The third function argument.</p>
</td>
      </tr>
      <tr>
        <td><span class="xref">T4</span></td>
        <td><span class="parametername">arg4</span></td>
        <td><p>The fourth function argument.</p>
</td>
      </tr>
      <tr>
        <td><span class="xref">T5</span></td>
        <td><span class="parametername">arg5</span></td>
        <td><p>The fifth function argument.</p>
</td>
      </tr>
    </tbody>
  </table>
  <h5 class="returns">Returns</h5>
  <table class="table table-bordered table-striped table-condensed">
    <thead>
      <tr>
        <th>Type</th>
        <th>Description</th>
      </tr>
    </thead>
    <tbody>
      <tr>
        <td><a class="xref" href="DotNext.Result-1.html">Result</a>&lt;R&gt;</td>
        <td><p>The invocation result.</p>
</td>
      </tr>
    </tbody>
  </table>
  <h5 class="typeParameters">Type Parameters</h5>
  <table class="table table-bordered table-striped table-condensed">
    <thead>
      <tr>
        <th>Name</th>
        <th>Description</th>
      </tr>
    </thead>
    <tbody>
      <tr>
        <td><span class="parametername">T1</span></td>
        <td><p>The type of the first function argument.</p>
</td>
      </tr>
      <tr>
        <td><span class="parametername">T2</span></td>
        <td><p>The type of the second function argument.</p>
</td>
      </tr>
      <tr>
        <td><span class="parametername">T3</span></td>
        <td><p>The type of the third function argument.</p>
</td>
      </tr>
      <tr>
        <td><span class="parametername">T4</span></td>
        <td><p>The type of the fourth function argument.</p>
</td>
      </tr>
      <tr>
        <td><span class="parametername">T5</span></td>
        <td><p>The type of the fifth function argument.</p>
</td>
      </tr>
      <tr>
        <td><span class="parametername">R</span></td>
        <td><p>The result type.</p>
</td>
      </tr>
    </tbody>
  </table>
  <span class="small pull-right mobile-hide">
    <span class="divider">|</span>
    <a href="https://github.com/sakno/dotNext/new/gh-pages/apiSpec/new?filename=DotNext_Func_TryInvoke__7_System_Func___0___1___2___3___4___5___6____0___1___2___3___4___5_.md&amp;value=---%0Auid%3A%20DotNext.Func.TryInvoke%60%607(System.Func%7B%60%600%2C%60%601%2C%60%602%2C%60%603%2C%60%604%2C%60%605%2C%60%606%7D%2C%60%600%2C%60%601%2C%60%602%2C%60%603%2C%60%604%2C%60%605)%0Asummary%3A%20'*You%20can%20override%20summary%20for%20the%20API%20here%20using%20*MARKDOWN*%20syntax'%0A---%0A%0A*Please%20type%20below%20more%20information%20about%20this%20API%3A*%0A%0A">Improve this Doc</a>
  </span>
  <span class="small pull-right mobile-hide">
    <a href="https://github.com/sakno/dotNext/blob/gh-pages/src/DotNext/Func.cs/#L273">View Source</a>
  </span>
  <a id="DotNext_Func_TryInvoke_" data-uid="DotNext.Func.TryInvoke*"></a>
  <h4 id="DotNext_Func_TryInvoke__7_System_Func___0___1___2___3___4___5___6____0___1___2___3___4___5_" data-uid="DotNext.Func.TryInvoke``7(System.Func{``0,``1,``2,``3,``4,``5,``6},``0,``1,``2,``3,``4,``5)">TryInvoke&lt;T1, T2, T3, T4, T5, T6, R&gt;(Func&lt;T1, T2, T3, T4, T5, T6, R&gt;, T1, T2, T3, T4, T5, T6)</h4>
  <div class="markdown level1 summary"><p>Invokes function without throwing the exception.</p>
</div>
  <div class="markdown level1 conceptual"></div>
  <h5 class="decalaration">Declaration</h5>
  <div class="codewrapper">
    <pre><code class="lang-csharp hljs">public static Result&lt;R&gt; TryInvoke&lt;T1, T2, T3, T4, T5, T6, R&gt;(this Func&lt;T1, T2, T3, T4, T5, T6, R&gt; function, T1 arg1, T2 arg2, T3 arg3, T4 arg4, T5 arg5, T6 arg6)</code></pre>
  </div>
  <h5 class="parameters">Parameters</h5>
  <table class="table table-bordered table-striped table-condensed">
    <thead>
      <tr>
        <th>Type</th>
        <th>Name</th>
        <th>Description</th>
      </tr>
    </thead>
    <tbody>
      <tr>
        <td><a class="xref" href="https://docs.microsoft.com/dotnet/api/system.func-7">Func</a>&lt;T1, T2, T3, T4, T5, T6, R&gt;</td>
        <td><span class="parametername">function</span></td>
        <td><p>The function to invoke.</p>
</td>
      </tr>
      <tr>
        <td><span class="xref">T1</span></td>
        <td><span class="parametername">arg1</span></td>
        <td><p>The first function argument.</p>
</td>
      </tr>
      <tr>
        <td><span class="xref">T2</span></td>
        <td><span class="parametername">arg2</span></td>
        <td><p>The second function argument.</p>
</td>
      </tr>
      <tr>
        <td><span class="xref">T3</span></td>
        <td><span class="parametername">arg3</span></td>
        <td><p>The third function argument.</p>
</td>
      </tr>
      <tr>
        <td><span class="xref">T4</span></td>
        <td><span class="parametername">arg4</span></td>
        <td><p>The fourth function argument.</p>
</td>
      </tr>
      <tr>
        <td><span class="xref">T5</span></td>
        <td><span class="parametername">arg5</span></td>
        <td><p>The fifth function argument.</p>
</td>
      </tr>
      <tr>
        <td><span class="xref">T6</span></td>
        <td><span class="parametername">arg6</span></td>
        <td><p>The sixth function argument.</p>
</td>
      </tr>
    </tbody>
  </table>
  <h5 class="returns">Returns</h5>
  <table class="table table-bordered table-striped table-condensed">
    <thead>
      <tr>
        <th>Type</th>
        <th>Description</th>
      </tr>
    </thead>
    <tbody>
      <tr>
        <td><a class="xref" href="DotNext.Result-1.html">Result</a>&lt;R&gt;</td>
        <td><p>The invocation result.</p>
</td>
      </tr>
    </tbody>
  </table>
  <h5 class="typeParameters">Type Parameters</h5>
  <table class="table table-bordered table-striped table-condensed">
    <thead>
      <tr>
        <th>Name</th>
        <th>Description</th>
      </tr>
    </thead>
    <tbody>
      <tr>
        <td><span class="parametername">T1</span></td>
        <td><p>The type of the first function argument.</p>
</td>
      </tr>
      <tr>
        <td><span class="parametername">T2</span></td>
        <td><p>The type of the second function argument.</p>
</td>
      </tr>
      <tr>
        <td><span class="parametername">T3</span></td>
        <td><p>The type of the third function argument.</p>
</td>
      </tr>
      <tr>
        <td><span class="parametername">T4</span></td>
        <td><p>The type of the fourth function argument.</p>
</td>
      </tr>
      <tr>
        <td><span class="parametername">T5</span></td>
        <td><p>The type of the fifth function argument.</p>
</td>
      </tr>
      <tr>
        <td><span class="parametername">T6</span></td>
        <td><p>The type of the sixth function argument.</p>
</td>
      </tr>
      <tr>
        <td><span class="parametername">R</span></td>
        <td><p>The result type.</p>
</td>
      </tr>
    </tbody>
  </table>
  <span class="small pull-right mobile-hide">
    <span class="divider">|</span>
    <a href="https://github.com/sakno/dotNext/new/gh-pages/apiSpec/new?filename=DotNext_Func_TryInvoke__8_System_Func___0___1___2___3___4___5___6___7____0___1___2___3___4___5___6_.md&amp;value=---%0Auid%3A%20DotNext.Func.TryInvoke%60%608(System.Func%7B%60%600%2C%60%601%2C%60%602%2C%60%603%2C%60%604%2C%60%605%2C%60%606%2C%60%607%7D%2C%60%600%2C%60%601%2C%60%602%2C%60%603%2C%60%604%2C%60%605%2C%60%606)%0Asummary%3A%20'*You%20can%20override%20summary%20for%20the%20API%20here%20using%20*MARKDOWN*%20syntax'%0A---%0A%0A*Please%20type%20below%20more%20information%20about%20this%20API%3A*%0A%0A">Improve this Doc</a>
  </span>
  <span class="small pull-right mobile-hide">
    <a href="https://github.com/sakno/dotNext/blob/gh-pages/src/DotNext/Func.cs/#L308">View Source</a>
  </span>
  <a id="DotNext_Func_TryInvoke_" data-uid="DotNext.Func.TryInvoke*"></a>
  <h4 id="DotNext_Func_TryInvoke__8_System_Func___0___1___2___3___4___5___6___7____0___1___2___3___4___5___6_" data-uid="DotNext.Func.TryInvoke``8(System.Func{``0,``1,``2,``3,``4,``5,``6,``7},``0,``1,``2,``3,``4,``5,``6)">TryInvoke&lt;T1, T2, T3, T4, T5, T6, T7, R&gt;(Func&lt;T1, T2, T3, T4, T5, T6, T7, R&gt;, T1, T2, T3, T4, T5, T6, T7)</h4>
  <div class="markdown level1 summary"><p>Invokes function without throwing the exception.</p>
</div>
  <div class="markdown level1 conceptual"></div>
  <h5 class="decalaration">Declaration</h5>
  <div class="codewrapper">
    <pre><code class="lang-csharp hljs">public static Result&lt;R&gt; TryInvoke&lt;T1, T2, T3, T4, T5, T6, T7, R&gt;(this Func&lt;T1, T2, T3, T4, T5, T6, T7, R&gt; function, T1 arg1, T2 arg2, T3 arg3, T4 arg4, T5 arg5, T6 arg6, T7 arg7)</code></pre>
  </div>
  <h5 class="parameters">Parameters</h5>
  <table class="table table-bordered table-striped table-condensed">
    <thead>
      <tr>
        <th>Type</th>
        <th>Name</th>
        <th>Description</th>
      </tr>
    </thead>
    <tbody>
      <tr>
        <td><a class="xref" href="https://docs.microsoft.com/dotnet/api/system.func-8">Func</a>&lt;T1, T2, T3, T4, T5, T6, T7, R&gt;</td>
        <td><span class="parametername">function</span></td>
        <td><p>The function to invoke.</p>
</td>
      </tr>
      <tr>
        <td><span class="xref">T1</span></td>
        <td><span class="parametername">arg1</span></td>
        <td><p>The first function argument.</p>
</td>
      </tr>
      <tr>
        <td><span class="xref">T2</span></td>
        <td><span class="parametername">arg2</span></td>
        <td><p>The second function argument.</p>
</td>
      </tr>
      <tr>
        <td><span class="xref">T3</span></td>
        <td><span class="parametername">arg3</span></td>
        <td><p>The third function argument.</p>
</td>
      </tr>
      <tr>
        <td><span class="xref">T4</span></td>
        <td><span class="parametername">arg4</span></td>
        <td><p>The fourth function argument.</p>
</td>
      </tr>
      <tr>
        <td><span class="xref">T5</span></td>
        <td><span class="parametername">arg5</span></td>
        <td><p>The fifth function argument.</p>
</td>
      </tr>
      <tr>
        <td><span class="xref">T6</span></td>
        <td><span class="parametername">arg6</span></td>
        <td><p>The sixth function argument.</p>
</td>
      </tr>
      <tr>
        <td><span class="xref">T7</span></td>
        <td><span class="parametername">arg7</span></td>
        <td><p>The seventh function argument.</p>
</td>
      </tr>
    </tbody>
  </table>
  <h5 class="returns">Returns</h5>
  <table class="table table-bordered table-striped table-condensed">
    <thead>
      <tr>
        <th>Type</th>
        <th>Description</th>
      </tr>
    </thead>
    <tbody>
      <tr>
        <td><a class="xref" href="DotNext.Result-1.html">Result</a>&lt;R&gt;</td>
        <td><p>The invocation result.</p>
</td>
      </tr>
    </tbody>
  </table>
  <h5 class="typeParameters">Type Parameters</h5>
  <table class="table table-bordered table-striped table-condensed">
    <thead>
      <tr>
        <th>Name</th>
        <th>Description</th>
      </tr>
    </thead>
    <tbody>
      <tr>
        <td><span class="parametername">T1</span></td>
        <td><p>The type of the first function argument.</p>
</td>
      </tr>
      <tr>
        <td><span class="parametername">T2</span></td>
        <td><p>The type of the second function argument.</p>
</td>
      </tr>
      <tr>
        <td><span class="parametername">T3</span></td>
        <td><p>The type of the third function argument.</p>
</td>
      </tr>
      <tr>
        <td><span class="parametername">T4</span></td>
        <td><p>The type of the fourth function argument.</p>
</td>
      </tr>
      <tr>
        <td><span class="parametername">T5</span></td>
        <td><p>The type of the fifth function argument.</p>
</td>
      </tr>
      <tr>
        <td><span class="parametername">T6</span></td>
        <td><p>The type of the sixth function argument.</p>
</td>
      </tr>
      <tr>
        <td><span class="parametername">T7</span></td>
        <td><p>The type of the seventh function argument.</p>
</td>
      </tr>
      <tr>
        <td><span class="parametername">R</span></td>
        <td><p>The result type.</p>
</td>
      </tr>
    </tbody>
  </table>
  <span class="small pull-right mobile-hide">
    <span class="divider">|</span>
    <a href="https://github.com/sakno/dotNext/new/gh-pages/apiSpec/new?filename=DotNext_Func_TryInvoke__9_System_Func___0___1___2___3___4___5___6___7___8____0___1___2___3___4___5___6___7_.md&amp;value=---%0Auid%3A%20DotNext.Func.TryInvoke%60%609(System.Func%7B%60%600%2C%60%601%2C%60%602%2C%60%603%2C%60%604%2C%60%605%2C%60%606%2C%60%607%2C%60%608%7D%2C%60%600%2C%60%601%2C%60%602%2C%60%603%2C%60%604%2C%60%605%2C%60%606%2C%60%607)%0Asummary%3A%20'*You%20can%20override%20summary%20for%20the%20API%20here%20using%20*MARKDOWN*%20syntax'%0A---%0A%0A*Please%20type%20below%20more%20information%20about%20this%20API%3A*%0A%0A">Improve this Doc</a>
  </span>
  <span class="small pull-right mobile-hide">
    <a href="https://github.com/sakno/dotNext/blob/gh-pages/src/DotNext/Func.cs/#L345">View Source</a>
  </span>
  <a id="DotNext_Func_TryInvoke_" data-uid="DotNext.Func.TryInvoke*"></a>
  <h4 id="DotNext_Func_TryInvoke__9_System_Func___0___1___2___3___4___5___6___7___8____0___1___2___3___4___5___6___7_" data-uid="DotNext.Func.TryInvoke``9(System.Func{``0,``1,``2,``3,``4,``5,``6,``7,``8},``0,``1,``2,``3,``4,``5,``6,``7)">TryInvoke&lt;T1, T2, T3, T4, T5, T6, T7, T8, R&gt;(Func&lt;T1, T2, T3, T4, T5, T6, T7, T8, R&gt;, T1, T2, T3, T4, T5, T6, T7, T8)</h4>
  <div class="markdown level1 summary"><p>Invokes function without throwing the exception.</p>
</div>
  <div class="markdown level1 conceptual"></div>
  <h5 class="decalaration">Declaration</h5>
  <div class="codewrapper">
    <pre><code class="lang-csharp hljs">public static Result&lt;R&gt; TryInvoke&lt;T1, T2, T3, T4, T5, T6, T7, T8, R&gt;(this Func&lt;T1, T2, T3, T4, T5, T6, T7, T8, R&gt; function, T1 arg1, T2 arg2, T3 arg3, T4 arg4, T5 arg5, T6 arg6, T7 arg7, T8 arg8)</code></pre>
  </div>
  <h5 class="parameters">Parameters</h5>
  <table class="table table-bordered table-striped table-condensed">
    <thead>
      <tr>
        <th>Type</th>
        <th>Name</th>
        <th>Description</th>
      </tr>
    </thead>
    <tbody>
      <tr>
        <td><a class="xref" href="https://docs.microsoft.com/dotnet/api/system.func-9">Func</a>&lt;T1, T2, T3, T4, T5, T6, T7, T8, R&gt;</td>
        <td><span class="parametername">function</span></td>
        <td><p>The function to invoke.</p>
</td>
      </tr>
      <tr>
        <td><span class="xref">T1</span></td>
        <td><span class="parametername">arg1</span></td>
        <td><p>The first function argument.</p>
</td>
      </tr>
      <tr>
        <td><span class="xref">T2</span></td>
        <td><span class="parametername">arg2</span></td>
        <td><p>The second function argument.</p>
</td>
      </tr>
      <tr>
        <td><span class="xref">T3</span></td>
        <td><span class="parametername">arg3</span></td>
        <td><p>The third function argument.</p>
</td>
      </tr>
      <tr>
        <td><span class="xref">T4</span></td>
        <td><span class="parametername">arg4</span></td>
        <td><p>The fourth function argument.</p>
</td>
      </tr>
      <tr>
        <td><span class="xref">T5</span></td>
        <td><span class="parametername">arg5</span></td>
        <td><p>The fifth function argument.</p>
</td>
      </tr>
      <tr>
        <td><span class="xref">T6</span></td>
        <td><span class="parametername">arg6</span></td>
        <td><p>The sixth function argument.</p>
</td>
      </tr>
      <tr>
        <td><span class="xref">T7</span></td>
        <td><span class="parametername">arg7</span></td>
        <td><p>The seventh function argument.</p>
</td>
      </tr>
      <tr>
        <td><span class="xref">T8</span></td>
        <td><span class="parametername">arg8</span></td>
        <td><p>The eighth function argument.</p>
</td>
      </tr>
    </tbody>
  </table>
  <h5 class="returns">Returns</h5>
  <table class="table table-bordered table-striped table-condensed">
    <thead>
      <tr>
        <th>Type</th>
        <th>Description</th>
      </tr>
    </thead>
    <tbody>
      <tr>
        <td><a class="xref" href="DotNext.Result-1.html">Result</a>&lt;R&gt;</td>
        <td><p>The invocation result.</p>
</td>
      </tr>
    </tbody>
  </table>
  <h5 class="typeParameters">Type Parameters</h5>
  <table class="table table-bordered table-striped table-condensed">
    <thead>
      <tr>
        <th>Name</th>
        <th>Description</th>
      </tr>
    </thead>
    <tbody>
      <tr>
        <td><span class="parametername">T1</span></td>
        <td><p>The type of the first function argument.</p>
</td>
      </tr>
      <tr>
        <td><span class="parametername">T2</span></td>
        <td><p>The type of the second function argument.</p>
</td>
      </tr>
      <tr>
        <td><span class="parametername">T3</span></td>
        <td><p>The type of the third function argument.</p>
</td>
      </tr>
      <tr>
        <td><span class="parametername">T4</span></td>
        <td><p>The type of the fourth function argument.</p>
</td>
      </tr>
      <tr>
        <td><span class="parametername">T5</span></td>
        <td><p>The type of the fifth function argument.</p>
</td>
      </tr>
      <tr>
        <td><span class="parametername">T6</span></td>
        <td><p>The type of the sixth function argument.</p>
</td>
      </tr>
      <tr>
        <td><span class="parametername">T7</span></td>
        <td><p>The type of the seventh function argument.</p>
</td>
      </tr>
      <tr>
        <td><span class="parametername">T8</span></td>
        <td><p>The type of the eighth function argument.</p>
</td>
      </tr>
      <tr>
        <td><span class="parametername">R</span></td>
        <td><p>The result type.</p>
</td>
      </tr>
    </tbody>
  </table>
</article>
          </div>
          
          <div class="hidden-sm col-md-2" role="complementary">
            <div class="sideaffix">
              <div class="contribution">
                <ul class="nav">
                  <li>
                    <a href="https://github.com/sakno/dotNext/new/gh-pages/apiSpec/new?filename=DotNext_Func.md&amp;value=---%0Auid%3A%20DotNext.Func%0Asummary%3A%20'*You%20can%20override%20summary%20for%20the%20API%20here%20using%20*MARKDOWN*%20syntax'%0A---%0A%0A*Please%20type%20below%20more%20information%20about%20this%20API%3A*%0A%0A" class="contribution-link">Improve this Doc</a>
                  </li>
                  <li>
                    <a href="https://github.com/sakno/dotNext/blob/gh-pages/src/DotNext/Func.cs/#L10" class="contribution-link">View Source</a>
                  </li>
                </ul>
              </div>
              <nav class="bs-docs-sidebar hidden-print hidden-xs hidden-sm affix" id="affix">
              <!-- <p><a class="back-to-top" href="#top">Back to top</a><p> -->
              </nav>
            </div>
          </div>
        </div>
      </div>
      
      <footer>
        <div class="grad-bottom"></div>
        <div class="footer">
          <div class="container">
            <span class="pull-right">
              <a href="#top">Back to top</a>
            </span>
            
            <span>Generated by <strong>DocFX</strong></span>
          </div>
        </div>
      </footer>
    </div>
    
    <script type="text/javascript" src="../styles/docfx.vendor.js"></script>
    <script type="text/javascript" src="../styles/docfx.js"></script>
    <script type="text/javascript" src="../styles/main.js"></script>
  </body>
</html>
<|MERGE_RESOLUTION|>--- conflicted
+++ resolved
@@ -1,15 +1,14 @@
-﻿<!DOCTYPE html>
-<!--[if IE]><![endif]-->
-<html>
+﻿<!DOCTYPE html>
+<!--[if IE]><![endif]-->
+<html>
   
   <head>
     <meta charset="utf-8">
     <meta http-equiv="X-UA-Compatible" content="IE=edge,chrome=1">
-    <title>Class Func
+    <title>Class Func
    | .NEXT </title>
     <meta name="viewport" content="width=device-width">
-    <meta name="title" content="Class Func
-<<<<<<< HEAD
+    <meta name="title" content="Class Func
    | .NEXT ">
     <meta name="generator" content="docfx 2.50.0.0">
     
@@ -23,1835 +22,1823 @@
     
     
     
-=======
-   | .NEXT ">
-    <meta name="generator" content="docfx 2.49.0.0">
-    
-    <link rel="shortcut icon" href="../fav.ico">
-    <link rel="stylesheet" href="../styles/docfx.vendor.css">
-    <link rel="stylesheet" href="../styles/docfx.css">
-    <link rel="stylesheet" href="../styles/main.css">
-    <link href="https://fonts.googleapis.com/css?family=Open+Sans" rel="stylesheet">
-    <meta property="docfx:navrel" content="../toc.html">
-    <meta property="docfx:tocrel" content="toc.html">
-    
-    
-    
->>>>>>> ceac8404
-  </head>  <body data-spy="scroll" data-target="#affix" data-offset="120">
-    <div id="wrapper">
-      <header>
-        
-        <nav id="autocollapse" class="navbar navbar-inverse ng-scope" role="navigation">
-          <div class="container">
-            <div class="navbar-header">
-              <button type="button" class="navbar-toggle" data-toggle="collapse" data-target="#navbar">
-                <span class="sr-only">Toggle navigation</span>
-                <span class="icon-bar"></span>
-                <span class="icon-bar"></span>
-                <span class="icon-bar"></span>
-              </button>
-              
-              <a class="navbar-brand" href="../index.html">
-                <img id="logo" class="svg" src="../doc_logo.png" alt="">
-              </a>
-            </div>
-            <div class="collapse navbar-collapse" id="navbar">
-              <form class="navbar-form navbar-right" role="search" id="search">
-                <div class="form-group">
-                  <input type="text" class="form-control" id="search-query" placeholder="Search" autocomplete="off">
-                </div>
-              </form>
-            </div>
-          </div>
-        </nav>
-        
-        <div class="subnav navbar navbar-default">
-          <div class="container hide-when-search" id="breadcrumb">
-            <ul class="breadcrumb">
-              <li></li>
-            </ul>
-          </div>
-        </div>
-      </header>
-      <div role="main" class="container body-content hide-when-search">
-        
-        <div class="sidenav hide-when-search">
-          <a class="btn toc-toggle collapse" data-toggle="collapse" href="#sidetoggle" aria-expanded="false" aria-controls="sidetoggle">Show / Hide Table of Contents</a>
-          <div class="sidetoggle collapse" id="sidetoggle">
-            <div id="sidetoc"></div>
-          </div>
-        </div>
-        <div class="article row grid-right">
-          <div class="col-md-10">
-            <article class="content wrap" id="_content" data-uid="DotNext.Func">
-  
-  
-  <h1 id="DotNext_Func" data-uid="DotNext.Func" class="text-break">Class Func
-  </h1>
+  </head>  <body data-spy="scroll" data-target="#affix" data-offset="120">
+    <div id="wrapper">
+      <header>
+        
+        <nav id="autocollapse" class="navbar navbar-inverse ng-scope" role="navigation">
+          <div class="container">
+            <div class="navbar-header">
+              <button type="button" class="navbar-toggle" data-toggle="collapse" data-target="#navbar">
+                <span class="sr-only">Toggle navigation</span>
+                <span class="icon-bar"></span>
+                <span class="icon-bar"></span>
+                <span class="icon-bar"></span>
+              </button>
+              
+              <a class="navbar-brand" href="../index.html">
+                <img id="logo" class="svg" src="../doc_logo.png" alt="">
+              </a>
+            </div>
+            <div class="collapse navbar-collapse" id="navbar">
+              <form class="navbar-form navbar-right" role="search" id="search">
+                <div class="form-group">
+                  <input type="text" class="form-control" id="search-query" placeholder="Search" autocomplete="off">
+                </div>
+              </form>
+            </div>
+          </div>
+        </nav>
+        
+        <div class="subnav navbar navbar-default">
+          <div class="container hide-when-search" id="breadcrumb">
+            <ul class="breadcrumb">
+              <li></li>
+            </ul>
+          </div>
+        </div>
+      </header>
+      <div role="main" class="container body-content hide-when-search">
+        
+        <div class="sidenav hide-when-search">
+          <a class="btn toc-toggle collapse" data-toggle="collapse" href="#sidetoggle" aria-expanded="false" aria-controls="sidetoggle">Show / Hide Table of Contents</a>
+          <div class="sidetoggle collapse" id="sidetoggle">
+            <div id="sidetoc"></div>
+          </div>
+        </div>
+        <div class="article row grid-right">
+          <div class="col-md-10">
+            <article class="content wrap" id="_content" data-uid="DotNext.Func">
+  
+  
+  <h1 id="DotNext_Func" data-uid="DotNext.Func" class="text-break">Class Func
+  </h1>
   <div class="markdown level0 summary"><p>Provides extension methods for delegate <a class="xref" href="https://docs.microsoft.com/dotnet/api/system.func-1">Func&lt;TResult&gt;</a> and
 predefined functions.</p>
-</div>
-  <div class="markdown level0 conceptual"></div>
-  <div class="inheritance">
-    <h5>Inheritance</h5>
-    <div class="level0"><a class="xref" href="https://docs.microsoft.com/dotnet/api/system.object">Object</a></div>
-    <div class="level1"><span class="xref">Func</span></div>
-  </div>
-  <div class="inheritedMembers">
-    <h5>Inherited Members</h5>
-    <div>
-      <a class="xref" href="https://docs.microsoft.com/dotnet/api/system.object.equals#System_Object_Equals_System_Object_">Object.Equals(Object)</a>
-    </div>
-    <div>
-      <a class="xref" href="https://docs.microsoft.com/dotnet/api/system.object.equals#System_Object_Equals_System_Object_System_Object_">Object.Equals(Object, Object)</a>
-    </div>
-    <div>
-      <a class="xref" href="https://docs.microsoft.com/dotnet/api/system.object.gethashcode#System_Object_GetHashCode">Object.GetHashCode()</a>
-    </div>
-    <div>
-      <a class="xref" href="https://docs.microsoft.com/dotnet/api/system.object.gettype#System_Object_GetType">Object.GetType()</a>
-    </div>
-    <div>
-      <a class="xref" href="https://docs.microsoft.com/dotnet/api/system.object.memberwiseclone#System_Object_MemberwiseClone">Object.MemberwiseClone()</a>
-    </div>
-    <div>
-      <a class="xref" href="https://docs.microsoft.com/dotnet/api/system.object.referenceequals#System_Object_ReferenceEquals_System_Object_System_Object_">Object.ReferenceEquals(Object, Object)</a>
-    </div>
-    <div>
-      <a class="xref" href="https://docs.microsoft.com/dotnet/api/system.object.tostring#System_Object_ToString">Object.ToString()</a>
-    </div>
-  </div>
-  <h6><strong>Namespace</strong>: <a class="xref" href="DotNext.html">DotNext</a></h6>
-  <h6><strong>Assembly</strong>: DotNext.dll</h6>
-  <h5 id="DotNext_Func_syntax">Syntax</h5>
-  <div class="codewrapper">
-    <pre><code class="lang-csharp hljs">public static class Func</code></pre>
-  </div>
-  <h3 id="methods">Methods
-  </h3>
-  <span class="small pull-right mobile-hide">
-    <span class="divider">|</span>
-    <a href="https://github.com/sakno/dotNext/new/gh-pages/apiSpec/new?filename=DotNext_Func_AsConverter__2_System_Func___0___1__.md&amp;value=---%0Auid%3A%20DotNext.Func.AsConverter%60%602(System.Func%7B%60%600%2C%60%601%7D)%0Asummary%3A%20'*You%20can%20override%20summary%20for%20the%20API%20here%20using%20*MARKDOWN*%20syntax'%0A---%0A%0A*Please%20type%20below%20more%20information%20about%20this%20API%3A*%0A%0A">Improve this Doc</a>
-  </span>
-  <span class="small pull-right mobile-hide">
-    <a href="https://github.com/sakno/dotNext/blob/gh-pages/src/DotNext/Func.cs/#L96">View Source</a>
-  </span>
-  <a id="DotNext_Func_AsConverter_" data-uid="DotNext.Func.AsConverter*"></a>
-  <h4 id="DotNext_Func_AsConverter__2_System_Func___0___1__" data-uid="DotNext.Func.AsConverter``2(System.Func{``0,``1})">AsConverter&lt;I, O&gt;(Func&lt;I, O&gt;)</h4>
+</div>
+  <div class="markdown level0 conceptual"></div>
+  <div class="inheritance">
+    <h5>Inheritance</h5>
+    <div class="level0"><a class="xref" href="https://docs.microsoft.com/dotnet/api/system.object">Object</a></div>
+    <div class="level1"><span class="xref">Func</span></div>
+  </div>
+  <div class="inheritedMembers">
+    <h5>Inherited Members</h5>
+    <div>
+      <a class="xref" href="https://docs.microsoft.com/dotnet/api/system.object.equals#System_Object_Equals_System_Object_">Object.Equals(Object)</a>
+    </div>
+    <div>
+      <a class="xref" href="https://docs.microsoft.com/dotnet/api/system.object.equals#System_Object_Equals_System_Object_System_Object_">Object.Equals(Object, Object)</a>
+    </div>
+    <div>
+      <a class="xref" href="https://docs.microsoft.com/dotnet/api/system.object.gethashcode#System_Object_GetHashCode">Object.GetHashCode()</a>
+    </div>
+    <div>
+      <a class="xref" href="https://docs.microsoft.com/dotnet/api/system.object.gettype#System_Object_GetType">Object.GetType()</a>
+    </div>
+    <div>
+      <a class="xref" href="https://docs.microsoft.com/dotnet/api/system.object.memberwiseclone#System_Object_MemberwiseClone">Object.MemberwiseClone()</a>
+    </div>
+    <div>
+      <a class="xref" href="https://docs.microsoft.com/dotnet/api/system.object.referenceequals#System_Object_ReferenceEquals_System_Object_System_Object_">Object.ReferenceEquals(Object, Object)</a>
+    </div>
+    <div>
+      <a class="xref" href="https://docs.microsoft.com/dotnet/api/system.object.tostring#System_Object_ToString">Object.ToString()</a>
+    </div>
+  </div>
+  <h6><strong>Namespace</strong>: <a class="xref" href="DotNext.html">DotNext</a></h6>
+  <h6><strong>Assembly</strong>: DotNext.dll</h6>
+  <h5 id="DotNext_Func_syntax">Syntax</h5>
+  <div class="codewrapper">
+    <pre><code class="lang-csharp hljs">public static class Func</code></pre>
+  </div>
+  <h3 id="methods">Methods
+  </h3>
+  <span class="small pull-right mobile-hide">
+    <span class="divider">|</span>
+    <a href="https://github.com/sakno/DotNext/new/gh-pages/apiSpec/new?filename=DotNext_Func_AsConverter__2_System_Func___0___1__.md&amp;value=---%0Auid%3A%20DotNext.Func.AsConverter%60%602(System.Func%7B%60%600%2C%60%601%7D)%0Asummary%3A%20'*You%20can%20override%20summary%20for%20the%20API%20here%20using%20*MARKDOWN*%20syntax'%0A---%0A%0A*Please%20type%20below%20more%20information%20about%20this%20API%3A*%0A%0A">Improve this Doc</a>
+  </span>
+  <span class="small pull-right mobile-hide">
+    <a href="https://github.com/sakno/DotNext/blob/gh-pages/src/DotNext/Func.cs/#L96">View Source</a>
+  </span>
+  <a id="DotNext_Func_AsConverter_" data-uid="DotNext.Func.AsConverter*"></a>
+  <h4 id="DotNext_Func_AsConverter__2_System_Func___0___1__" data-uid="DotNext.Func.AsConverter``2(System.Func{``0,``1})">AsConverter&lt;I, O&gt;(Func&lt;I, O&gt;)</h4>
   <div class="markdown level1 summary"><p>Converts <a class="xref" href="https://docs.microsoft.com/dotnet/api/system.func-2">Func&lt;T,TResult&gt;</a> into <a class="xref" href="https://docs.microsoft.com/dotnet/api/system.converter-2">Converter&lt;TInput,TOutput&gt;</a>.</p>
-</div>
-  <div class="markdown level1 conceptual"></div>
-  <h5 class="decalaration">Declaration</h5>
-  <div class="codewrapper">
-    <pre><code class="lang-csharp hljs">public static Converter&lt;I, O&gt; AsConverter&lt;I, O&gt;(this Func&lt;I, O&gt; function)</code></pre>
-  </div>
-  <h5 class="parameters">Parameters</h5>
-  <table class="table table-bordered table-striped table-condensed">
-    <thead>
-      <tr>
-        <th>Type</th>
-        <th>Name</th>
-        <th>Description</th>
-      </tr>
-    </thead>
-    <tbody>
-      <tr>
-        <td><a class="xref" href="https://docs.microsoft.com/dotnet/api/system.func-2">Func</a>&lt;I, O&gt;</td>
-        <td><span class="parametername">function</span></td>
+</div>
+  <div class="markdown level1 conceptual"></div>
+  <h5 class="decalaration">Declaration</h5>
+  <div class="codewrapper">
+    <pre><code class="lang-csharp hljs">public static Converter&lt;I, O&gt; AsConverter&lt;I, O&gt;(this Func&lt;I, O&gt; function)</code></pre>
+  </div>
+  <h5 class="parameters">Parameters</h5>
+  <table class="table table-bordered table-striped table-condensed">
+    <thead>
+      <tr>
+        <th>Type</th>
+        <th>Name</th>
+        <th>Description</th>
+      </tr>
+    </thead>
+    <tbody>
+      <tr>
+        <td><a class="xref" href="https://docs.microsoft.com/dotnet/api/system.func-2">Func</a>&lt;I, O&gt;</td>
+        <td><span class="parametername">function</span></td>
         <td><p>The function to convert.</p>
-</td>
-      </tr>
-    </tbody>
-  </table>
-  <h5 class="returns">Returns</h5>
-  <table class="table table-bordered table-striped table-condensed">
-    <thead>
-      <tr>
-        <th>Type</th>
-        <th>Description</th>
-      </tr>
-    </thead>
-    <tbody>
-      <tr>
-        <td><a class="xref" href="https://docs.microsoft.com/dotnet/api/system.converter-2">Converter</a>&lt;I, O&gt;</td>
+</td>
+      </tr>
+    </tbody>
+  </table>
+  <h5 class="returns">Returns</h5>
+  <table class="table table-bordered table-striped table-condensed">
+    <thead>
+      <tr>
+        <th>Type</th>
+        <th>Description</th>
+      </tr>
+    </thead>
+    <tbody>
+      <tr>
+        <td><a class="xref" href="https://docs.microsoft.com/dotnet/api/system.converter-2">Converter</a>&lt;I, O&gt;</td>
         <td><p>A delegate of type <a class="xref" href="https://docs.microsoft.com/dotnet/api/system.converter-2">Converter&lt;TInput,TOutput&gt;</a> referencing the same method as original delegate.</p>
-</td>
-      </tr>
-    </tbody>
-  </table>
-  <h5 class="typeParameters">Type Parameters</h5>
-  <table class="table table-bordered table-striped table-condensed">
-    <thead>
-      <tr>
-        <th>Name</th>
-        <th>Description</th>
-      </tr>
-    </thead>
-    <tbody>
-      <tr>
-        <td><span class="parametername">I</span></td>
+</td>
+      </tr>
+    </tbody>
+  </table>
+  <h5 class="typeParameters">Type Parameters</h5>
+  <table class="table table-bordered table-striped table-condensed">
+    <thead>
+      <tr>
+        <th>Name</th>
+        <th>Description</th>
+      </tr>
+    </thead>
+    <tbody>
+      <tr>
+        <td><span class="parametername">I</span></td>
         <td><p>Type of input argument.</p>
-</td>
-      </tr>
-      <tr>
-        <td><span class="parametername">O</span></td>
+</td>
+      </tr>
+      <tr>
+        <td><span class="parametername">O</span></td>
         <td><p>Return type of the converter.</p>
-</td>
-      </tr>
-    </tbody>
-  </table>
-  <span class="small pull-right mobile-hide">
-    <span class="divider">|</span>
-    <a href="https://github.com/sakno/dotNext/new/gh-pages/apiSpec/new?filename=DotNext_Func_AsPredicate__1_System_Func___0_System_Boolean__.md&amp;value=---%0Auid%3A%20DotNext.Func.AsPredicate%60%601(System.Func%7B%60%600%2CSystem.Boolean%7D)%0Asummary%3A%20'*You%20can%20override%20summary%20for%20the%20API%20here%20using%20*MARKDOWN*%20syntax'%0A---%0A%0A*Please%20type%20below%20more%20information%20about%20this%20API%3A*%0A%0A">Improve this Doc</a>
-  </span>
-  <span class="small pull-right mobile-hide">
-    <a href="https://github.com/sakno/dotNext/blob/gh-pages/src/DotNext/Func.cs/#L86">View Source</a>
-  </span>
-  <a id="DotNext_Func_AsPredicate_" data-uid="DotNext.Func.AsPredicate*"></a>
-  <h4 id="DotNext_Func_AsPredicate__1_System_Func___0_System_Boolean__" data-uid="DotNext.Func.AsPredicate``1(System.Func{``0,System.Boolean})">AsPredicate&lt;T&gt;(Func&lt;T, Boolean&gt;)</h4>
+</td>
+      </tr>
+    </tbody>
+  </table>
+  <span class="small pull-right mobile-hide">
+    <span class="divider">|</span>
+    <a href="https://github.com/sakno/DotNext/new/gh-pages/apiSpec/new?filename=DotNext_Func_AsPredicate__1_System_Func___0_System_Boolean__.md&amp;value=---%0Auid%3A%20DotNext.Func.AsPredicate%60%601(System.Func%7B%60%600%2CSystem.Boolean%7D)%0Asummary%3A%20'*You%20can%20override%20summary%20for%20the%20API%20here%20using%20*MARKDOWN*%20syntax'%0A---%0A%0A*Please%20type%20below%20more%20information%20about%20this%20API%3A*%0A%0A">Improve this Doc</a>
+  </span>
+  <span class="small pull-right mobile-hide">
+    <a href="https://github.com/sakno/DotNext/blob/gh-pages/src/DotNext/Func.cs/#L86">View Source</a>
+  </span>
+  <a id="DotNext_Func_AsPredicate_" data-uid="DotNext.Func.AsPredicate*"></a>
+  <h4 id="DotNext_Func_AsPredicate__1_System_Func___0_System_Boolean__" data-uid="DotNext.Func.AsPredicate``1(System.Func{``0,System.Boolean})">AsPredicate&lt;T&gt;(Func&lt;T, Boolean&gt;)</h4>
   <div class="markdown level1 summary"><p>Converts <a class="xref" href="https://docs.microsoft.com/dotnet/api/system.func-2">Func&lt;T,TResult&gt;</a> into predicate.</p>
-</div>
-  <div class="markdown level1 conceptual"></div>
-  <h5 class="decalaration">Declaration</h5>
-  <div class="codewrapper">
-    <pre><code class="lang-csharp hljs">public static Predicate&lt;T&gt; AsPredicate&lt;T&gt;(this Func&lt;T, bool&gt; predicate)</code></pre>
-  </div>
-  <h5 class="parameters">Parameters</h5>
-  <table class="table table-bordered table-striped table-condensed">
-    <thead>
-      <tr>
-        <th>Type</th>
-        <th>Name</th>
-        <th>Description</th>
-      </tr>
-    </thead>
-    <tbody>
-      <tr>
-        <td><a class="xref" href="https://docs.microsoft.com/dotnet/api/system.func-2">Func</a>&lt;T, <a class="xref" href="https://docs.microsoft.com/dotnet/api/system.boolean">Boolean</a>&gt;</td>
-        <td><span class="parametername">predicate</span></td>
+</div>
+  <div class="markdown level1 conceptual"></div>
+  <h5 class="decalaration">Declaration</h5>
+  <div class="codewrapper">
+    <pre><code class="lang-csharp hljs">public static Predicate&lt;T&gt; AsPredicate&lt;T&gt;(this Func&lt;T, bool&gt; predicate)</code></pre>
+  </div>
+  <h5 class="parameters">Parameters</h5>
+  <table class="table table-bordered table-striped table-condensed">
+    <thead>
+      <tr>
+        <th>Type</th>
+        <th>Name</th>
+        <th>Description</th>
+      </tr>
+    </thead>
+    <tbody>
+      <tr>
+        <td><a class="xref" href="https://docs.microsoft.com/dotnet/api/system.func-2">Func</a>&lt;T, <a class="xref" href="https://docs.microsoft.com/dotnet/api/system.boolean">Boolean</a>&gt;</td>
+        <td><span class="parametername">predicate</span></td>
         <td><p>A delegate to convert.</p>
-</td>
-      </tr>
-    </tbody>
-  </table>
-  <h5 class="returns">Returns</h5>
-  <table class="table table-bordered table-striped table-condensed">
-    <thead>
-      <tr>
-        <th>Type</th>
-        <th>Description</th>
-      </tr>
-    </thead>
-    <tbody>
-      <tr>
-        <td><a class="xref" href="https://docs.microsoft.com/dotnet/api/system.predicate-1">Predicate</a>&lt;T&gt;</td>
+</td>
+      </tr>
+    </tbody>
+  </table>
+  <h5 class="returns">Returns</h5>
+  <table class="table table-bordered table-striped table-condensed">
+    <thead>
+      <tr>
+        <th>Type</th>
+        <th>Description</th>
+      </tr>
+    </thead>
+    <tbody>
+      <tr>
+        <td><a class="xref" href="https://docs.microsoft.com/dotnet/api/system.predicate-1">Predicate</a>&lt;T&gt;</td>
         <td><p>A delegate of type <a class="xref" href="https://docs.microsoft.com/dotnet/api/system.predicate-1">Predicate&lt;T&gt;</a> referencing the same method as original delegate.</p>
-</td>
-      </tr>
-    </tbody>
-  </table>
-  <h5 class="typeParameters">Type Parameters</h5>
-  <table class="table table-bordered table-striped table-condensed">
-    <thead>
-      <tr>
-        <th>Name</th>
-        <th>Description</th>
-      </tr>
-    </thead>
-    <tbody>
-      <tr>
-        <td><span class="parametername">T</span></td>
+</td>
+      </tr>
+    </tbody>
+  </table>
+  <h5 class="typeParameters">Type Parameters</h5>
+  <table class="table table-bordered table-striped table-condensed">
+    <thead>
+      <tr>
+        <th>Name</th>
+        <th>Description</th>
+      </tr>
+    </thead>
+    <tbody>
+      <tr>
+        <td><span class="parametername">T</span></td>
         <td><p>Type of predicate argument.</p>
-</td>
-      </tr>
-    </tbody>
-  </table>
-  <span class="small pull-right mobile-hide">
-    <span class="divider">|</span>
-    <a href="https://github.com/sakno/dotNext/new/gh-pages/apiSpec/new?filename=DotNext_Func_Identity__1.md&amp;value=---%0Auid%3A%20DotNext.Func.Identity%60%601%0Asummary%3A%20'*You%20can%20override%20summary%20for%20the%20API%20here%20using%20*MARKDOWN*%20syntax'%0A---%0A%0A*Please%20type%20below%20more%20information%20about%20this%20API%3A*%0A%0A">Improve this Doc</a>
-  </span>
-  <span class="small pull-right mobile-hide">
-    <a href="https://github.com/sakno/dotNext/blob/gh-pages/src/DotNext/Func.cs/#L78">View Source</a>
-  </span>
-  <a id="DotNext_Func_Identity_" data-uid="DotNext.Func.Identity*"></a>
-  <h4 id="DotNext_Func_Identity__1" data-uid="DotNext.Func.Identity``1">Identity&lt;T&gt;()</h4>
+</td>
+      </tr>
+    </tbody>
+  </table>
+  <span class="small pull-right mobile-hide">
+    <span class="divider">|</span>
+    <a href="https://github.com/sakno/DotNext/new/gh-pages/apiSpec/new?filename=DotNext_Func_Identity__1.md&amp;value=---%0Auid%3A%20DotNext.Func.Identity%60%601%0Asummary%3A%20'*You%20can%20override%20summary%20for%20the%20API%20here%20using%20*MARKDOWN*%20syntax'%0A---%0A%0A*Please%20type%20below%20more%20information%20about%20this%20API%3A*%0A%0A">Improve this Doc</a>
+  </span>
+  <span class="small pull-right mobile-hide">
+    <a href="https://github.com/sakno/DotNext/blob/gh-pages/src/DotNext/Func.cs/#L78">View Source</a>
+  </span>
+  <a id="DotNext_Func_Identity_" data-uid="DotNext.Func.Identity*"></a>
+  <h4 id="DotNext_Func_Identity__1" data-uid="DotNext.Func.Identity``1">Identity&lt;T&gt;()</h4>
   <div class="markdown level1 summary"><p>The converter which returns input argument
 without any modifications.</p>
-</div>
-  <div class="markdown level1 conceptual"></div>
-  <h5 class="decalaration">Declaration</h5>
-  <div class="codewrapper">
-    <pre><code class="lang-csharp hljs">public static Func&lt;T, T&gt; Identity&lt;T&gt;()</code></pre>
-  </div>
-  <h5 class="returns">Returns</h5>
-  <table class="table table-bordered table-striped table-condensed">
-    <thead>
-      <tr>
-        <th>Type</th>
-        <th>Description</th>
-      </tr>
-    </thead>
-    <tbody>
-      <tr>
-        <td><a class="xref" href="https://docs.microsoft.com/dotnet/api/system.func-2">Func</a>&lt;T, T&gt;</td>
+</div>
+  <div class="markdown level1 conceptual"></div>
+  <h5 class="decalaration">Declaration</h5>
+  <div class="codewrapper">
+    <pre><code class="lang-csharp hljs">public static Func&lt;T, T&gt; Identity&lt;T&gt;()</code></pre>
+  </div>
+  <h5 class="returns">Returns</h5>
+  <table class="table table-bordered table-striped table-condensed">
+    <thead>
+      <tr>
+        <th>Type</th>
+        <th>Description</th>
+      </tr>
+    </thead>
+    <tbody>
+      <tr>
+        <td><a class="xref" href="https://docs.microsoft.com/dotnet/api/system.func-2">Func</a>&lt;T, T&gt;</td>
         <td><p>The identity function.</p>
-</td>
-      </tr>
-    </tbody>
-  </table>
-  <h5 class="typeParameters">Type Parameters</h5>
-  <table class="table table-bordered table-striped table-condensed">
-    <thead>
-      <tr>
-        <th>Name</th>
-        <th>Description</th>
-      </tr>
-    </thead>
-    <tbody>
-      <tr>
-        <td><span class="parametername">T</span></td>
+</td>
+      </tr>
+    </tbody>
+  </table>
+  <h5 class="typeParameters">Type Parameters</h5>
+  <table class="table table-bordered table-striped table-condensed">
+    <thead>
+      <tr>
+        <th>Name</th>
+        <th>Description</th>
+      </tr>
+    </thead>
+    <tbody>
+      <tr>
+        <td><span class="parametername">T</span></td>
         <td><p>Type of input and output.</p>
-</td>
-      </tr>
-    </tbody>
-  </table>
-  <h5 id="DotNext_Func_Identity__1_remarks">Remarks</h5>
+</td>
+      </tr>
+    </tbody>
+  </table>
+  <h5 id="DotNext_Func_Identity__1_remarks">Remarks</h5>
   <div class="markdown level1 remarks"><p>This method returns the same instance of predicate on every call.</p>
-</div>
-  <span class="small pull-right mobile-hide">
-    <span class="divider">|</span>
-    <a href="https://github.com/sakno/dotNext/new/gh-pages/apiSpec/new?filename=DotNext_Func_Identity__2.md&amp;value=---%0Auid%3A%20DotNext.Func.Identity%60%602%0Asummary%3A%20'*You%20can%20override%20summary%20for%20the%20API%20here%20using%20*MARKDOWN*%20syntax'%0A---%0A%0A*Please%20type%20below%20more%20information%20about%20this%20API%3A*%0A%0A">Improve this Doc</a>
-  </span>
-  <span class="small pull-right mobile-hide">
-    <a href="https://github.com/sakno/dotNext/blob/gh-pages/src/DotNext/Func.cs/#L65">View Source</a>
-  </span>
-  <a id="DotNext_Func_Identity_" data-uid="DotNext.Func.Identity*"></a>
-  <h4 id="DotNext_Func_Identity__2" data-uid="DotNext.Func.Identity``2">Identity&lt;I, O&gt;()</h4>
+</div>
+  <span class="small pull-right mobile-hide">
+    <span class="divider">|</span>
+    <a href="https://github.com/sakno/DotNext/new/gh-pages/apiSpec/new?filename=DotNext_Func_Identity__2.md&amp;value=---%0Auid%3A%20DotNext.Func.Identity%60%602%0Asummary%3A%20'*You%20can%20override%20summary%20for%20the%20API%20here%20using%20*MARKDOWN*%20syntax'%0A---%0A%0A*Please%20type%20below%20more%20information%20about%20this%20API%3A*%0A%0A">Improve this Doc</a>
+  </span>
+  <span class="small pull-right mobile-hide">
+    <a href="https://github.com/sakno/DotNext/blob/gh-pages/src/DotNext/Func.cs/#L65">View Source</a>
+  </span>
+  <a id="DotNext_Func_Identity_" data-uid="DotNext.Func.Identity*"></a>
+  <h4 id="DotNext_Func_Identity__2" data-uid="DotNext.Func.Identity``2">Identity&lt;I, O&gt;()</h4>
   <div class="markdown level1 summary"><p>The function which returns input argument
 without any modifications.</p>
-</div>
-  <div class="markdown level1 conceptual"></div>
-  <h5 class="decalaration">Declaration</h5>
-  <div class="codewrapper">
+</div>
+  <div class="markdown level1 conceptual"></div>
+  <h5 class="decalaration">Declaration</h5>
+  <div class="codewrapper">
     <pre><code class="lang-csharp hljs">public static Func&lt;I, O&gt; Identity&lt;I, O&gt;()
-    where I : O</code></pre>
-  </div>
-  <h5 class="returns">Returns</h5>
-  <table class="table table-bordered table-striped table-condensed">
-    <thead>
-      <tr>
-        <th>Type</th>
-        <th>Description</th>
-      </tr>
-    </thead>
-    <tbody>
-      <tr>
-        <td><a class="xref" href="https://docs.microsoft.com/dotnet/api/system.func-2">Func</a>&lt;I, O&gt;</td>
+
+    where I : O</code></pre>
+  </div>
+  <h5 class="returns">Returns</h5>
+  <table class="table table-bordered table-striped table-condensed">
+    <thead>
+      <tr>
+        <th>Type</th>
+        <th>Description</th>
+      </tr>
+    </thead>
+    <tbody>
+      <tr>
+        <td><a class="xref" href="https://docs.microsoft.com/dotnet/api/system.func-2">Func</a>&lt;I, O&gt;</td>
         <td><p>The identity function.</p>
-</td>
-      </tr>
-    </tbody>
-  </table>
-  <h5 class="typeParameters">Type Parameters</h5>
-  <table class="table table-bordered table-striped table-condensed">
-    <thead>
-      <tr>
-        <th>Name</th>
-        <th>Description</th>
-      </tr>
-    </thead>
-    <tbody>
-      <tr>
-        <td><span class="parametername">I</span></td>
+</td>
+      </tr>
+    </tbody>
+  </table>
+  <h5 class="typeParameters">Type Parameters</h5>
+  <table class="table table-bordered table-striped table-condensed">
+    <thead>
+      <tr>
+        <th>Name</th>
+        <th>Description</th>
+      </tr>
+    </thead>
+    <tbody>
+      <tr>
+        <td><span class="parametername">I</span></td>
         <td><p>Type of input.</p>
-</td>
-      </tr>
-      <tr>
-        <td><span class="parametername">O</span></td>
+</td>
+      </tr>
+      <tr>
+        <td><span class="parametername">O</span></td>
         <td><p>Type of output.</p>
-</td>
-      </tr>
-    </tbody>
-  </table>
-  <h5 id="DotNext_Func_Identity__2_remarks">Remarks</h5>
+</td>
+      </tr>
+    </tbody>
+  </table>
+  <h5 id="DotNext_Func_Identity__2_remarks">Remarks</h5>
   <div class="markdown level1 remarks"><p>This method returns the same instance of predicate on every call.</p>
-</div>
-  <span class="small pull-right mobile-hide">
-    <span class="divider">|</span>
-    <a href="https://github.com/sakno/dotNext/new/gh-pages/apiSpec/new?filename=DotNext_Func_IsNotNull__1.md&amp;value=---%0Auid%3A%20DotNext.Func.IsNotNull%60%601%0Asummary%3A%20'*You%20can%20override%20summary%20for%20the%20API%20here%20using%20*MARKDOWN*%20syntax'%0A---%0A%0A*Please%20type%20below%20more%20information%20about%20this%20API%3A*%0A%0A">Improve this Doc</a>
-  </span>
-  <span class="small pull-right mobile-hide">
-    <a href="https://github.com/sakno/dotNext/blob/gh-pages/src/DotNext/Func.cs/#L51">View Source</a>
-  </span>
-  <a id="DotNext_Func_IsNotNull_" data-uid="DotNext.Func.IsNotNull*"></a>
-  <h4 id="DotNext_Func_IsNotNull__1" data-uid="DotNext.Func.IsNotNull``1">IsNotNull&lt;T&gt;()</h4>
+</div>
+  <span class="small pull-right mobile-hide">
+    <span class="divider">|</span>
+    <a href="https://github.com/sakno/DotNext/new/gh-pages/apiSpec/new?filename=DotNext_Func_IsNotNull__1.md&amp;value=---%0Auid%3A%20DotNext.Func.IsNotNull%60%601%0Asummary%3A%20'*You%20can%20override%20summary%20for%20the%20API%20here%20using%20*MARKDOWN*%20syntax'%0A---%0A%0A*Please%20type%20below%20more%20information%20about%20this%20API%3A*%0A%0A">Improve this Doc</a>
+  </span>
+  <span class="small pull-right mobile-hide">
+    <a href="https://github.com/sakno/DotNext/blob/gh-pages/src/DotNext/Func.cs/#L51">View Source</a>
+  </span>
+  <a id="DotNext_Func_IsNotNull_" data-uid="DotNext.Func.IsNotNull*"></a>
+  <h4 id="DotNext_Func_IsNotNull__1" data-uid="DotNext.Func.IsNotNull``1">IsNotNull&lt;T&gt;()</h4>
   <div class="markdown level1 summary"><p>Returns predicate checking that input argument
 is not <span class="xref">null</span>.</p>
-</div>
-  <div class="markdown level1 conceptual"></div>
-  <h5 class="decalaration">Declaration</h5>
-  <div class="codewrapper">
+</div>
+  <div class="markdown level1 conceptual"></div>
+  <h5 class="decalaration">Declaration</h5>
+  <div class="codewrapper">
     <pre><code class="lang-csharp hljs">public static Func&lt;T, bool&gt; IsNotNull&lt;T&gt;()
-    where T : class</code></pre>
-  </div>
-  <h5 class="returns">Returns</h5>
-  <table class="table table-bordered table-striped table-condensed">
-    <thead>
-      <tr>
-        <th>Type</th>
-        <th>Description</th>
-      </tr>
-    </thead>
-    <tbody>
-      <tr>
-        <td><a class="xref" href="https://docs.microsoft.com/dotnet/api/system.func-2">Func</a>&lt;T, <a class="xref" href="https://docs.microsoft.com/dotnet/api/system.boolean">Boolean</a>&gt;</td>
+
+    where T : class</code></pre>
+  </div>
+  <h5 class="returns">Returns</h5>
+  <table class="table table-bordered table-striped table-condensed">
+    <thead>
+      <tr>
+        <th>Type</th>
+        <th>Description</th>
+      </tr>
+    </thead>
+    <tbody>
+      <tr>
+        <td><a class="xref" href="https://docs.microsoft.com/dotnet/api/system.func-2">Func</a>&lt;T, <a class="xref" href="https://docs.microsoft.com/dotnet/api/system.boolean">Boolean</a>&gt;</td>
         <td><p>The predicate instance.</p>
-</td>
-      </tr>
-    </tbody>
-  </table>
-  <h5 class="typeParameters">Type Parameters</h5>
-  <table class="table table-bordered table-striped table-condensed">
-    <thead>
-      <tr>
-        <th>Name</th>
-        <th>Description</th>
-      </tr>
-    </thead>
-    <tbody>
-      <tr>
-        <td><span class="parametername">T</span></td>
+</td>
+      </tr>
+    </tbody>
+  </table>
+  <h5 class="typeParameters">Type Parameters</h5>
+  <table class="table table-bordered table-striped table-condensed">
+    <thead>
+      <tr>
+        <th>Name</th>
+        <th>Description</th>
+      </tr>
+    </thead>
+    <tbody>
+      <tr>
+        <td><span class="parametername">T</span></td>
         <td><p>Type of the predicate argument.</p>
-</td>
-      </tr>
-    </tbody>
-  </table>
-  <h5 id="DotNext_Func_IsNotNull__1_remarks">Remarks</h5>
+</td>
+      </tr>
+    </tbody>
+  </table>
+  <h5 id="DotNext_Func_IsNotNull__1_remarks">Remarks</h5>
   <div class="markdown level1 remarks"><p>This method returns the same instance of predicate on every call.</p>
-</div>
-  <span class="small pull-right mobile-hide">
-    <span class="divider">|</span>
-    <a href="https://github.com/sakno/dotNext/new/gh-pages/apiSpec/new?filename=DotNext_Func_IsNull__1.md&amp;value=---%0Auid%3A%20DotNext.Func.IsNull%60%601%0Asummary%3A%20'*You%20can%20override%20summary%20for%20the%20API%20here%20using%20*MARKDOWN*%20syntax'%0A---%0A%0A*Please%20type%20below%20more%20information%20about%20this%20API%3A*%0A%0A">Improve this Doc</a>
-  </span>
-  <span class="small pull-right mobile-hide">
-    <a href="https://github.com/sakno/dotNext/blob/gh-pages/src/DotNext/Func.cs/#L38">View Source</a>
-  </span>
-  <a id="DotNext_Func_IsNull_" data-uid="DotNext.Func.IsNull*"></a>
-  <h4 id="DotNext_Func_IsNull__1" data-uid="DotNext.Func.IsNull``1">IsNull&lt;T&gt;()</h4>
+</div>
+  <span class="small pull-right mobile-hide">
+    <span class="divider">|</span>
+    <a href="https://github.com/sakno/DotNext/new/gh-pages/apiSpec/new?filename=DotNext_Func_IsNull__1.md&amp;value=---%0Auid%3A%20DotNext.Func.IsNull%60%601%0Asummary%3A%20'*You%20can%20override%20summary%20for%20the%20API%20here%20using%20*MARKDOWN*%20syntax'%0A---%0A%0A*Please%20type%20below%20more%20information%20about%20this%20API%3A*%0A%0A">Improve this Doc</a>
+  </span>
+  <span class="small pull-right mobile-hide">
+    <a href="https://github.com/sakno/DotNext/blob/gh-pages/src/DotNext/Func.cs/#L38">View Source</a>
+  </span>
+  <a id="DotNext_Func_IsNull_" data-uid="DotNext.Func.IsNull*"></a>
+  <h4 id="DotNext_Func_IsNull__1" data-uid="DotNext.Func.IsNull``1">IsNull&lt;T&gt;()</h4>
   <div class="markdown level1 summary"><p>Returns predicate implementing nullability check.</p>
-</div>
-  <div class="markdown level1 conceptual"></div>
-  <h5 class="decalaration">Declaration</h5>
-  <div class="codewrapper">
+</div>
+  <div class="markdown level1 conceptual"></div>
+  <h5 class="decalaration">Declaration</h5>
+  <div class="codewrapper">
     <pre><code class="lang-csharp hljs">public static Func&lt;T, bool&gt; IsNull&lt;T&gt;()
-    where T : class</code></pre>
-  </div>
-  <h5 class="returns">Returns</h5>
-  <table class="table table-bordered table-striped table-condensed">
-    <thead>
-      <tr>
-        <th>Type</th>
-        <th>Description</th>
-      </tr>
-    </thead>
-    <tbody>
-      <tr>
-        <td><a class="xref" href="https://docs.microsoft.com/dotnet/api/system.func-2">Func</a>&lt;T, <a class="xref" href="https://docs.microsoft.com/dotnet/api/system.boolean">Boolean</a>&gt;</td>
+
+    where T : class</code></pre>
+  </div>
+  <h5 class="returns">Returns</h5>
+  <table class="table table-bordered table-striped table-condensed">
+    <thead>
+      <tr>
+        <th>Type</th>
+        <th>Description</th>
+      </tr>
+    </thead>
+    <tbody>
+      <tr>
+        <td><a class="xref" href="https://docs.microsoft.com/dotnet/api/system.func-2">Func</a>&lt;T, <a class="xref" href="https://docs.microsoft.com/dotnet/api/system.boolean">Boolean</a>&gt;</td>
         <td><p>The predicate instance.</p>
-</td>
-      </tr>
-    </tbody>
-  </table>
-  <h5 class="typeParameters">Type Parameters</h5>
-  <table class="table table-bordered table-striped table-condensed">
-    <thead>
-      <tr>
-        <th>Name</th>
-        <th>Description</th>
-      </tr>
-    </thead>
-    <tbody>
-      <tr>
-        <td><span class="parametername">T</span></td>
+</td>
+      </tr>
+    </tbody>
+  </table>
+  <h5 class="typeParameters">Type Parameters</h5>
+  <table class="table table-bordered table-striped table-condensed">
+    <thead>
+      <tr>
+        <th>Name</th>
+        <th>Description</th>
+      </tr>
+    </thead>
+    <tbody>
+      <tr>
+        <td><span class="parametername">T</span></td>
         <td><p>Type of predicate argument.</p>
-</td>
-      </tr>
-    </tbody>
-  </table>
-  <h5 id="DotNext_Func_IsNull__1_remarks">Remarks</h5>
+</td>
+      </tr>
+    </tbody>
+  </table>
+  <h5 id="DotNext_Func_IsNull__1_remarks">Remarks</h5>
   <div class="markdown level1 remarks"><p>This method returns the same instance of predicate on every call.</p>
-</div>
-  <span class="small pull-right mobile-hide">
-    <span class="divider">|</span>
-    <a href="https://github.com/sakno/dotNext/new/gh-pages/apiSpec/new?filename=DotNext_Func_TryInvoke__1_System_Func___0__.md&amp;value=---%0Auid%3A%20DotNext.Func.TryInvoke%60%601(System.Func%7B%60%600%7D)%0Asummary%3A%20'*You%20can%20override%20summary%20for%20the%20API%20here%20using%20*MARKDOWN*%20syntax'%0A---%0A%0A*Please%20type%20below%20more%20information%20about%20this%20API%3A*%0A%0A">Improve this Doc</a>
-  </span>
-  <span class="small pull-right mobile-hide">
-    <a href="https://github.com/sakno/dotNext/blob/gh-pages/src/DotNext/Func.cs/#L105">View Source</a>
-  </span>
-  <a id="DotNext_Func_TryInvoke_" data-uid="DotNext.Func.TryInvoke*"></a>
-  <h4 id="DotNext_Func_TryInvoke__1_System_Func___0__" data-uid="DotNext.Func.TryInvoke``1(System.Func{``0})">TryInvoke&lt;R&gt;(Func&lt;R&gt;)</h4>
+</div>
+  <span class="small pull-right mobile-hide">
+    <span class="divider">|</span>
+    <a href="https://github.com/sakno/DotNext/new/gh-pages/apiSpec/new?filename=DotNext_Func_TryInvoke__1_System_Func___0__.md&amp;value=---%0Auid%3A%20DotNext.Func.TryInvoke%60%601(System.Func%7B%60%600%7D)%0Asummary%3A%20'*You%20can%20override%20summary%20for%20the%20API%20here%20using%20*MARKDOWN*%20syntax'%0A---%0A%0A*Please%20type%20below%20more%20information%20about%20this%20API%3A*%0A%0A">Improve this Doc</a>
+  </span>
+  <span class="small pull-right mobile-hide">
+    <a href="https://github.com/sakno/DotNext/blob/gh-pages/src/DotNext/Func.cs/#L105">View Source</a>
+  </span>
+  <a id="DotNext_Func_TryInvoke_" data-uid="DotNext.Func.TryInvoke*"></a>
+  <h4 id="DotNext_Func_TryInvoke__1_System_Func___0__" data-uid="DotNext.Func.TryInvoke``1(System.Func{``0})">TryInvoke&lt;R&gt;(Func&lt;R&gt;)</h4>
   <div class="markdown level1 summary"><p>Invokes function without throwing the exception.</p>
-</div>
-  <div class="markdown level1 conceptual"></div>
-  <h5 class="decalaration">Declaration</h5>
-  <div class="codewrapper">
-    <pre><code class="lang-csharp hljs">public static Result&lt;R&gt; TryInvoke&lt;R&gt;(this Func&lt;R&gt; function)</code></pre>
-  </div>
-  <h5 class="parameters">Parameters</h5>
-  <table class="table table-bordered table-striped table-condensed">
-    <thead>
-      <tr>
-        <th>Type</th>
-        <th>Name</th>
-        <th>Description</th>
-      </tr>
-    </thead>
-    <tbody>
-      <tr>
-        <td><a class="xref" href="https://docs.microsoft.com/dotnet/api/system.func-1">Func</a>&lt;R&gt;</td>
-        <td><span class="parametername">function</span></td>
+</div>
+  <div class="markdown level1 conceptual"></div>
+  <h5 class="decalaration">Declaration</h5>
+  <div class="codewrapper">
+    <pre><code class="lang-csharp hljs">public static Result&lt;R&gt; TryInvoke&lt;R&gt;(this Func&lt;R&gt; function)</code></pre>
+  </div>
+  <h5 class="parameters">Parameters</h5>
+  <table class="table table-bordered table-striped table-condensed">
+    <thead>
+      <tr>
+        <th>Type</th>
+        <th>Name</th>
+        <th>Description</th>
+      </tr>
+    </thead>
+    <tbody>
+      <tr>
+        <td><a class="xref" href="https://docs.microsoft.com/dotnet/api/system.func-1">Func</a>&lt;R&gt;</td>
+        <td><span class="parametername">function</span></td>
         <td><p>The function to invoke.</p>
-</td>
-      </tr>
-    </tbody>
-  </table>
-  <h5 class="returns">Returns</h5>
-  <table class="table table-bordered table-striped table-condensed">
-    <thead>
-      <tr>
-        <th>Type</th>
-        <th>Description</th>
-      </tr>
-    </thead>
-    <tbody>
-      <tr>
-        <td><a class="xref" href="DotNext.Result-1.html">Result</a>&lt;R&gt;</td>
+</td>
+      </tr>
+    </tbody>
+  </table>
+  <h5 class="returns">Returns</h5>
+  <table class="table table-bordered table-striped table-condensed">
+    <thead>
+      <tr>
+        <th>Type</th>
+        <th>Description</th>
+      </tr>
+    </thead>
+    <tbody>
+      <tr>
+        <td><a class="xref" href="DotNext.Result-1.html">Result</a>&lt;R&gt;</td>
         <td><p>The invocation result.</p>
-</td>
-      </tr>
-    </tbody>
-  </table>
-  <h5 class="typeParameters">Type Parameters</h5>
-  <table class="table table-bordered table-striped table-condensed">
-    <thead>
-      <tr>
-        <th>Name</th>
-        <th>Description</th>
-      </tr>
-    </thead>
-    <tbody>
-      <tr>
-        <td><span class="parametername">R</span></td>
+</td>
+      </tr>
+    </tbody>
+  </table>
+  <h5 class="typeParameters">Type Parameters</h5>
+  <table class="table table-bordered table-striped table-condensed">
+    <thead>
+      <tr>
+        <th>Name</th>
+        <th>Description</th>
+      </tr>
+    </thead>
+    <tbody>
+      <tr>
+        <td><span class="parametername">R</span></td>
         <td><p>The result type.</p>
-</td>
-      </tr>
-    </tbody>
-  </table>
-  <span class="small pull-right mobile-hide">
-    <span class="divider">|</span>
-    <a href="https://github.com/sakno/dotNext/new/gh-pages/apiSpec/new?filename=DotNext_Func_TryInvoke__10_System_Func___0___1___2___3___4___5___6___7___8___9____0___1___2___3___4___5___6___7___8_.md&amp;value=---%0Auid%3A%20DotNext.Func.TryInvoke%60%6010(System.Func%7B%60%600%2C%60%601%2C%60%602%2C%60%603%2C%60%604%2C%60%605%2C%60%606%2C%60%607%2C%60%608%2C%60%609%7D%2C%60%600%2C%60%601%2C%60%602%2C%60%603%2C%60%604%2C%60%605%2C%60%606%2C%60%607%2C%60%608)%0Asummary%3A%20'*You%20can%20override%20summary%20for%20the%20API%20here%20using%20*MARKDOWN*%20syntax'%0A---%0A%0A*Please%20type%20below%20more%20information%20about%20this%20API%3A*%0A%0A">Improve this Doc</a>
-  </span>
-  <span class="small pull-right mobile-hide">
-    <a href="https://github.com/sakno/dotNext/blob/gh-pages/src/DotNext/Func.cs/#L384">View Source</a>
-  </span>
-  <a id="DotNext_Func_TryInvoke_" data-uid="DotNext.Func.TryInvoke*"></a>
-  <h4 id="DotNext_Func_TryInvoke__10_System_Func___0___1___2___3___4___5___6___7___8___9____0___1___2___3___4___5___6___7___8_" data-uid="DotNext.Func.TryInvoke``10(System.Func{``0,``1,``2,``3,``4,``5,``6,``7,``8,``9},``0,``1,``2,``3,``4,``5,``6,``7,``8)">TryInvoke&lt;T1, T2, T3, T4, T5, T6, T7, T8, T9, R&gt;(Func&lt;T1, T2, T3, T4, T5, T6, T7, T8, T9, R&gt;, T1, T2, T3, T4, T5, T6, T7, T8, T9)</h4>
+</td>
+      </tr>
+    </tbody>
+  </table>
+  <span class="small pull-right mobile-hide">
+    <span class="divider">|</span>
+    <a href="https://github.com/sakno/DotNext/new/gh-pages/apiSpec/new?filename=DotNext_Func_TryInvoke__10_System_Func___0___1___2___3___4___5___6___7___8___9____0___1___2___3___4___5___6___7___8_.md&amp;value=---%0Auid%3A%20DotNext.Func.TryInvoke%60%6010(System.Func%7B%60%600%2C%60%601%2C%60%602%2C%60%603%2C%60%604%2C%60%605%2C%60%606%2C%60%607%2C%60%608%2C%60%609%7D%2C%60%600%2C%60%601%2C%60%602%2C%60%603%2C%60%604%2C%60%605%2C%60%606%2C%60%607%2C%60%608)%0Asummary%3A%20'*You%20can%20override%20summary%20for%20the%20API%20here%20using%20*MARKDOWN*%20syntax'%0A---%0A%0A*Please%20type%20below%20more%20information%20about%20this%20API%3A*%0A%0A">Improve this Doc</a>
+  </span>
+  <span class="small pull-right mobile-hide">
+    <a href="https://github.com/sakno/DotNext/blob/gh-pages/src/DotNext/Func.cs/#L384">View Source</a>
+  </span>
+  <a id="DotNext_Func_TryInvoke_" data-uid="DotNext.Func.TryInvoke*"></a>
+  <h4 id="DotNext_Func_TryInvoke__10_System_Func___0___1___2___3___4___5___6___7___8___9____0___1___2___3___4___5___6___7___8_" data-uid="DotNext.Func.TryInvoke``10(System.Func{``0,``1,``2,``3,``4,``5,``6,``7,``8,``9},``0,``1,``2,``3,``4,``5,``6,``7,``8)">TryInvoke&lt;T1, T2, T3, T4, T5, T6, T7, T8, T9, R&gt;(Func&lt;T1, T2, T3, T4, T5, T6, T7, T8, T9, R&gt;, T1, T2, T3, T4, T5, T6, T7, T8, T9)</h4>
   <div class="markdown level1 summary"><p>Invokes function without throwing the exception.</p>
-</div>
-  <div class="markdown level1 conceptual"></div>
-  <h5 class="decalaration">Declaration</h5>
-  <div class="codewrapper">
-    <pre><code class="lang-csharp hljs">public static Result&lt;R&gt; TryInvoke&lt;T1, T2, T3, T4, T5, T6, T7, T8, T9, R&gt;(this Func&lt;T1, T2, T3, T4, T5, T6, T7, T8, T9, R&gt; function, T1 arg1, T2 arg2, T3 arg3, T4 arg4, T5 arg5, T6 arg6, T7 arg7, T8 arg8, T9 arg9)</code></pre>
-  </div>
-  <h5 class="parameters">Parameters</h5>
-  <table class="table table-bordered table-striped table-condensed">
-    <thead>
-      <tr>
-        <th>Type</th>
-        <th>Name</th>
-        <th>Description</th>
-      </tr>
-    </thead>
-    <tbody>
-      <tr>
-        <td><a class="xref" href="https://docs.microsoft.com/dotnet/api/system.func-10">Func</a>&lt;T1, T2, T3, T4, T5, T6, T7, T8, T9, R&gt;</td>
-        <td><span class="parametername">function</span></td>
+</div>
+  <div class="markdown level1 conceptual"></div>
+  <h5 class="decalaration">Declaration</h5>
+  <div class="codewrapper">
+    <pre><code class="lang-csharp hljs">public static Result&lt;R&gt; TryInvoke&lt;T1, T2, T3, T4, T5, T6, T7, T8, T9, R&gt;(this Func&lt;T1, T2, T3, T4, T5, T6, T7, T8, T9, R&gt; function, T1 arg1, T2 arg2, T3 arg3, T4 arg4, T5 arg5, T6 arg6, T7 arg7, T8 arg8, T9 arg9)</code></pre>
+  </div>
+  <h5 class="parameters">Parameters</h5>
+  <table class="table table-bordered table-striped table-condensed">
+    <thead>
+      <tr>
+        <th>Type</th>
+        <th>Name</th>
+        <th>Description</th>
+      </tr>
+    </thead>
+    <tbody>
+      <tr>
+        <td><a class="xref" href="https://docs.microsoft.com/dotnet/api/system.func-10">Func</a>&lt;T1, T2, T3, T4, T5, T6, T7, T8, T9, R&gt;</td>
+        <td><span class="parametername">function</span></td>
         <td><p>The function to invoke.</p>
-</td>
-      </tr>
-      <tr>
-        <td><span class="xref">T1</span></td>
-        <td><span class="parametername">arg1</span></td>
+</td>
+      </tr>
+      <tr>
+        <td><span class="xref">T1</span></td>
+        <td><span class="parametername">arg1</span></td>
         <td><p>The first function argument.</p>
-</td>
-      </tr>
-      <tr>
-        <td><span class="xref">T2</span></td>
-        <td><span class="parametername">arg2</span></td>
+</td>
+      </tr>
+      <tr>
+        <td><span class="xref">T2</span></td>
+        <td><span class="parametername">arg2</span></td>
         <td><p>The second function argument.</p>
-</td>
-      </tr>
-      <tr>
-        <td><span class="xref">T3</span></td>
-        <td><span class="parametername">arg3</span></td>
+</td>
+      </tr>
+      <tr>
+        <td><span class="xref">T3</span></td>
+        <td><span class="parametername">arg3</span></td>
         <td><p>The third function argument.</p>
-</td>
-      </tr>
-      <tr>
-        <td><span class="xref">T4</span></td>
-        <td><span class="parametername">arg4</span></td>
+</td>
+      </tr>
+      <tr>
+        <td><span class="xref">T4</span></td>
+        <td><span class="parametername">arg4</span></td>
         <td><p>The fourth function argument.</p>
-</td>
-      </tr>
-      <tr>
-        <td><span class="xref">T5</span></td>
-        <td><span class="parametername">arg5</span></td>
+</td>
+      </tr>
+      <tr>
+        <td><span class="xref">T5</span></td>
+        <td><span class="parametername">arg5</span></td>
         <td><p>The fifth function argument.</p>
-</td>
-      </tr>
-      <tr>
-        <td><span class="xref">T6</span></td>
-        <td><span class="parametername">arg6</span></td>
+</td>
+      </tr>
+      <tr>
+        <td><span class="xref">T6</span></td>
+        <td><span class="parametername">arg6</span></td>
         <td><p>The sixth function argument.</p>
-</td>
-      </tr>
-      <tr>
-        <td><span class="xref">T7</span></td>
-        <td><span class="parametername">arg7</span></td>
+</td>
+      </tr>
+      <tr>
+        <td><span class="xref">T7</span></td>
+        <td><span class="parametername">arg7</span></td>
         <td><p>The seventh function argument.</p>
-</td>
-      </tr>
-      <tr>
-        <td><span class="xref">T8</span></td>
-        <td><span class="parametername">arg8</span></td>
+</td>
+      </tr>
+      <tr>
+        <td><span class="xref">T8</span></td>
+        <td><span class="parametername">arg8</span></td>
         <td><p>The eighth function argument.</p>
-</td>
-      </tr>
-      <tr>
-        <td><span class="xref">T9</span></td>
-        <td><span class="parametername">arg9</span></td>
+</td>
+      </tr>
+      <tr>
+        <td><span class="xref">T9</span></td>
+        <td><span class="parametername">arg9</span></td>
         <td><p>The ninth function argument.</p>
-</td>
-      </tr>
-    </tbody>
-  </table>
-  <h5 class="returns">Returns</h5>
-  <table class="table table-bordered table-striped table-condensed">
-    <thead>
-      <tr>
-        <th>Type</th>
-        <th>Description</th>
-      </tr>
-    </thead>
-    <tbody>
-      <tr>
-        <td><a class="xref" href="DotNext.Result-1.html">Result</a>&lt;R&gt;</td>
+</td>
+      </tr>
+    </tbody>
+  </table>
+  <h5 class="returns">Returns</h5>
+  <table class="table table-bordered table-striped table-condensed">
+    <thead>
+      <tr>
+        <th>Type</th>
+        <th>Description</th>
+      </tr>
+    </thead>
+    <tbody>
+      <tr>
+        <td><a class="xref" href="DotNext.Result-1.html">Result</a>&lt;R&gt;</td>
         <td><p>The invocation result.</p>
-</td>
-      </tr>
-    </tbody>
-  </table>
-  <h5 class="typeParameters">Type Parameters</h5>
-  <table class="table table-bordered table-striped table-condensed">
-    <thead>
-      <tr>
-        <th>Name</th>
-        <th>Description</th>
-      </tr>
-    </thead>
-    <tbody>
-      <tr>
-        <td><span class="parametername">T1</span></td>
+</td>
+      </tr>
+    </tbody>
+  </table>
+  <h5 class="typeParameters">Type Parameters</h5>
+  <table class="table table-bordered table-striped table-condensed">
+    <thead>
+      <tr>
+        <th>Name</th>
+        <th>Description</th>
+      </tr>
+    </thead>
+    <tbody>
+      <tr>
+        <td><span class="parametername">T1</span></td>
         <td><p>The type of the first function argument.</p>
-</td>
-      </tr>
-      <tr>
-        <td><span class="parametername">T2</span></td>
+</td>
+      </tr>
+      <tr>
+        <td><span class="parametername">T2</span></td>
         <td><p>The type of the second function argument.</p>
-</td>
-      </tr>
-      <tr>
-        <td><span class="parametername">T3</span></td>
+</td>
+      </tr>
+      <tr>
+        <td><span class="parametername">T3</span></td>
         <td><p>The type of the third function argument.</p>
-</td>
-      </tr>
-      <tr>
-        <td><span class="parametername">T4</span></td>
+</td>
+      </tr>
+      <tr>
+        <td><span class="parametername">T4</span></td>
         <td><p>The type of the fourth function argument.</p>
-</td>
-      </tr>
-      <tr>
-        <td><span class="parametername">T5</span></td>
+</td>
+      </tr>
+      <tr>
+        <td><span class="parametername">T5</span></td>
         <td><p>The type of the fifth function argument.</p>
-</td>
-      </tr>
-      <tr>
-        <td><span class="parametername">T6</span></td>
+</td>
+      </tr>
+      <tr>
+        <td><span class="parametername">T6</span></td>
         <td><p>The type of the sixth function argument.</p>
-</td>
-      </tr>
-      <tr>
-        <td><span class="parametername">T7</span></td>
+</td>
+      </tr>
+      <tr>
+        <td><span class="parametername">T7</span></td>
         <td><p>The type of the seventh function argument.</p>
-</td>
-      </tr>
-      <tr>
-        <td><span class="parametername">T8</span></td>
+</td>
+      </tr>
+      <tr>
+        <td><span class="parametername">T8</span></td>
         <td><p>The type of the eighth function argument.</p>
-</td>
-      </tr>
-      <tr>
-        <td><span class="parametername">T9</span></td>
+</td>
+      </tr>
+      <tr>
+        <td><span class="parametername">T9</span></td>
         <td><p>The type of the ninth function argument.</p>
-</td>
-      </tr>
-      <tr>
-        <td><span class="parametername">R</span></td>
+</td>
+      </tr>
+      <tr>
+        <td><span class="parametername">R</span></td>
         <td><p>The result type.</p>
-</td>
-      </tr>
-    </tbody>
-  </table>
-  <span class="small pull-right mobile-hide">
-    <span class="divider">|</span>
-    <a href="https://github.com/sakno/dotNext/new/gh-pages/apiSpec/new?filename=DotNext_Func_TryInvoke__11_System_Func___0___1___2___3___4___5___6___7___8___9___10____0___1___2___3___4___5___6___7___8___9_.md&amp;value=---%0Auid%3A%20DotNext.Func.TryInvoke%60%6011(System.Func%7B%60%600%2C%60%601%2C%60%602%2C%60%603%2C%60%604%2C%60%605%2C%60%606%2C%60%607%2C%60%608%2C%60%609%2C%60%6010%7D%2C%60%600%2C%60%601%2C%60%602%2C%60%603%2C%60%604%2C%60%605%2C%60%606%2C%60%607%2C%60%608%2C%60%609)%0Asummary%3A%20'*You%20can%20override%20summary%20for%20the%20API%20here%20using%20*MARKDOWN*%20syntax'%0A---%0A%0A*Please%20type%20below%20more%20information%20about%20this%20API%3A*%0A%0A">Improve this Doc</a>
-  </span>
-  <span class="small pull-right mobile-hide">
-    <a href="https://github.com/sakno/dotNext/blob/gh-pages/src/DotNext/Func.cs/#L425">View Source</a>
-  </span>
-  <a id="DotNext_Func_TryInvoke_" data-uid="DotNext.Func.TryInvoke*"></a>
-  <h4 id="DotNext_Func_TryInvoke__11_System_Func___0___1___2___3___4___5___6___7___8___9___10____0___1___2___3___4___5___6___7___8___9_" data-uid="DotNext.Func.TryInvoke``11(System.Func{``0,``1,``2,``3,``4,``5,``6,``7,``8,``9,``10},``0,``1,``2,``3,``4,``5,``6,``7,``8,``9)">TryInvoke&lt;T1, T2, T3, T4, T5, T6, T7, T8, T9, T10, R&gt;(Func&lt;T1, T2, T3, T4, T5, T6, T7, T8, T9, T10, R&gt;, T1, T2, T3, T4, T5, T6, T7, T8, T9, T10)</h4>
+</td>
+      </tr>
+    </tbody>
+  </table>
+  <span class="small pull-right mobile-hide">
+    <span class="divider">|</span>
+    <a href="https://github.com/sakno/DotNext/new/gh-pages/apiSpec/new?filename=DotNext_Func_TryInvoke__11_System_Func___0___1___2___3___4___5___6___7___8___9___10____0___1___2___3___4___5___6___7___8___9_.md&amp;value=---%0Auid%3A%20DotNext.Func.TryInvoke%60%6011(System.Func%7B%60%600%2C%60%601%2C%60%602%2C%60%603%2C%60%604%2C%60%605%2C%60%606%2C%60%607%2C%60%608%2C%60%609%2C%60%6010%7D%2C%60%600%2C%60%601%2C%60%602%2C%60%603%2C%60%604%2C%60%605%2C%60%606%2C%60%607%2C%60%608%2C%60%609)%0Asummary%3A%20'*You%20can%20override%20summary%20for%20the%20API%20here%20using%20*MARKDOWN*%20syntax'%0A---%0A%0A*Please%20type%20below%20more%20information%20about%20this%20API%3A*%0A%0A">Improve this Doc</a>
+  </span>
+  <span class="small pull-right mobile-hide">
+    <a href="https://github.com/sakno/DotNext/blob/gh-pages/src/DotNext/Func.cs/#L425">View Source</a>
+  </span>
+  <a id="DotNext_Func_TryInvoke_" data-uid="DotNext.Func.TryInvoke*"></a>
+  <h4 id="DotNext_Func_TryInvoke__11_System_Func___0___1___2___3___4___5___6___7___8___9___10____0___1___2___3___4___5___6___7___8___9_" data-uid="DotNext.Func.TryInvoke``11(System.Func{``0,``1,``2,``3,``4,``5,``6,``7,``8,``9,``10},``0,``1,``2,``3,``4,``5,``6,``7,``8,``9)">TryInvoke&lt;T1, T2, T3, T4, T5, T6, T7, T8, T9, T10, R&gt;(Func&lt;T1, T2, T3, T4, T5, T6, T7, T8, T9, T10, R&gt;, T1, T2, T3, T4, T5, T6, T7, T8, T9, T10)</h4>
   <div class="markdown level1 summary"><p>Invokes function without throwing the exception.</p>
-</div>
-  <div class="markdown level1 conceptual"></div>
-  <h5 class="decalaration">Declaration</h5>
-  <div class="codewrapper">
-    <pre><code class="lang-csharp hljs">public static Result&lt;R&gt; TryInvoke&lt;T1, T2, T3, T4, T5, T6, T7, T8, T9, T10, R&gt;(this Func&lt;T1, T2, T3, T4, T5, T6, T7, T8, T9, T10, R&gt; function, T1 arg1, T2 arg2, T3 arg3, T4 arg4, T5 arg5, T6 arg6, T7 arg7, T8 arg8, T9 arg9, T10 arg10)</code></pre>
-  </div>
-  <h5 class="parameters">Parameters</h5>
-  <table class="table table-bordered table-striped table-condensed">
-    <thead>
-      <tr>
-        <th>Type</th>
-        <th>Name</th>
-        <th>Description</th>
-      </tr>
-    </thead>
-    <tbody>
-      <tr>
-        <td><a class="xref" href="https://docs.microsoft.com/dotnet/api/system.func-11">Func</a>&lt;T1, T2, T3, T4, T5, T6, T7, T8, T9, T10, R&gt;</td>
-        <td><span class="parametername">function</span></td>
+</div>
+  <div class="markdown level1 conceptual"></div>
+  <h5 class="decalaration">Declaration</h5>
+  <div class="codewrapper">
+    <pre><code class="lang-csharp hljs">public static Result&lt;R&gt; TryInvoke&lt;T1, T2, T3, T4, T5, T6, T7, T8, T9, T10, R&gt;(this Func&lt;T1, T2, T3, T4, T5, T6, T7, T8, T9, T10, R&gt; function, T1 arg1, T2 arg2, T3 arg3, T4 arg4, T5 arg5, T6 arg6, T7 arg7, T8 arg8, T9 arg9, T10 arg10)</code></pre>
+  </div>
+  <h5 class="parameters">Parameters</h5>
+  <table class="table table-bordered table-striped table-condensed">
+    <thead>
+      <tr>
+        <th>Type</th>
+        <th>Name</th>
+        <th>Description</th>
+      </tr>
+    </thead>
+    <tbody>
+      <tr>
+        <td><a class="xref" href="https://docs.microsoft.com/dotnet/api/system.func-11">Func</a>&lt;T1, T2, T3, T4, T5, T6, T7, T8, T9, T10, R&gt;</td>
+        <td><span class="parametername">function</span></td>
         <td><p>The function to invoke.</p>
-</td>
-      </tr>
-      <tr>
-        <td><span class="xref">T1</span></td>
-        <td><span class="parametername">arg1</span></td>
+</td>
+      </tr>
+      <tr>
+        <td><span class="xref">T1</span></td>
+        <td><span class="parametername">arg1</span></td>
         <td><p>The first function argument.</p>
-</td>
-      </tr>
-      <tr>
-        <td><span class="xref">T2</span></td>
-        <td><span class="parametername">arg2</span></td>
+</td>
+      </tr>
+      <tr>
+        <td><span class="xref">T2</span></td>
+        <td><span class="parametername">arg2</span></td>
         <td><p>The second function argument.</p>
-</td>
-      </tr>
-      <tr>
-        <td><span class="xref">T3</span></td>
-        <td><span class="parametername">arg3</span></td>
+</td>
+      </tr>
+      <tr>
+        <td><span class="xref">T3</span></td>
+        <td><span class="parametername">arg3</span></td>
         <td><p>The third function argument.</p>
-</td>
-      </tr>
-      <tr>
-        <td><span class="xref">T4</span></td>
-        <td><span class="parametername">arg4</span></td>
+</td>
+      </tr>
+      <tr>
+        <td><span class="xref">T4</span></td>
+        <td><span class="parametername">arg4</span></td>
         <td><p>The fourth function argument.</p>
-</td>
-      </tr>
-      <tr>
-        <td><span class="xref">T5</span></td>
-        <td><span class="parametername">arg5</span></td>
+</td>
+      </tr>
+      <tr>
+        <td><span class="xref">T5</span></td>
+        <td><span class="parametername">arg5</span></td>
         <td><p>The fifth function argument.</p>
-</td>
-      </tr>
-      <tr>
-        <td><span class="xref">T6</span></td>
-        <td><span class="parametername">arg6</span></td>
+</td>
+      </tr>
+      <tr>
+        <td><span class="xref">T6</span></td>
+        <td><span class="parametername">arg6</span></td>
         <td><p>The sixth function argument.</p>
-</td>
-      </tr>
-      <tr>
-        <td><span class="xref">T7</span></td>
-        <td><span class="parametername">arg7</span></td>
+</td>
+      </tr>
+      <tr>
+        <td><span class="xref">T7</span></td>
+        <td><span class="parametername">arg7</span></td>
         <td><p>The seventh function argument.</p>
-</td>
-      </tr>
-      <tr>
-        <td><span class="xref">T8</span></td>
-        <td><span class="parametername">arg8</span></td>
+</td>
+      </tr>
+      <tr>
+        <td><span class="xref">T8</span></td>
+        <td><span class="parametername">arg8</span></td>
         <td><p>The eighth function argument.</p>
-</td>
-      </tr>
-      <tr>
-        <td><span class="xref">T9</span></td>
-        <td><span class="parametername">arg9</span></td>
+</td>
+      </tr>
+      <tr>
+        <td><span class="xref">T9</span></td>
+        <td><span class="parametername">arg9</span></td>
         <td><p>The ninth function argument.</p>
-</td>
-      </tr>
-      <tr>
-        <td><span class="xref">T10</span></td>
-        <td><span class="parametername">arg10</span></td>
+</td>
+      </tr>
+      <tr>
+        <td><span class="xref">T10</span></td>
+        <td><span class="parametername">arg10</span></td>
         <td><p>The tenth function argument.</p>
-</td>
-      </tr>
-    </tbody>
-  </table>
-  <h5 class="returns">Returns</h5>
-  <table class="table table-bordered table-striped table-condensed">
-    <thead>
-      <tr>
-        <th>Type</th>
-        <th>Description</th>
-      </tr>
-    </thead>
-    <tbody>
-      <tr>
-        <td><a class="xref" href="DotNext.Result-1.html">Result</a>&lt;R&gt;</td>
+</td>
+      </tr>
+    </tbody>
+  </table>
+  <h5 class="returns">Returns</h5>
+  <table class="table table-bordered table-striped table-condensed">
+    <thead>
+      <tr>
+        <th>Type</th>
+        <th>Description</th>
+      </tr>
+    </thead>
+    <tbody>
+      <tr>
+        <td><a class="xref" href="DotNext.Result-1.html">Result</a>&lt;R&gt;</td>
         <td><p>The invocation result.</p>
-</td>
-      </tr>
-    </tbody>
-  </table>
-  <h5 class="typeParameters">Type Parameters</h5>
-  <table class="table table-bordered table-striped table-condensed">
-    <thead>
-      <tr>
-        <th>Name</th>
-        <th>Description</th>
-      </tr>
-    </thead>
-    <tbody>
-      <tr>
-        <td><span class="parametername">T1</span></td>
+</td>
+      </tr>
+    </tbody>
+  </table>
+  <h5 class="typeParameters">Type Parameters</h5>
+  <table class="table table-bordered table-striped table-condensed">
+    <thead>
+      <tr>
+        <th>Name</th>
+        <th>Description</th>
+      </tr>
+    </thead>
+    <tbody>
+      <tr>
+        <td><span class="parametername">T1</span></td>
         <td><p>The type of the first function argument.</p>
-</td>
-      </tr>
-      <tr>
-        <td><span class="parametername">T2</span></td>
+</td>
+      </tr>
+      <tr>
+        <td><span class="parametername">T2</span></td>
         <td><p>The type of the second function argument.</p>
-</td>
-      </tr>
-      <tr>
-        <td><span class="parametername">T3</span></td>
+</td>
+      </tr>
+      <tr>
+        <td><span class="parametername">T3</span></td>
         <td><p>The type of the third function argument.</p>
-</td>
-      </tr>
-      <tr>
-        <td><span class="parametername">T4</span></td>
+</td>
+      </tr>
+      <tr>
+        <td><span class="parametername">T4</span></td>
         <td><p>The type of the fourth function argument.</p>
-</td>
-      </tr>
-      <tr>
-        <td><span class="parametername">T5</span></td>
+</td>
+      </tr>
+      <tr>
+        <td><span class="parametername">T5</span></td>
         <td><p>The type of the fifth function argument.</p>
-</td>
-      </tr>
-      <tr>
-        <td><span class="parametername">T6</span></td>
+</td>
+      </tr>
+      <tr>
+        <td><span class="parametername">T6</span></td>
         <td><p>The type of the sixth function argument.</p>
-</td>
-      </tr>
-      <tr>
-        <td><span class="parametername">T7</span></td>
+</td>
+      </tr>
+      <tr>
+        <td><span class="parametername">T7</span></td>
         <td><p>The type of the seventh function argument.</p>
-</td>
-      </tr>
-      <tr>
-        <td><span class="parametername">T8</span></td>
+</td>
+      </tr>
+      <tr>
+        <td><span class="parametername">T8</span></td>
         <td><p>The type of the eighth function argument.</p>
-</td>
-      </tr>
-      <tr>
-        <td><span class="parametername">T9</span></td>
+</td>
+      </tr>
+      <tr>
+        <td><span class="parametername">T9</span></td>
         <td><p>The type of the ninth function argument.</p>
-</td>
-      </tr>
-      <tr>
-        <td><span class="parametername">T10</span></td>
+</td>
+      </tr>
+      <tr>
+        <td><span class="parametername">T10</span></td>
         <td><p>The type of the tenth function argument.</p>
-</td>
-      </tr>
-      <tr>
-        <td><span class="parametername">R</span></td>
+</td>
+      </tr>
+      <tr>
+        <td><span class="parametername">R</span></td>
         <td><p>The result type.</p>
-</td>
-      </tr>
-    </tbody>
-  </table>
-  <span class="small pull-right mobile-hide">
-    <span class="divider">|</span>
-    <a href="https://github.com/sakno/dotNext/new/gh-pages/apiSpec/new?filename=DotNext_Func_TryInvoke__2_System_Func___0___1____0_.md&amp;value=---%0Auid%3A%20DotNext.Func.TryInvoke%60%602(System.Func%7B%60%600%2C%60%601%7D%2C%60%600)%0Asummary%3A%20'*You%20can%20override%20summary%20for%20the%20API%20here%20using%20*MARKDOWN*%20syntax'%0A---%0A%0A*Please%20type%20below%20more%20information%20about%20this%20API%3A*%0A%0A">Improve this Doc</a>
-  </span>
-  <span class="small pull-right mobile-hide">
-    <a href="https://github.com/sakno/dotNext/blob/gh-pages/src/DotNext/Func.cs/#L128">View Source</a>
-  </span>
-  <a id="DotNext_Func_TryInvoke_" data-uid="DotNext.Func.TryInvoke*"></a>
-  <h4 id="DotNext_Func_TryInvoke__2_System_Func___0___1____0_" data-uid="DotNext.Func.TryInvoke``2(System.Func{``0,``1},``0)">TryInvoke&lt;T, R&gt;(Func&lt;T, R&gt;, T)</h4>
+</td>
+      </tr>
+    </tbody>
+  </table>
+  <span class="small pull-right mobile-hide">
+    <span class="divider">|</span>
+    <a href="https://github.com/sakno/DotNext/new/gh-pages/apiSpec/new?filename=DotNext_Func_TryInvoke__2_System_Func___0___1____0_.md&amp;value=---%0Auid%3A%20DotNext.Func.TryInvoke%60%602(System.Func%7B%60%600%2C%60%601%7D%2C%60%600)%0Asummary%3A%20'*You%20can%20override%20summary%20for%20the%20API%20here%20using%20*MARKDOWN*%20syntax'%0A---%0A%0A*Please%20type%20below%20more%20information%20about%20this%20API%3A*%0A%0A">Improve this Doc</a>
+  </span>
+  <span class="small pull-right mobile-hide">
+    <a href="https://github.com/sakno/DotNext/blob/gh-pages/src/DotNext/Func.cs/#L128">View Source</a>
+  </span>
+  <a id="DotNext_Func_TryInvoke_" data-uid="DotNext.Func.TryInvoke*"></a>
+  <h4 id="DotNext_Func_TryInvoke__2_System_Func___0___1____0_" data-uid="DotNext.Func.TryInvoke``2(System.Func{``0,``1},``0)">TryInvoke&lt;T, R&gt;(Func&lt;T, R&gt;, T)</h4>
   <div class="markdown level1 summary"><p>Invokes function without throwing the exception.</p>
-</div>
-  <div class="markdown level1 conceptual"></div>
-  <h5 class="decalaration">Declaration</h5>
-  <div class="codewrapper">
-    <pre><code class="lang-csharp hljs">public static Result&lt;R&gt; TryInvoke&lt;T, R&gt;(this Func&lt;T, R&gt; function, T arg)</code></pre>
-  </div>
-  <h5 class="parameters">Parameters</h5>
-  <table class="table table-bordered table-striped table-condensed">
-    <thead>
-      <tr>
-        <th>Type</th>
-        <th>Name</th>
-        <th>Description</th>
-      </tr>
-    </thead>
-    <tbody>
-      <tr>
-        <td><a class="xref" href="https://docs.microsoft.com/dotnet/api/system.func-2">Func</a>&lt;T, R&gt;</td>
-        <td><span class="parametername">function</span></td>
+</div>
+  <div class="markdown level1 conceptual"></div>
+  <h5 class="decalaration">Declaration</h5>
+  <div class="codewrapper">
+    <pre><code class="lang-csharp hljs">public static Result&lt;R&gt; TryInvoke&lt;T, R&gt;(this Func&lt;T, R&gt; function, T arg)</code></pre>
+  </div>
+  <h5 class="parameters">Parameters</h5>
+  <table class="table table-bordered table-striped table-condensed">
+    <thead>
+      <tr>
+        <th>Type</th>
+        <th>Name</th>
+        <th>Description</th>
+      </tr>
+    </thead>
+    <tbody>
+      <tr>
+        <td><a class="xref" href="https://docs.microsoft.com/dotnet/api/system.func-2">Func</a>&lt;T, R&gt;</td>
+        <td><span class="parametername">function</span></td>
         <td><p>The function to invoke.</p>
-</td>
-      </tr>
-      <tr>
-        <td><span class="xref">T</span></td>
-        <td><span class="parametername">arg</span></td>
+</td>
+      </tr>
+      <tr>
+        <td><span class="xref">T</span></td>
+        <td><span class="parametername">arg</span></td>
         <td><p>The first function argument.</p>
-</td>
-      </tr>
-    </tbody>
-  </table>
-  <h5 class="returns">Returns</h5>
-  <table class="table table-bordered table-striped table-condensed">
-    <thead>
-      <tr>
-        <th>Type</th>
-        <th>Description</th>
-      </tr>
-    </thead>
-    <tbody>
-      <tr>
-        <td><a class="xref" href="DotNext.Result-1.html">Result</a>&lt;R&gt;</td>
+</td>
+      </tr>
+    </tbody>
+  </table>
+  <h5 class="returns">Returns</h5>
+  <table class="table table-bordered table-striped table-condensed">
+    <thead>
+      <tr>
+        <th>Type</th>
+        <th>Description</th>
+      </tr>
+    </thead>
+    <tbody>
+      <tr>
+        <td><a class="xref" href="DotNext.Result-1.html">Result</a>&lt;R&gt;</td>
         <td><p>The invocation result.</p>
-</td>
-      </tr>
-    </tbody>
-  </table>
-  <h5 class="typeParameters">Type Parameters</h5>
-  <table class="table table-bordered table-striped table-condensed">
-    <thead>
-      <tr>
-        <th>Name</th>
-        <th>Description</th>
-      </tr>
-    </thead>
-    <tbody>
-      <tr>
-        <td><span class="parametername">T</span></td>
+</td>
+      </tr>
+    </tbody>
+  </table>
+  <h5 class="typeParameters">Type Parameters</h5>
+  <table class="table table-bordered table-striped table-condensed">
+    <thead>
+      <tr>
+        <th>Name</th>
+        <th>Description</th>
+      </tr>
+    </thead>
+    <tbody>
+      <tr>
+        <td><span class="parametername">T</span></td>
         <td><p>The type of the first function argument.</p>
-</td>
-      </tr>
-      <tr>
-        <td><span class="parametername">R</span></td>
+</td>
+      </tr>
+      <tr>
+        <td><span class="parametername">R</span></td>
         <td><p>The result type.</p>
-</td>
-      </tr>
-    </tbody>
-  </table>
-  <span class="small pull-right mobile-hide">
-    <span class="divider">|</span>
-    <a href="https://github.com/sakno/dotNext/new/gh-pages/apiSpec/new?filename=DotNext_Func_TryInvoke__3_System_Func___0___1___2____0___1_.md&amp;value=---%0Auid%3A%20DotNext.Func.TryInvoke%60%603(System.Func%7B%60%600%2C%60%601%2C%60%602%7D%2C%60%600%2C%60%601)%0Asummary%3A%20'*You%20can%20override%20summary%20for%20the%20API%20here%20using%20*MARKDOWN*%20syntax'%0A---%0A%0A*Please%20type%20below%20more%20information%20about%20this%20API%3A*%0A%0A">Improve this Doc</a>
-  </span>
-  <span class="small pull-right mobile-hide">
-    <a href="https://github.com/sakno/dotNext/blob/gh-pages/src/DotNext/Func.cs/#L153">View Source</a>
-  </span>
-  <a id="DotNext_Func_TryInvoke_" data-uid="DotNext.Func.TryInvoke*"></a>
-  <h4 id="DotNext_Func_TryInvoke__3_System_Func___0___1___2____0___1_" data-uid="DotNext.Func.TryInvoke``3(System.Func{``0,``1,``2},``0,``1)">TryInvoke&lt;T1, T2, R&gt;(Func&lt;T1, T2, R&gt;, T1, T2)</h4>
+</td>
+      </tr>
+    </tbody>
+  </table>
+  <span class="small pull-right mobile-hide">
+    <span class="divider">|</span>
+    <a href="https://github.com/sakno/DotNext/new/gh-pages/apiSpec/new?filename=DotNext_Func_TryInvoke__3_System_Func___0___1___2____0___1_.md&amp;value=---%0Auid%3A%20DotNext.Func.TryInvoke%60%603(System.Func%7B%60%600%2C%60%601%2C%60%602%7D%2C%60%600%2C%60%601)%0Asummary%3A%20'*You%20can%20override%20summary%20for%20the%20API%20here%20using%20*MARKDOWN*%20syntax'%0A---%0A%0A*Please%20type%20below%20more%20information%20about%20this%20API%3A*%0A%0A">Improve this Doc</a>
+  </span>
+  <span class="small pull-right mobile-hide">
+    <a href="https://github.com/sakno/DotNext/blob/gh-pages/src/DotNext/Func.cs/#L153">View Source</a>
+  </span>
+  <a id="DotNext_Func_TryInvoke_" data-uid="DotNext.Func.TryInvoke*"></a>
+  <h4 id="DotNext_Func_TryInvoke__3_System_Func___0___1___2____0___1_" data-uid="DotNext.Func.TryInvoke``3(System.Func{``0,``1,``2},``0,``1)">TryInvoke&lt;T1, T2, R&gt;(Func&lt;T1, T2, R&gt;, T1, T2)</h4>
   <div class="markdown level1 summary"><p>Invokes function without throwing the exception.</p>
-</div>
-  <div class="markdown level1 conceptual"></div>
-  <h5 class="decalaration">Declaration</h5>
-  <div class="codewrapper">
-    <pre><code class="lang-csharp hljs">public static Result&lt;R&gt; TryInvoke&lt;T1, T2, R&gt;(this Func&lt;T1, T2, R&gt; function, T1 arg1, T2 arg2)</code></pre>
-  </div>
-  <h5 class="parameters">Parameters</h5>
-  <table class="table table-bordered table-striped table-condensed">
-    <thead>
-      <tr>
-        <th>Type</th>
-        <th>Name</th>
-        <th>Description</th>
-      </tr>
-    </thead>
-    <tbody>
-      <tr>
-        <td><a class="xref" href="https://docs.microsoft.com/dotnet/api/system.func-3">Func</a>&lt;T1, T2, R&gt;</td>
-        <td><span class="parametername">function</span></td>
+</div>
+  <div class="markdown level1 conceptual"></div>
+  <h5 class="decalaration">Declaration</h5>
+  <div class="codewrapper">
+    <pre><code class="lang-csharp hljs">public static Result&lt;R&gt; TryInvoke&lt;T1, T2, R&gt;(this Func&lt;T1, T2, R&gt; function, T1 arg1, T2 arg2)</code></pre>
+  </div>
+  <h5 class="parameters">Parameters</h5>
+  <table class="table table-bordered table-striped table-condensed">
+    <thead>
+      <tr>
+        <th>Type</th>
+        <th>Name</th>
+        <th>Description</th>
+      </tr>
+    </thead>
+    <tbody>
+      <tr>
+        <td><a class="xref" href="https://docs.microsoft.com/dotnet/api/system.func-3">Func</a>&lt;T1, T2, R&gt;</td>
+        <td><span class="parametername">function</span></td>
         <td><p>The function to invoke.</p>
-</td>
-      </tr>
-      <tr>
-        <td><span class="xref">T1</span></td>
-        <td><span class="parametername">arg1</span></td>
+</td>
+      </tr>
+      <tr>
+        <td><span class="xref">T1</span></td>
+        <td><span class="parametername">arg1</span></td>
         <td><p>The first function argument.</p>
-</td>
-      </tr>
-      <tr>
-        <td><span class="xref">T2</span></td>
-        <td><span class="parametername">arg2</span></td>
+</td>
+      </tr>
+      <tr>
+        <td><span class="xref">T2</span></td>
+        <td><span class="parametername">arg2</span></td>
         <td><p>The second function argument.</p>
-</td>
-      </tr>
-    </tbody>
-  </table>
-  <h5 class="returns">Returns</h5>
-  <table class="table table-bordered table-striped table-condensed">
-    <thead>
-      <tr>
-        <th>Type</th>
-        <th>Description</th>
-      </tr>
-    </thead>
-    <tbody>
-      <tr>
-        <td><a class="xref" href="DotNext.Result-1.html">Result</a>&lt;R&gt;</td>
+</td>
+      </tr>
+    </tbody>
+  </table>
+  <h5 class="returns">Returns</h5>
+  <table class="table table-bordered table-striped table-condensed">
+    <thead>
+      <tr>
+        <th>Type</th>
+        <th>Description</th>
+      </tr>
+    </thead>
+    <tbody>
+      <tr>
+        <td><a class="xref" href="DotNext.Result-1.html">Result</a>&lt;R&gt;</td>
         <td><p>The invocation result.</p>
-</td>
-      </tr>
-    </tbody>
-  </table>
-  <h5 class="typeParameters">Type Parameters</h5>
-  <table class="table table-bordered table-striped table-condensed">
-    <thead>
-      <tr>
-        <th>Name</th>
-        <th>Description</th>
-      </tr>
-    </thead>
-    <tbody>
-      <tr>
-        <td><span class="parametername">T1</span></td>
+</td>
+      </tr>
+    </tbody>
+  </table>
+  <h5 class="typeParameters">Type Parameters</h5>
+  <table class="table table-bordered table-striped table-condensed">
+    <thead>
+      <tr>
+        <th>Name</th>
+        <th>Description</th>
+      </tr>
+    </thead>
+    <tbody>
+      <tr>
+        <td><span class="parametername">T1</span></td>
         <td><p>The type of the first function argument.</p>
-</td>
-      </tr>
-      <tr>
-        <td><span class="parametername">T2</span></td>
+</td>
+      </tr>
+      <tr>
+        <td><span class="parametername">T2</span></td>
         <td><p>The type of the second function argument.</p>
-</td>
-      </tr>
-      <tr>
-        <td><span class="parametername">R</span></td>
+</td>
+      </tr>
+      <tr>
+        <td><span class="parametername">R</span></td>
         <td><p>The result type.</p>
-</td>
-      </tr>
-    </tbody>
-  </table>
-  <span class="small pull-right mobile-hide">
-    <span class="divider">|</span>
-    <a href="https://github.com/sakno/dotNext/new/gh-pages/apiSpec/new?filename=DotNext_Func_TryInvoke__4_System_Func___0___1___2___3____0___1___2_.md&amp;value=---%0Auid%3A%20DotNext.Func.TryInvoke%60%604(System.Func%7B%60%600%2C%60%601%2C%60%602%2C%60%603%7D%2C%60%600%2C%60%601%2C%60%602)%0Asummary%3A%20'*You%20can%20override%20summary%20for%20the%20API%20here%20using%20*MARKDOWN*%20syntax'%0A---%0A%0A*Please%20type%20below%20more%20information%20about%20this%20API%3A*%0A%0A">Improve this Doc</a>
-  </span>
-  <span class="small pull-right mobile-hide">
-    <a href="https://github.com/sakno/dotNext/blob/gh-pages/src/DotNext/Func.cs/#L180">View Source</a>
-  </span>
-  <a id="DotNext_Func_TryInvoke_" data-uid="DotNext.Func.TryInvoke*"></a>
-  <h4 id="DotNext_Func_TryInvoke__4_System_Func___0___1___2___3____0___1___2_" data-uid="DotNext.Func.TryInvoke``4(System.Func{``0,``1,``2,``3},``0,``1,``2)">TryInvoke&lt;T1, T2, T3, R&gt;(Func&lt;T1, T2, T3, R&gt;, T1, T2, T3)</h4>
+</td>
+      </tr>
+    </tbody>
+  </table>
+  <span class="small pull-right mobile-hide">
+    <span class="divider">|</span>
+    <a href="https://github.com/sakno/DotNext/new/gh-pages/apiSpec/new?filename=DotNext_Func_TryInvoke__4_System_Func___0___1___2___3____0___1___2_.md&amp;value=---%0Auid%3A%20DotNext.Func.TryInvoke%60%604(System.Func%7B%60%600%2C%60%601%2C%60%602%2C%60%603%7D%2C%60%600%2C%60%601%2C%60%602)%0Asummary%3A%20'*You%20can%20override%20summary%20for%20the%20API%20here%20using%20*MARKDOWN*%20syntax'%0A---%0A%0A*Please%20type%20below%20more%20information%20about%20this%20API%3A*%0A%0A">Improve this Doc</a>
+  </span>
+  <span class="small pull-right mobile-hide">
+    <a href="https://github.com/sakno/DotNext/blob/gh-pages/src/DotNext/Func.cs/#L180">View Source</a>
+  </span>
+  <a id="DotNext_Func_TryInvoke_" data-uid="DotNext.Func.TryInvoke*"></a>
+  <h4 id="DotNext_Func_TryInvoke__4_System_Func___0___1___2___3____0___1___2_" data-uid="DotNext.Func.TryInvoke``4(System.Func{``0,``1,``2,``3},``0,``1,``2)">TryInvoke&lt;T1, T2, T3, R&gt;(Func&lt;T1, T2, T3, R&gt;, T1, T2, T3)</h4>
   <div class="markdown level1 summary"><p>Invokes function without throwing the exception.</p>
-</div>
-  <div class="markdown level1 conceptual"></div>
-  <h5 class="decalaration">Declaration</h5>
-  <div class="codewrapper">
-    <pre><code class="lang-csharp hljs">public static Result&lt;R&gt; TryInvoke&lt;T1, T2, T3, R&gt;(this Func&lt;T1, T2, T3, R&gt; function, T1 arg1, T2 arg2, T3 arg3)</code></pre>
-  </div>
-  <h5 class="parameters">Parameters</h5>
-  <table class="table table-bordered table-striped table-condensed">
-    <thead>
-      <tr>
-        <th>Type</th>
-        <th>Name</th>
-        <th>Description</th>
-      </tr>
-    </thead>
-    <tbody>
-      <tr>
-        <td><a class="xref" href="https://docs.microsoft.com/dotnet/api/system.func-4">Func</a>&lt;T1, T2, T3, R&gt;</td>
-        <td><span class="parametername">function</span></td>
+</div>
+  <div class="markdown level1 conceptual"></div>
+  <h5 class="decalaration">Declaration</h5>
+  <div class="codewrapper">
+    <pre><code class="lang-csharp hljs">public static Result&lt;R&gt; TryInvoke&lt;T1, T2, T3, R&gt;(this Func&lt;T1, T2, T3, R&gt; function, T1 arg1, T2 arg2, T3 arg3)</code></pre>
+  </div>
+  <h5 class="parameters">Parameters</h5>
+  <table class="table table-bordered table-striped table-condensed">
+    <thead>
+      <tr>
+        <th>Type</th>
+        <th>Name</th>
+        <th>Description</th>
+      </tr>
+    </thead>
+    <tbody>
+      <tr>
+        <td><a class="xref" href="https://docs.microsoft.com/dotnet/api/system.func-4">Func</a>&lt;T1, T2, T3, R&gt;</td>
+        <td><span class="parametername">function</span></td>
         <td><p>The function to invoke.</p>
-</td>
-      </tr>
-      <tr>
-        <td><span class="xref">T1</span></td>
-        <td><span class="parametername">arg1</span></td>
+</td>
+      </tr>
+      <tr>
+        <td><span class="xref">T1</span></td>
+        <td><span class="parametername">arg1</span></td>
         <td><p>The first function argument.</p>
-</td>
-      </tr>
-      <tr>
-        <td><span class="xref">T2</span></td>
-        <td><span class="parametername">arg2</span></td>
+</td>
+      </tr>
+      <tr>
+        <td><span class="xref">T2</span></td>
+        <td><span class="parametername">arg2</span></td>
         <td><p>The second function argument.</p>
-</td>
-      </tr>
-      <tr>
-        <td><span class="xref">T3</span></td>
-        <td><span class="parametername">arg3</span></td>
+</td>
+      </tr>
+      <tr>
+        <td><span class="xref">T3</span></td>
+        <td><span class="parametername">arg3</span></td>
         <td><p>The third function argument.</p>
-</td>
-      </tr>
-    </tbody>
-  </table>
-  <h5 class="returns">Returns</h5>
-  <table class="table table-bordered table-striped table-condensed">
-    <thead>
-      <tr>
-        <th>Type</th>
-        <th>Description</th>
-      </tr>
-    </thead>
-    <tbody>
-      <tr>
-        <td><a class="xref" href="DotNext.Result-1.html">Result</a>&lt;R&gt;</td>
+</td>
+      </tr>
+    </tbody>
+  </table>
+  <h5 class="returns">Returns</h5>
+  <table class="table table-bordered table-striped table-condensed">
+    <thead>
+      <tr>
+        <th>Type</th>
+        <th>Description</th>
+      </tr>
+    </thead>
+    <tbody>
+      <tr>
+        <td><a class="xref" href="DotNext.Result-1.html">Result</a>&lt;R&gt;</td>
         <td><p>The invocation result.</p>
-</td>
-      </tr>
-    </tbody>
-  </table>
-  <h5 class="typeParameters">Type Parameters</h5>
-  <table class="table table-bordered table-striped table-condensed">
-    <thead>
-      <tr>
-        <th>Name</th>
-        <th>Description</th>
-      </tr>
-    </thead>
-    <tbody>
-      <tr>
-        <td><span class="parametername">T1</span></td>
+</td>
+      </tr>
+    </tbody>
+  </table>
+  <h5 class="typeParameters">Type Parameters</h5>
+  <table class="table table-bordered table-striped table-condensed">
+    <thead>
+      <tr>
+        <th>Name</th>
+        <th>Description</th>
+      </tr>
+    </thead>
+    <tbody>
+      <tr>
+        <td><span class="parametername">T1</span></td>
         <td><p>The type of the first function argument.</p>
-</td>
-      </tr>
-      <tr>
-        <td><span class="parametername">T2</span></td>
+</td>
+      </tr>
+      <tr>
+        <td><span class="parametername">T2</span></td>
         <td><p>The type of the second function argument.</p>
-</td>
-      </tr>
-      <tr>
-        <td><span class="parametername">T3</span></td>
+</td>
+      </tr>
+      <tr>
+        <td><span class="parametername">T3</span></td>
         <td><p>The type of the third function argument.</p>
-</td>
-      </tr>
-      <tr>
-        <td><span class="parametername">R</span></td>
+</td>
+      </tr>
+      <tr>
+        <td><span class="parametername">R</span></td>
         <td><p>The result type.</p>
-</td>
-      </tr>
-    </tbody>
-  </table>
-  <span class="small pull-right mobile-hide">
-    <span class="divider">|</span>
-    <a href="https://github.com/sakno/dotNext/new/gh-pages/apiSpec/new?filename=DotNext_Func_TryInvoke__5_System_Func___0___1___2___3___4____0___1___2___3_.md&amp;value=---%0Auid%3A%20DotNext.Func.TryInvoke%60%605(System.Func%7B%60%600%2C%60%601%2C%60%602%2C%60%603%2C%60%604%7D%2C%60%600%2C%60%601%2C%60%602%2C%60%603)%0Asummary%3A%20'*You%20can%20override%20summary%20for%20the%20API%20here%20using%20*MARKDOWN*%20syntax'%0A---%0A%0A*Please%20type%20below%20more%20information%20about%20this%20API%3A*%0A%0A">Improve this Doc</a>
-  </span>
-  <span class="small pull-right mobile-hide">
-    <a href="https://github.com/sakno/dotNext/blob/gh-pages/src/DotNext/Func.cs/#L209">View Source</a>
-  </span>
-  <a id="DotNext_Func_TryInvoke_" data-uid="DotNext.Func.TryInvoke*"></a>
-  <h4 id="DotNext_Func_TryInvoke__5_System_Func___0___1___2___3___4____0___1___2___3_" data-uid="DotNext.Func.TryInvoke``5(System.Func{``0,``1,``2,``3,``4},``0,``1,``2,``3)">TryInvoke&lt;T1, T2, T3, T4, R&gt;(Func&lt;T1, T2, T3, T4, R&gt;, T1, T2, T3, T4)</h4>
+</td>
+      </tr>
+    </tbody>
+  </table>
+  <span class="small pull-right mobile-hide">
+    <span class="divider">|</span>
+    <a href="https://github.com/sakno/DotNext/new/gh-pages/apiSpec/new?filename=DotNext_Func_TryInvoke__5_System_Func___0___1___2___3___4____0___1___2___3_.md&amp;value=---%0Auid%3A%20DotNext.Func.TryInvoke%60%605(System.Func%7B%60%600%2C%60%601%2C%60%602%2C%60%603%2C%60%604%7D%2C%60%600%2C%60%601%2C%60%602%2C%60%603)%0Asummary%3A%20'*You%20can%20override%20summary%20for%20the%20API%20here%20using%20*MARKDOWN*%20syntax'%0A---%0A%0A*Please%20type%20below%20more%20information%20about%20this%20API%3A*%0A%0A">Improve this Doc</a>
+  </span>
+  <span class="small pull-right mobile-hide">
+    <a href="https://github.com/sakno/DotNext/blob/gh-pages/src/DotNext/Func.cs/#L209">View Source</a>
+  </span>
+  <a id="DotNext_Func_TryInvoke_" data-uid="DotNext.Func.TryInvoke*"></a>
+  <h4 id="DotNext_Func_TryInvoke__5_System_Func___0___1___2___3___4____0___1___2___3_" data-uid="DotNext.Func.TryInvoke``5(System.Func{``0,``1,``2,``3,``4},``0,``1,``2,``3)">TryInvoke&lt;T1, T2, T3, T4, R&gt;(Func&lt;T1, T2, T3, T4, R&gt;, T1, T2, T3, T4)</h4>
   <div class="markdown level1 summary"><p>Invokes function without throwing the exception.</p>
-</div>
-  <div class="markdown level1 conceptual"></div>
-  <h5 class="decalaration">Declaration</h5>
-  <div class="codewrapper">
-    <pre><code class="lang-csharp hljs">public static Result&lt;R&gt; TryInvoke&lt;T1, T2, T3, T4, R&gt;(this Func&lt;T1, T2, T3, T4, R&gt; function, T1 arg1, T2 arg2, T3 arg3, T4 arg4)</code></pre>
-  </div>
-  <h5 class="parameters">Parameters</h5>
-  <table class="table table-bordered table-striped table-condensed">
-    <thead>
-      <tr>
-        <th>Type</th>
-        <th>Name</th>
-        <th>Description</th>
-      </tr>
-    </thead>
-    <tbody>
-      <tr>
-        <td><a class="xref" href="https://docs.microsoft.com/dotnet/api/system.func-5">Func</a>&lt;T1, T2, T3, T4, R&gt;</td>
-        <td><span class="parametername">function</span></td>
+</div>
+  <div class="markdown level1 conceptual"></div>
+  <h5 class="decalaration">Declaration</h5>
+  <div class="codewrapper">
+    <pre><code class="lang-csharp hljs">public static Result&lt;R&gt; TryInvoke&lt;T1, T2, T3, T4, R&gt;(this Func&lt;T1, T2, T3, T4, R&gt; function, T1 arg1, T2 arg2, T3 arg3, T4 arg4)</code></pre>
+  </div>
+  <h5 class="parameters">Parameters</h5>
+  <table class="table table-bordered table-striped table-condensed">
+    <thead>
+      <tr>
+        <th>Type</th>
+        <th>Name</th>
+        <th>Description</th>
+      </tr>
+    </thead>
+    <tbody>
+      <tr>
+        <td><a class="xref" href="https://docs.microsoft.com/dotnet/api/system.func-5">Func</a>&lt;T1, T2, T3, T4, R&gt;</td>
+        <td><span class="parametername">function</span></td>
         <td><p>The function to invoke.</p>
-</td>
-      </tr>
-      <tr>
-        <td><span class="xref">T1</span></td>
-        <td><span class="parametername">arg1</span></td>
+</td>
+      </tr>
+      <tr>
+        <td><span class="xref">T1</span></td>
+        <td><span class="parametername">arg1</span></td>
         <td><p>The first function argument.</p>
-</td>
-      </tr>
-      <tr>
-        <td><span class="xref">T2</span></td>
-        <td><span class="parametername">arg2</span></td>
+</td>
+      </tr>
+      <tr>
+        <td><span class="xref">T2</span></td>
+        <td><span class="parametername">arg2</span></td>
         <td><p>The second function argument.</p>
-</td>
-      </tr>
-      <tr>
-        <td><span class="xref">T3</span></td>
-        <td><span class="parametername">arg3</span></td>
+</td>
+      </tr>
+      <tr>
+        <td><span class="xref">T3</span></td>
+        <td><span class="parametername">arg3</span></td>
         <td><p>The third function argument.</p>
-</td>
-      </tr>
-      <tr>
-        <td><span class="xref">T4</span></td>
-        <td><span class="parametername">arg4</span></td>
+</td>
+      </tr>
+      <tr>
+        <td><span class="xref">T4</span></td>
+        <td><span class="parametername">arg4</span></td>
         <td><p>The fourth function argument.</p>
-</td>
-      </tr>
-    </tbody>
-  </table>
-  <h5 class="returns">Returns</h5>
-  <table class="table table-bordered table-striped table-condensed">
-    <thead>
-      <tr>
-        <th>Type</th>
-        <th>Description</th>
-      </tr>
-    </thead>
-    <tbody>
-      <tr>
-        <td><a class="xref" href="DotNext.Result-1.html">Result</a>&lt;R&gt;</td>
+</td>
+      </tr>
+    </tbody>
+  </table>
+  <h5 class="returns">Returns</h5>
+  <table class="table table-bordered table-striped table-condensed">
+    <thead>
+      <tr>
+        <th>Type</th>
+        <th>Description</th>
+      </tr>
+    </thead>
+    <tbody>
+      <tr>
+        <td><a class="xref" href="DotNext.Result-1.html">Result</a>&lt;R&gt;</td>
         <td><p>The invocation result.</p>
-</td>
-      </tr>
-    </tbody>
-  </table>
-  <h5 class="typeParameters">Type Parameters</h5>
-  <table class="table table-bordered table-striped table-condensed">
-    <thead>
-      <tr>
-        <th>Name</th>
-        <th>Description</th>
-      </tr>
-    </thead>
-    <tbody>
-      <tr>
-        <td><span class="parametername">T1</span></td>
+</td>
+      </tr>
+    </tbody>
+  </table>
+  <h5 class="typeParameters">Type Parameters</h5>
+  <table class="table table-bordered table-striped table-condensed">
+    <thead>
+      <tr>
+        <th>Name</th>
+        <th>Description</th>
+      </tr>
+    </thead>
+    <tbody>
+      <tr>
+        <td><span class="parametername">T1</span></td>
         <td><p>The type of the first function argument.</p>
-</td>
-      </tr>
-      <tr>
-        <td><span class="parametername">T2</span></td>
+</td>
+      </tr>
+      <tr>
+        <td><span class="parametername">T2</span></td>
         <td><p>The type of the second function argument.</p>
-</td>
-      </tr>
-      <tr>
-        <td><span class="parametername">T3</span></td>
+</td>
+      </tr>
+      <tr>
+        <td><span class="parametername">T3</span></td>
         <td><p>The type of the third function argument.</p>
-</td>
-      </tr>
-      <tr>
-        <td><span class="parametername">T4</span></td>
+</td>
+      </tr>
+      <tr>
+        <td><span class="parametername">T4</span></td>
         <td><p>The type of the fourth function argument.</p>
-</td>
-      </tr>
-      <tr>
-        <td><span class="parametername">R</span></td>
+</td>
+      </tr>
+      <tr>
+        <td><span class="parametername">R</span></td>
         <td><p>The result type.</p>
-</td>
-      </tr>
-    </tbody>
-  </table>
-  <span class="small pull-right mobile-hide">
-    <span class="divider">|</span>
-    <a href="https://github.com/sakno/dotNext/new/gh-pages/apiSpec/new?filename=DotNext_Func_TryInvoke__6_System_Func___0___1___2___3___4___5____0___1___2___3___4_.md&amp;value=---%0Auid%3A%20DotNext.Func.TryInvoke%60%606(System.Func%7B%60%600%2C%60%601%2C%60%602%2C%60%603%2C%60%604%2C%60%605%7D%2C%60%600%2C%60%601%2C%60%602%2C%60%603%2C%60%604)%0Asummary%3A%20'*You%20can%20override%20summary%20for%20the%20API%20here%20using%20*MARKDOWN*%20syntax'%0A---%0A%0A*Please%20type%20below%20more%20information%20about%20this%20API%3A*%0A%0A">Improve this Doc</a>
-  </span>
-  <span class="small pull-right mobile-hide">
-    <a href="https://github.com/sakno/dotNext/blob/gh-pages/src/DotNext/Func.cs/#L240">View Source</a>
-  </span>
-  <a id="DotNext_Func_TryInvoke_" data-uid="DotNext.Func.TryInvoke*"></a>
-  <h4 id="DotNext_Func_TryInvoke__6_System_Func___0___1___2___3___4___5____0___1___2___3___4_" data-uid="DotNext.Func.TryInvoke``6(System.Func{``0,``1,``2,``3,``4,``5},``0,``1,``2,``3,``4)">TryInvoke&lt;T1, T2, T3, T4, T5, R&gt;(Func&lt;T1, T2, T3, T4, T5, R&gt;, T1, T2, T3, T4, T5)</h4>
+</td>
+      </tr>
+    </tbody>
+  </table>
+  <span class="small pull-right mobile-hide">
+    <span class="divider">|</span>
+    <a href="https://github.com/sakno/DotNext/new/gh-pages/apiSpec/new?filename=DotNext_Func_TryInvoke__6_System_Func___0___1___2___3___4___5____0___1___2___3___4_.md&amp;value=---%0Auid%3A%20DotNext.Func.TryInvoke%60%606(System.Func%7B%60%600%2C%60%601%2C%60%602%2C%60%603%2C%60%604%2C%60%605%7D%2C%60%600%2C%60%601%2C%60%602%2C%60%603%2C%60%604)%0Asummary%3A%20'*You%20can%20override%20summary%20for%20the%20API%20here%20using%20*MARKDOWN*%20syntax'%0A---%0A%0A*Please%20type%20below%20more%20information%20about%20this%20API%3A*%0A%0A">Improve this Doc</a>
+  </span>
+  <span class="small pull-right mobile-hide">
+    <a href="https://github.com/sakno/DotNext/blob/gh-pages/src/DotNext/Func.cs/#L240">View Source</a>
+  </span>
+  <a id="DotNext_Func_TryInvoke_" data-uid="DotNext.Func.TryInvoke*"></a>
+  <h4 id="DotNext_Func_TryInvoke__6_System_Func___0___1___2___3___4___5____0___1___2___3___4_" data-uid="DotNext.Func.TryInvoke``6(System.Func{``0,``1,``2,``3,``4,``5},``0,``1,``2,``3,``4)">TryInvoke&lt;T1, T2, T3, T4, T5, R&gt;(Func&lt;T1, T2, T3, T4, T5, R&gt;, T1, T2, T3, T4, T5)</h4>
   <div class="markdown level1 summary"><p>Invokes function without throwing the exception.</p>
-</div>
-  <div class="markdown level1 conceptual"></div>
-  <h5 class="decalaration">Declaration</h5>
-  <div class="codewrapper">
-    <pre><code class="lang-csharp hljs">public static Result&lt;R&gt; TryInvoke&lt;T1, T2, T3, T4, T5, R&gt;(this Func&lt;T1, T2, T3, T4, T5, R&gt; function, T1 arg1, T2 arg2, T3 arg3, T4 arg4, T5 arg5)</code></pre>
-  </div>
-  <h5 class="parameters">Parameters</h5>
-  <table class="table table-bordered table-striped table-condensed">
-    <thead>
-      <tr>
-        <th>Type</th>
-        <th>Name</th>
-        <th>Description</th>
-      </tr>
-    </thead>
-    <tbody>
-      <tr>
-        <td><a class="xref" href="https://docs.microsoft.com/dotnet/api/system.func-6">Func</a>&lt;T1, T2, T3, T4, T5, R&gt;</td>
-        <td><span class="parametername">function</span></td>
+</div>
+  <div class="markdown level1 conceptual"></div>
+  <h5 class="decalaration">Declaration</h5>
+  <div class="codewrapper">
+    <pre><code class="lang-csharp hljs">public static Result&lt;R&gt; TryInvoke&lt;T1, T2, T3, T4, T5, R&gt;(this Func&lt;T1, T2, T3, T4, T5, R&gt; function, T1 arg1, T2 arg2, T3 arg3, T4 arg4, T5 arg5)</code></pre>
+  </div>
+  <h5 class="parameters">Parameters</h5>
+  <table class="table table-bordered table-striped table-condensed">
+    <thead>
+      <tr>
+        <th>Type</th>
+        <th>Name</th>
+        <th>Description</th>
+      </tr>
+    </thead>
+    <tbody>
+      <tr>
+        <td><a class="xref" href="https://docs.microsoft.com/dotnet/api/system.func-6">Func</a>&lt;T1, T2, T3, T4, T5, R&gt;</td>
+        <td><span class="parametername">function</span></td>
         <td><p>The function to invoke.</p>
-</td>
-      </tr>
-      <tr>
-        <td><span class="xref">T1</span></td>
-        <td><span class="parametername">arg1</span></td>
+</td>
+      </tr>
+      <tr>
+        <td><span class="xref">T1</span></td>
+        <td><span class="parametername">arg1</span></td>
         <td><p>The first function argument.</p>
-</td>
-      </tr>
-      <tr>
-        <td><span class="xref">T2</span></td>
-        <td><span class="parametername">arg2</span></td>
+</td>
+      </tr>
+      <tr>
+        <td><span class="xref">T2</span></td>
+        <td><span class="parametername">arg2</span></td>
         <td><p>The second function argument.</p>
-</td>
-      </tr>
-      <tr>
-        <td><span class="xref">T3</span></td>
-        <td><span class="parametername">arg3</span></td>
+</td>
+      </tr>
+      <tr>
+        <td><span class="xref">T3</span></td>
+        <td><span class="parametername">arg3</span></td>
         <td><p>The third function argument.</p>
-</td>
-      </tr>
-      <tr>
-        <td><span class="xref">T4</span></td>
-        <td><span class="parametername">arg4</span></td>
+</td>
+      </tr>
+      <tr>
+        <td><span class="xref">T4</span></td>
+        <td><span class="parametername">arg4</span></td>
         <td><p>The fourth function argument.</p>
-</td>
-      </tr>
-      <tr>
-        <td><span class="xref">T5</span></td>
-        <td><span class="parametername">arg5</span></td>
+</td>
+      </tr>
+      <tr>
+        <td><span class="xref">T5</span></td>
+        <td><span class="parametername">arg5</span></td>
         <td><p>The fifth function argument.</p>
-</td>
-      </tr>
-    </tbody>
-  </table>
-  <h5 class="returns">Returns</h5>
-  <table class="table table-bordered table-striped table-condensed">
-    <thead>
-      <tr>
-        <th>Type</th>
-        <th>Description</th>
-      </tr>
-    </thead>
-    <tbody>
-      <tr>
-        <td><a class="xref" href="DotNext.Result-1.html">Result</a>&lt;R&gt;</td>
+</td>
+      </tr>
+    </tbody>
+  </table>
+  <h5 class="returns">Returns</h5>
+  <table class="table table-bordered table-striped table-condensed">
+    <thead>
+      <tr>
+        <th>Type</th>
+        <th>Description</th>
+      </tr>
+    </thead>
+    <tbody>
+      <tr>
+        <td><a class="xref" href="DotNext.Result-1.html">Result</a>&lt;R&gt;</td>
         <td><p>The invocation result.</p>
-</td>
-      </tr>
-    </tbody>
-  </table>
-  <h5 class="typeParameters">Type Parameters</h5>
-  <table class="table table-bordered table-striped table-condensed">
-    <thead>
-      <tr>
-        <th>Name</th>
-        <th>Description</th>
-      </tr>
-    </thead>
-    <tbody>
-      <tr>
-        <td><span class="parametername">T1</span></td>
+</td>
+      </tr>
+    </tbody>
+  </table>
+  <h5 class="typeParameters">Type Parameters</h5>
+  <table class="table table-bordered table-striped table-condensed">
+    <thead>
+      <tr>
+        <th>Name</th>
+        <th>Description</th>
+      </tr>
+    </thead>
+    <tbody>
+      <tr>
+        <td><span class="parametername">T1</span></td>
         <td><p>The type of the first function argument.</p>
-</td>
-      </tr>
-      <tr>
-        <td><span class="parametername">T2</span></td>
+</td>
+      </tr>
+      <tr>
+        <td><span class="parametername">T2</span></td>
         <td><p>The type of the second function argument.</p>
-</td>
-      </tr>
-      <tr>
-        <td><span class="parametername">T3</span></td>
+</td>
+      </tr>
+      <tr>
+        <td><span class="parametername">T3</span></td>
         <td><p>The type of the third function argument.</p>
-</td>
-      </tr>
-      <tr>
-        <td><span class="parametername">T4</span></td>
+</td>
+      </tr>
+      <tr>
+        <td><span class="parametername">T4</span></td>
         <td><p>The type of the fourth function argument.</p>
-</td>
-      </tr>
-      <tr>
-        <td><span class="parametername">T5</span></td>
+</td>
+      </tr>
+      <tr>
+        <td><span class="parametername">T5</span></td>
         <td><p>The type of the fifth function argument.</p>
-</td>
-      </tr>
-      <tr>
-        <td><span class="parametername">R</span></td>
+</td>
+      </tr>
+      <tr>
+        <td><span class="parametername">R</span></td>
         <td><p>The result type.</p>
-</td>
-      </tr>
-    </tbody>
-  </table>
-  <span class="small pull-right mobile-hide">
-    <span class="divider">|</span>
-    <a href="https://github.com/sakno/dotNext/new/gh-pages/apiSpec/new?filename=DotNext_Func_TryInvoke__7_System_Func___0___1___2___3___4___5___6____0___1___2___3___4___5_.md&amp;value=---%0Auid%3A%20DotNext.Func.TryInvoke%60%607(System.Func%7B%60%600%2C%60%601%2C%60%602%2C%60%603%2C%60%604%2C%60%605%2C%60%606%7D%2C%60%600%2C%60%601%2C%60%602%2C%60%603%2C%60%604%2C%60%605)%0Asummary%3A%20'*You%20can%20override%20summary%20for%20the%20API%20here%20using%20*MARKDOWN*%20syntax'%0A---%0A%0A*Please%20type%20below%20more%20information%20about%20this%20API%3A*%0A%0A">Improve this Doc</a>
-  </span>
-  <span class="small pull-right mobile-hide">
-    <a href="https://github.com/sakno/dotNext/blob/gh-pages/src/DotNext/Func.cs/#L273">View Source</a>
-  </span>
-  <a id="DotNext_Func_TryInvoke_" data-uid="DotNext.Func.TryInvoke*"></a>
-  <h4 id="DotNext_Func_TryInvoke__7_System_Func___0___1___2___3___4___5___6____0___1___2___3___4___5_" data-uid="DotNext.Func.TryInvoke``7(System.Func{``0,``1,``2,``3,``4,``5,``6},``0,``1,``2,``3,``4,``5)">TryInvoke&lt;T1, T2, T3, T4, T5, T6, R&gt;(Func&lt;T1, T2, T3, T4, T5, T6, R&gt;, T1, T2, T3, T4, T5, T6)</h4>
+</td>
+      </tr>
+    </tbody>
+  </table>
+  <span class="small pull-right mobile-hide">
+    <span class="divider">|</span>
+    <a href="https://github.com/sakno/DotNext/new/gh-pages/apiSpec/new?filename=DotNext_Func_TryInvoke__7_System_Func___0___1___2___3___4___5___6____0___1___2___3___4___5_.md&amp;value=---%0Auid%3A%20DotNext.Func.TryInvoke%60%607(System.Func%7B%60%600%2C%60%601%2C%60%602%2C%60%603%2C%60%604%2C%60%605%2C%60%606%7D%2C%60%600%2C%60%601%2C%60%602%2C%60%603%2C%60%604%2C%60%605)%0Asummary%3A%20'*You%20can%20override%20summary%20for%20the%20API%20here%20using%20*MARKDOWN*%20syntax'%0A---%0A%0A*Please%20type%20below%20more%20information%20about%20this%20API%3A*%0A%0A">Improve this Doc</a>
+  </span>
+  <span class="small pull-right mobile-hide">
+    <a href="https://github.com/sakno/DotNext/blob/gh-pages/src/DotNext/Func.cs/#L273">View Source</a>
+  </span>
+  <a id="DotNext_Func_TryInvoke_" data-uid="DotNext.Func.TryInvoke*"></a>
+  <h4 id="DotNext_Func_TryInvoke__7_System_Func___0___1___2___3___4___5___6____0___1___2___3___4___5_" data-uid="DotNext.Func.TryInvoke``7(System.Func{``0,``1,``2,``3,``4,``5,``6},``0,``1,``2,``3,``4,``5)">TryInvoke&lt;T1, T2, T3, T4, T5, T6, R&gt;(Func&lt;T1, T2, T3, T4, T5, T6, R&gt;, T1, T2, T3, T4, T5, T6)</h4>
   <div class="markdown level1 summary"><p>Invokes function without throwing the exception.</p>
-</div>
-  <div class="markdown level1 conceptual"></div>
-  <h5 class="decalaration">Declaration</h5>
-  <div class="codewrapper">
-    <pre><code class="lang-csharp hljs">public static Result&lt;R&gt; TryInvoke&lt;T1, T2, T3, T4, T5, T6, R&gt;(this Func&lt;T1, T2, T3, T4, T5, T6, R&gt; function, T1 arg1, T2 arg2, T3 arg3, T4 arg4, T5 arg5, T6 arg6)</code></pre>
-  </div>
-  <h5 class="parameters">Parameters</h5>
-  <table class="table table-bordered table-striped table-condensed">
-    <thead>
-      <tr>
-        <th>Type</th>
-        <th>Name</th>
-        <th>Description</th>
-      </tr>
-    </thead>
-    <tbody>
-      <tr>
-        <td><a class="xref" href="https://docs.microsoft.com/dotnet/api/system.func-7">Func</a>&lt;T1, T2, T3, T4, T5, T6, R&gt;</td>
-        <td><span class="parametername">function</span></td>
+</div>
+  <div class="markdown level1 conceptual"></div>
+  <h5 class="decalaration">Declaration</h5>
+  <div class="codewrapper">
+    <pre><code class="lang-csharp hljs">public static Result&lt;R&gt; TryInvoke&lt;T1, T2, T3, T4, T5, T6, R&gt;(this Func&lt;T1, T2, T3, T4, T5, T6, R&gt; function, T1 arg1, T2 arg2, T3 arg3, T4 arg4, T5 arg5, T6 arg6)</code></pre>
+  </div>
+  <h5 class="parameters">Parameters</h5>
+  <table class="table table-bordered table-striped table-condensed">
+    <thead>
+      <tr>
+        <th>Type</th>
+        <th>Name</th>
+        <th>Description</th>
+      </tr>
+    </thead>
+    <tbody>
+      <tr>
+        <td><a class="xref" href="https://docs.microsoft.com/dotnet/api/system.func-7">Func</a>&lt;T1, T2, T3, T4, T5, T6, R&gt;</td>
+        <td><span class="parametername">function</span></td>
         <td><p>The function to invoke.</p>
-</td>
-      </tr>
-      <tr>
-        <td><span class="xref">T1</span></td>
-        <td><span class="parametername">arg1</span></td>
+</td>
+      </tr>
+      <tr>
+        <td><span class="xref">T1</span></td>
+        <td><span class="parametername">arg1</span></td>
         <td><p>The first function argument.</p>
-</td>
-      </tr>
-      <tr>
-        <td><span class="xref">T2</span></td>
-        <td><span class="parametername">arg2</span></td>
+</td>
+      </tr>
+      <tr>
+        <td><span class="xref">T2</span></td>
+        <td><span class="parametername">arg2</span></td>
         <td><p>The second function argument.</p>
-</td>
-      </tr>
-      <tr>
-        <td><span class="xref">T3</span></td>
-        <td><span class="parametername">arg3</span></td>
+</td>
+      </tr>
+      <tr>
+        <td><span class="xref">T3</span></td>
+        <td><span class="parametername">arg3</span></td>
         <td><p>The third function argument.</p>
-</td>
-      </tr>
-      <tr>
-        <td><span class="xref">T4</span></td>
-        <td><span class="parametername">arg4</span></td>
+</td>
+      </tr>
+      <tr>
+        <td><span class="xref">T4</span></td>
+        <td><span class="parametername">arg4</span></td>
         <td><p>The fourth function argument.</p>
-</td>
-      </tr>
-      <tr>
-        <td><span class="xref">T5</span></td>
-        <td><span class="parametername">arg5</span></td>
+</td>
+      </tr>
+      <tr>
+        <td><span class="xref">T5</span></td>
+        <td><span class="parametername">arg5</span></td>
         <td><p>The fifth function argument.</p>
-</td>
-      </tr>
-      <tr>
-        <td><span class="xref">T6</span></td>
-        <td><span class="parametername">arg6</span></td>
+</td>
+      </tr>
+      <tr>
+        <td><span class="xref">T6</span></td>
+        <td><span class="parametername">arg6</span></td>
         <td><p>The sixth function argument.</p>
-</td>
-      </tr>
-    </tbody>
-  </table>
-  <h5 class="returns">Returns</h5>
-  <table class="table table-bordered table-striped table-condensed">
-    <thead>
-      <tr>
-        <th>Type</th>
-        <th>Description</th>
-      </tr>
-    </thead>
-    <tbody>
-      <tr>
-        <td><a class="xref" href="DotNext.Result-1.html">Result</a>&lt;R&gt;</td>
+</td>
+      </tr>
+    </tbody>
+  </table>
+  <h5 class="returns">Returns</h5>
+  <table class="table table-bordered table-striped table-condensed">
+    <thead>
+      <tr>
+        <th>Type</th>
+        <th>Description</th>
+      </tr>
+    </thead>
+    <tbody>
+      <tr>
+        <td><a class="xref" href="DotNext.Result-1.html">Result</a>&lt;R&gt;</td>
         <td><p>The invocation result.</p>
-</td>
-      </tr>
-    </tbody>
-  </table>
-  <h5 class="typeParameters">Type Parameters</h5>
-  <table class="table table-bordered table-striped table-condensed">
-    <thead>
-      <tr>
-        <th>Name</th>
-        <th>Description</th>
-      </tr>
-    </thead>
-    <tbody>
-      <tr>
-        <td><span class="parametername">T1</span></td>
+</td>
+      </tr>
+    </tbody>
+  </table>
+  <h5 class="typeParameters">Type Parameters</h5>
+  <table class="table table-bordered table-striped table-condensed">
+    <thead>
+      <tr>
+        <th>Name</th>
+        <th>Description</th>
+      </tr>
+    </thead>
+    <tbody>
+      <tr>
+        <td><span class="parametername">T1</span></td>
         <td><p>The type of the first function argument.</p>
-</td>
-      </tr>
-      <tr>
-        <td><span class="parametername">T2</span></td>
+</td>
+      </tr>
+      <tr>
+        <td><span class="parametername">T2</span></td>
         <td><p>The type of the second function argument.</p>
-</td>
-      </tr>
-      <tr>
-        <td><span class="parametername">T3</span></td>
+</td>
+      </tr>
+      <tr>
+        <td><span class="parametername">T3</span></td>
         <td><p>The type of the third function argument.</p>
-</td>
-      </tr>
-      <tr>
-        <td><span class="parametername">T4</span></td>
+</td>
+      </tr>
+      <tr>
+        <td><span class="parametername">T4</span></td>
         <td><p>The type of the fourth function argument.</p>
-</td>
-      </tr>
-      <tr>
-        <td><span class="parametername">T5</span></td>
+</td>
+      </tr>
+      <tr>
+        <td><span class="parametername">T5</span></td>
         <td><p>The type of the fifth function argument.</p>
-</td>
-      </tr>
-      <tr>
-        <td><span class="parametername">T6</span></td>
+</td>
+      </tr>
+      <tr>
+        <td><span class="parametername">T6</span></td>
         <td><p>The type of the sixth function argument.</p>
-</td>
-      </tr>
-      <tr>
-        <td><span class="parametername">R</span></td>
+</td>
+      </tr>
+      <tr>
+        <td><span class="parametername">R</span></td>
         <td><p>The result type.</p>
-</td>
-      </tr>
-    </tbody>
-  </table>
-  <span class="small pull-right mobile-hide">
-    <span class="divider">|</span>
-    <a href="https://github.com/sakno/dotNext/new/gh-pages/apiSpec/new?filename=DotNext_Func_TryInvoke__8_System_Func___0___1___2___3___4___5___6___7____0___1___2___3___4___5___6_.md&amp;value=---%0Auid%3A%20DotNext.Func.TryInvoke%60%608(System.Func%7B%60%600%2C%60%601%2C%60%602%2C%60%603%2C%60%604%2C%60%605%2C%60%606%2C%60%607%7D%2C%60%600%2C%60%601%2C%60%602%2C%60%603%2C%60%604%2C%60%605%2C%60%606)%0Asummary%3A%20'*You%20can%20override%20summary%20for%20the%20API%20here%20using%20*MARKDOWN*%20syntax'%0A---%0A%0A*Please%20type%20below%20more%20information%20about%20this%20API%3A*%0A%0A">Improve this Doc</a>
-  </span>
-  <span class="small pull-right mobile-hide">
-    <a href="https://github.com/sakno/dotNext/blob/gh-pages/src/DotNext/Func.cs/#L308">View Source</a>
-  </span>
-  <a id="DotNext_Func_TryInvoke_" data-uid="DotNext.Func.TryInvoke*"></a>
-  <h4 id="DotNext_Func_TryInvoke__8_System_Func___0___1___2___3___4___5___6___7____0___1___2___3___4___5___6_" data-uid="DotNext.Func.TryInvoke``8(System.Func{``0,``1,``2,``3,``4,``5,``6,``7},``0,``1,``2,``3,``4,``5,``6)">TryInvoke&lt;T1, T2, T3, T4, T5, T6, T7, R&gt;(Func&lt;T1, T2, T3, T4, T5, T6, T7, R&gt;, T1, T2, T3, T4, T5, T6, T7)</h4>
+</td>
+      </tr>
+    </tbody>
+  </table>
+  <span class="small pull-right mobile-hide">
+    <span class="divider">|</span>
+    <a href="https://github.com/sakno/DotNext/new/gh-pages/apiSpec/new?filename=DotNext_Func_TryInvoke__8_System_Func___0___1___2___3___4___5___6___7____0___1___2___3___4___5___6_.md&amp;value=---%0Auid%3A%20DotNext.Func.TryInvoke%60%608(System.Func%7B%60%600%2C%60%601%2C%60%602%2C%60%603%2C%60%604%2C%60%605%2C%60%606%2C%60%607%7D%2C%60%600%2C%60%601%2C%60%602%2C%60%603%2C%60%604%2C%60%605%2C%60%606)%0Asummary%3A%20'*You%20can%20override%20summary%20for%20the%20API%20here%20using%20*MARKDOWN*%20syntax'%0A---%0A%0A*Please%20type%20below%20more%20information%20about%20this%20API%3A*%0A%0A">Improve this Doc</a>
+  </span>
+  <span class="small pull-right mobile-hide">
+    <a href="https://github.com/sakno/DotNext/blob/gh-pages/src/DotNext/Func.cs/#L308">View Source</a>
+  </span>
+  <a id="DotNext_Func_TryInvoke_" data-uid="DotNext.Func.TryInvoke*"></a>
+  <h4 id="DotNext_Func_TryInvoke__8_System_Func___0___1___2___3___4___5___6___7____0___1___2___3___4___5___6_" data-uid="DotNext.Func.TryInvoke``8(System.Func{``0,``1,``2,``3,``4,``5,``6,``7},``0,``1,``2,``3,``4,``5,``6)">TryInvoke&lt;T1, T2, T3, T4, T5, T6, T7, R&gt;(Func&lt;T1, T2, T3, T4, T5, T6, T7, R&gt;, T1, T2, T3, T4, T5, T6, T7)</h4>
   <div class="markdown level1 summary"><p>Invokes function without throwing the exception.</p>
-</div>
-  <div class="markdown level1 conceptual"></div>
-  <h5 class="decalaration">Declaration</h5>
-  <div class="codewrapper">
-    <pre><code class="lang-csharp hljs">public static Result&lt;R&gt; TryInvoke&lt;T1, T2, T3, T4, T5, T6, T7, R&gt;(this Func&lt;T1, T2, T3, T4, T5, T6, T7, R&gt; function, T1 arg1, T2 arg2, T3 arg3, T4 arg4, T5 arg5, T6 arg6, T7 arg7)</code></pre>
-  </div>
-  <h5 class="parameters">Parameters</h5>
-  <table class="table table-bordered table-striped table-condensed">
-    <thead>
-      <tr>
-        <th>Type</th>
-        <th>Name</th>
-        <th>Description</th>
-      </tr>
-    </thead>
-    <tbody>
-      <tr>
-        <td><a class="xref" href="https://docs.microsoft.com/dotnet/api/system.func-8">Func</a>&lt;T1, T2, T3, T4, T5, T6, T7, R&gt;</td>
-        <td><span class="parametername">function</span></td>
+</div>
+  <div class="markdown level1 conceptual"></div>
+  <h5 class="decalaration">Declaration</h5>
+  <div class="codewrapper">
+    <pre><code class="lang-csharp hljs">public static Result&lt;R&gt; TryInvoke&lt;T1, T2, T3, T4, T5, T6, T7, R&gt;(this Func&lt;T1, T2, T3, T4, T5, T6, T7, R&gt; function, T1 arg1, T2 arg2, T3 arg3, T4 arg4, T5 arg5, T6 arg6, T7 arg7)</code></pre>
+  </div>
+  <h5 class="parameters">Parameters</h5>
+  <table class="table table-bordered table-striped table-condensed">
+    <thead>
+      <tr>
+        <th>Type</th>
+        <th>Name</th>
+        <th>Description</th>
+      </tr>
+    </thead>
+    <tbody>
+      <tr>
+        <td><a class="xref" href="https://docs.microsoft.com/dotnet/api/system.func-8">Func</a>&lt;T1, T2, T3, T4, T5, T6, T7, R&gt;</td>
+        <td><span class="parametername">function</span></td>
         <td><p>The function to invoke.</p>
-</td>
-      </tr>
-      <tr>
-        <td><span class="xref">T1</span></td>
-        <td><span class="parametername">arg1</span></td>
+</td>
+      </tr>
+      <tr>
+        <td><span class="xref">T1</span></td>
+        <td><span class="parametername">arg1</span></td>
         <td><p>The first function argument.</p>
-</td>
-      </tr>
-      <tr>
-        <td><span class="xref">T2</span></td>
-        <td><span class="parametername">arg2</span></td>
+</td>
+      </tr>
+      <tr>
+        <td><span class="xref">T2</span></td>
+        <td><span class="parametername">arg2</span></td>
         <td><p>The second function argument.</p>
-</td>
-      </tr>
-      <tr>
-        <td><span class="xref">T3</span></td>
-        <td><span class="parametername">arg3</span></td>
+</td>
+      </tr>
+      <tr>
+        <td><span class="xref">T3</span></td>
+        <td><span class="parametername">arg3</span></td>
         <td><p>The third function argument.</p>
-</td>
-      </tr>
-      <tr>
-        <td><span class="xref">T4</span></td>
-        <td><span class="parametername">arg4</span></td>
+</td>
+      </tr>
+      <tr>
+        <td><span class="xref">T4</span></td>
+        <td><span class="parametername">arg4</span></td>
         <td><p>The fourth function argument.</p>
-</td>
-      </tr>
-      <tr>
-        <td><span class="xref">T5</span></td>
-        <td><span class="parametername">arg5</span></td>
+</td>
+      </tr>
+      <tr>
+        <td><span class="xref">T5</span></td>
+        <td><span class="parametername">arg5</span></td>
         <td><p>The fifth function argument.</p>
-</td>
-      </tr>
-      <tr>
-        <td><span class="xref">T6</span></td>
-        <td><span class="parametername">arg6</span></td>
+</td>
+      </tr>
+      <tr>
+        <td><span class="xref">T6</span></td>
+        <td><span class="parametername">arg6</span></td>
         <td><p>The sixth function argument.</p>
-</td>
-      </tr>
-      <tr>
-        <td><span class="xref">T7</span></td>
-        <td><span class="parametername">arg7</span></td>
+</td>
+      </tr>
+      <tr>
+        <td><span class="xref">T7</span></td>
+        <td><span class="parametername">arg7</span></td>
         <td><p>The seventh function argument.</p>
-</td>
-      </tr>
-    </tbody>
-  </table>
-  <h5 class="returns">Returns</h5>
-  <table class="table table-bordered table-striped table-condensed">
-    <thead>
-      <tr>
-        <th>Type</th>
-        <th>Description</th>
-      </tr>
-    </thead>
-    <tbody>
-      <tr>
-        <td><a class="xref" href="DotNext.Result-1.html">Result</a>&lt;R&gt;</td>
+</td>
+      </tr>
+    </tbody>
+  </table>
+  <h5 class="returns">Returns</h5>
+  <table class="table table-bordered table-striped table-condensed">
+    <thead>
+      <tr>
+        <th>Type</th>
+        <th>Description</th>
+      </tr>
+    </thead>
+    <tbody>
+      <tr>
+        <td><a class="xref" href="DotNext.Result-1.html">Result</a>&lt;R&gt;</td>
         <td><p>The invocation result.</p>
-</td>
-      </tr>
-    </tbody>
-  </table>
-  <h5 class="typeParameters">Type Parameters</h5>
-  <table class="table table-bordered table-striped table-condensed">
-    <thead>
-      <tr>
-        <th>Name</th>
-        <th>Description</th>
-      </tr>
-    </thead>
-    <tbody>
-      <tr>
-        <td><span class="parametername">T1</span></td>
+</td>
+      </tr>
+    </tbody>
+  </table>
+  <h5 class="typeParameters">Type Parameters</h5>
+  <table class="table table-bordered table-striped table-condensed">
+    <thead>
+      <tr>
+        <th>Name</th>
+        <th>Description</th>
+      </tr>
+    </thead>
+    <tbody>
+      <tr>
+        <td><span class="parametername">T1</span></td>
         <td><p>The type of the first function argument.</p>
-</td>
-      </tr>
-      <tr>
-        <td><span class="parametername">T2</span></td>
+</td>
+      </tr>
+      <tr>
+        <td><span class="parametername">T2</span></td>
         <td><p>The type of the second function argument.</p>
-</td>
-      </tr>
-      <tr>
-        <td><span class="parametername">T3</span></td>
+</td>
+      </tr>
+      <tr>
+        <td><span class="parametername">T3</span></td>
         <td><p>The type of the third function argument.</p>
-</td>
-      </tr>
-      <tr>
-        <td><span class="parametername">T4</span></td>
+</td>
+      </tr>
+      <tr>
+        <td><span class="parametername">T4</span></td>
         <td><p>The type of the fourth function argument.</p>
-</td>
-      </tr>
-      <tr>
-        <td><span class="parametername">T5</span></td>
+</td>
+      </tr>
+      <tr>
+        <td><span class="parametername">T5</span></td>
         <td><p>The type of the fifth function argument.</p>
-</td>
-      </tr>
-      <tr>
-        <td><span class="parametername">T6</span></td>
+</td>
+      </tr>
+      <tr>
+        <td><span class="parametername">T6</span></td>
         <td><p>The type of the sixth function argument.</p>
-</td>
-      </tr>
-      <tr>
-        <td><span class="parametername">T7</span></td>
+</td>
+      </tr>
+      <tr>
+        <td><span class="parametername">T7</span></td>
         <td><p>The type of the seventh function argument.</p>
-</td>
-      </tr>
-      <tr>
-        <td><span class="parametername">R</span></td>
+</td>
+      </tr>
+      <tr>
+        <td><span class="parametername">R</span></td>
         <td><p>The result type.</p>
-</td>
-      </tr>
-    </tbody>
-  </table>
-  <span class="small pull-right mobile-hide">
-    <span class="divider">|</span>
-    <a href="https://github.com/sakno/dotNext/new/gh-pages/apiSpec/new?filename=DotNext_Func_TryInvoke__9_System_Func___0___1___2___3___4___5___6___7___8____0___1___2___3___4___5___6___7_.md&amp;value=---%0Auid%3A%20DotNext.Func.TryInvoke%60%609(System.Func%7B%60%600%2C%60%601%2C%60%602%2C%60%603%2C%60%604%2C%60%605%2C%60%606%2C%60%607%2C%60%608%7D%2C%60%600%2C%60%601%2C%60%602%2C%60%603%2C%60%604%2C%60%605%2C%60%606%2C%60%607)%0Asummary%3A%20'*You%20can%20override%20summary%20for%20the%20API%20here%20using%20*MARKDOWN*%20syntax'%0A---%0A%0A*Please%20type%20below%20more%20information%20about%20this%20API%3A*%0A%0A">Improve this Doc</a>
-  </span>
-  <span class="small pull-right mobile-hide">
-    <a href="https://github.com/sakno/dotNext/blob/gh-pages/src/DotNext/Func.cs/#L345">View Source</a>
-  </span>
-  <a id="DotNext_Func_TryInvoke_" data-uid="DotNext.Func.TryInvoke*"></a>
-  <h4 id="DotNext_Func_TryInvoke__9_System_Func___0___1___2___3___4___5___6___7___8____0___1___2___3___4___5___6___7_" data-uid="DotNext.Func.TryInvoke``9(System.Func{``0,``1,``2,``3,``4,``5,``6,``7,``8},``0,``1,``2,``3,``4,``5,``6,``7)">TryInvoke&lt;T1, T2, T3, T4, T5, T6, T7, T8, R&gt;(Func&lt;T1, T2, T3, T4, T5, T6, T7, T8, R&gt;, T1, T2, T3, T4, T5, T6, T7, T8)</h4>
+</td>
+      </tr>
+    </tbody>
+  </table>
+  <span class="small pull-right mobile-hide">
+    <span class="divider">|</span>
+    <a href="https://github.com/sakno/DotNext/new/gh-pages/apiSpec/new?filename=DotNext_Func_TryInvoke__9_System_Func___0___1___2___3___4___5___6___7___8____0___1___2___3___4___5___6___7_.md&amp;value=---%0Auid%3A%20DotNext.Func.TryInvoke%60%609(System.Func%7B%60%600%2C%60%601%2C%60%602%2C%60%603%2C%60%604%2C%60%605%2C%60%606%2C%60%607%2C%60%608%7D%2C%60%600%2C%60%601%2C%60%602%2C%60%603%2C%60%604%2C%60%605%2C%60%606%2C%60%607)%0Asummary%3A%20'*You%20can%20override%20summary%20for%20the%20API%20here%20using%20*MARKDOWN*%20syntax'%0A---%0A%0A*Please%20type%20below%20more%20information%20about%20this%20API%3A*%0A%0A">Improve this Doc</a>
+  </span>
+  <span class="small pull-right mobile-hide">
+    <a href="https://github.com/sakno/DotNext/blob/gh-pages/src/DotNext/Func.cs/#L345">View Source</a>
+  </span>
+  <a id="DotNext_Func_TryInvoke_" data-uid="DotNext.Func.TryInvoke*"></a>
+  <h4 id="DotNext_Func_TryInvoke__9_System_Func___0___1___2___3___4___5___6___7___8____0___1___2___3___4___5___6___7_" data-uid="DotNext.Func.TryInvoke``9(System.Func{``0,``1,``2,``3,``4,``5,``6,``7,``8},``0,``1,``2,``3,``4,``5,``6,``7)">TryInvoke&lt;T1, T2, T3, T4, T5, T6, T7, T8, R&gt;(Func&lt;T1, T2, T3, T4, T5, T6, T7, T8, R&gt;, T1, T2, T3, T4, T5, T6, T7, T8)</h4>
   <div class="markdown level1 summary"><p>Invokes function without throwing the exception.</p>
-</div>
-  <div class="markdown level1 conceptual"></div>
-  <h5 class="decalaration">Declaration</h5>
-  <div class="codewrapper">
-    <pre><code class="lang-csharp hljs">public static Result&lt;R&gt; TryInvoke&lt;T1, T2, T3, T4, T5, T6, T7, T8, R&gt;(this Func&lt;T1, T2, T3, T4, T5, T6, T7, T8, R&gt; function, T1 arg1, T2 arg2, T3 arg3, T4 arg4, T5 arg5, T6 arg6, T7 arg7, T8 arg8)</code></pre>
-  </div>
-  <h5 class="parameters">Parameters</h5>
-  <table class="table table-bordered table-striped table-condensed">
-    <thead>
-      <tr>
-        <th>Type</th>
-        <th>Name</th>
-        <th>Description</th>
-      </tr>
-    </thead>
-    <tbody>
-      <tr>
-        <td><a class="xref" href="https://docs.microsoft.com/dotnet/api/system.func-9">Func</a>&lt;T1, T2, T3, T4, T5, T6, T7, T8, R&gt;</td>
-        <td><span class="parametername">function</span></td>
+</div>
+  <div class="markdown level1 conceptual"></div>
+  <h5 class="decalaration">Declaration</h5>
+  <div class="codewrapper">
+    <pre><code class="lang-csharp hljs">public static Result&lt;R&gt; TryInvoke&lt;T1, T2, T3, T4, T5, T6, T7, T8, R&gt;(this Func&lt;T1, T2, T3, T4, T5, T6, T7, T8, R&gt; function, T1 arg1, T2 arg2, T3 arg3, T4 arg4, T5 arg5, T6 arg6, T7 arg7, T8 arg8)</code></pre>
+  </div>
+  <h5 class="parameters">Parameters</h5>
+  <table class="table table-bordered table-striped table-condensed">
+    <thead>
+      <tr>
+        <th>Type</th>
+        <th>Name</th>
+        <th>Description</th>
+      </tr>
+    </thead>
+    <tbody>
+      <tr>
+        <td><a class="xref" href="https://docs.microsoft.com/dotnet/api/system.func-9">Func</a>&lt;T1, T2, T3, T4, T5, T6, T7, T8, R&gt;</td>
+        <td><span class="parametername">function</span></td>
         <td><p>The function to invoke.</p>
-</td>
-      </tr>
-      <tr>
-        <td><span class="xref">T1</span></td>
-        <td><span class="parametername">arg1</span></td>
+</td>
+      </tr>
+      <tr>
+        <td><span class="xref">T1</span></td>
+        <td><span class="parametername">arg1</span></td>
         <td><p>The first function argument.</p>
-</td>
-      </tr>
-      <tr>
-        <td><span class="xref">T2</span></td>
-        <td><span class="parametername">arg2</span></td>
+</td>
+      </tr>
+      <tr>
+        <td><span class="xref">T2</span></td>
+        <td><span class="parametername">arg2</span></td>
         <td><p>The second function argument.</p>
-</td>
-      </tr>
-      <tr>
-        <td><span class="xref">T3</span></td>
-        <td><span class="parametername">arg3</span></td>
+</td>
+      </tr>
+      <tr>
+        <td><span class="xref">T3</span></td>
+        <td><span class="parametername">arg3</span></td>
         <td><p>The third function argument.</p>
-</td>
-      </tr>
-      <tr>
-        <td><span class="xref">T4</span></td>
-        <td><span class="parametername">arg4</span></td>
+</td>
+      </tr>
+      <tr>
+        <td><span class="xref">T4</span></td>
+        <td><span class="parametername">arg4</span></td>
         <td><p>The fourth function argument.</p>
-</td>
-      </tr>
-      <tr>
-        <td><span class="xref">T5</span></td>
-        <td><span class="parametername">arg5</span></td>
+</td>
+      </tr>
+      <tr>
+        <td><span class="xref">T5</span></td>
+        <td><span class="parametername">arg5</span></td>
         <td><p>The fifth function argument.</p>
-</td>
-      </tr>
-      <tr>
-        <td><span class="xref">T6</span></td>
-        <td><span class="parametername">arg6</span></td>
+</td>
+      </tr>
+      <tr>
+        <td><span class="xref">T6</span></td>
+        <td><span class="parametername">arg6</span></td>
         <td><p>The sixth function argument.</p>
-</td>
-      </tr>
-      <tr>
-        <td><span class="xref">T7</span></td>
-        <td><span class="parametername">arg7</span></td>
+</td>
+      </tr>
+      <tr>
+        <td><span class="xref">T7</span></td>
+        <td><span class="parametername">arg7</span></td>
         <td><p>The seventh function argument.</p>
-</td>
-      </tr>
-      <tr>
-        <td><span class="xref">T8</span></td>
-        <td><span class="parametername">arg8</span></td>
+</td>
+      </tr>
+      <tr>
+        <td><span class="xref">T8</span></td>
+        <td><span class="parametername">arg8</span></td>
         <td><p>The eighth function argument.</p>
-</td>
-      </tr>
-    </tbody>
-  </table>
-  <h5 class="returns">Returns</h5>
-  <table class="table table-bordered table-striped table-condensed">
-    <thead>
-      <tr>
-        <th>Type</th>
-        <th>Description</th>
-      </tr>
-    </thead>
-    <tbody>
-      <tr>
-        <td><a class="xref" href="DotNext.Result-1.html">Result</a>&lt;R&gt;</td>
+</td>
+      </tr>
+    </tbody>
+  </table>
+  <h5 class="returns">Returns</h5>
+  <table class="table table-bordered table-striped table-condensed">
+    <thead>
+      <tr>
+        <th>Type</th>
+        <th>Description</th>
+      </tr>
+    </thead>
+    <tbody>
+      <tr>
+        <td><a class="xref" href="DotNext.Result-1.html">Result</a>&lt;R&gt;</td>
         <td><p>The invocation result.</p>
-</td>
-      </tr>
-    </tbody>
-  </table>
-  <h5 class="typeParameters">Type Parameters</h5>
-  <table class="table table-bordered table-striped table-condensed">
-    <thead>
-      <tr>
-        <th>Name</th>
-        <th>Description</th>
-      </tr>
-    </thead>
-    <tbody>
-      <tr>
-        <td><span class="parametername">T1</span></td>
+</td>
+      </tr>
+    </tbody>
+  </table>
+  <h5 class="typeParameters">Type Parameters</h5>
+  <table class="table table-bordered table-striped table-condensed">
+    <thead>
+      <tr>
+        <th>Name</th>
+        <th>Description</th>
+      </tr>
+    </thead>
+    <tbody>
+      <tr>
+        <td><span class="parametername">T1</span></td>
         <td><p>The type of the first function argument.</p>
-</td>
-      </tr>
-      <tr>
-        <td><span class="parametername">T2</span></td>
+</td>
+      </tr>
+      <tr>
+        <td><span class="parametername">T2</span></td>
         <td><p>The type of the second function argument.</p>
-</td>
-      </tr>
-      <tr>
-        <td><span class="parametername">T3</span></td>
+</td>
+      </tr>
+      <tr>
+        <td><span class="parametername">T3</span></td>
         <td><p>The type of the third function argument.</p>
-</td>
-      </tr>
-      <tr>
-        <td><span class="parametername">T4</span></td>
+</td>
+      </tr>
+      <tr>
+        <td><span class="parametername">T4</span></td>
         <td><p>The type of the fourth function argument.</p>
-</td>
-      </tr>
-      <tr>
-        <td><span class="parametername">T5</span></td>
+</td>
+      </tr>
+      <tr>
+        <td><span class="parametername">T5</span></td>
         <td><p>The type of the fifth function argument.</p>
-</td>
-      </tr>
-      <tr>
-        <td><span class="parametername">T6</span></td>
+</td>
+      </tr>
+      <tr>
+        <td><span class="parametername">T6</span></td>
         <td><p>The type of the sixth function argument.</p>
-</td>
-      </tr>
-      <tr>
-        <td><span class="parametername">T7</span></td>
+</td>
+      </tr>
+      <tr>
+        <td><span class="parametername">T7</span></td>
         <td><p>The type of the seventh function argument.</p>
-</td>
-      </tr>
-      <tr>
-        <td><span class="parametername">T8</span></td>
+</td>
+      </tr>
+      <tr>
+        <td><span class="parametername">T8</span></td>
         <td><p>The type of the eighth function argument.</p>
-</td>
-      </tr>
-      <tr>
-        <td><span class="parametername">R</span></td>
+</td>
+      </tr>
+      <tr>
+        <td><span class="parametername">R</span></td>
         <td><p>The result type.</p>
-</td>
-      </tr>
-    </tbody>
-  </table>
-</article>
-          </div>
-          
-          <div class="hidden-sm col-md-2" role="complementary">
-            <div class="sideaffix">
-              <div class="contribution">
-                <ul class="nav">
-                  <li>
-                    <a href="https://github.com/sakno/dotNext/new/gh-pages/apiSpec/new?filename=DotNext_Func.md&amp;value=---%0Auid%3A%20DotNext.Func%0Asummary%3A%20'*You%20can%20override%20summary%20for%20the%20API%20here%20using%20*MARKDOWN*%20syntax'%0A---%0A%0A*Please%20type%20below%20more%20information%20about%20this%20API%3A*%0A%0A" class="contribution-link">Improve this Doc</a>
-                  </li>
-                  <li>
-                    <a href="https://github.com/sakno/dotNext/blob/gh-pages/src/DotNext/Func.cs/#L10" class="contribution-link">View Source</a>
-                  </li>
-                </ul>
-              </div>
-              <nav class="bs-docs-sidebar hidden-print hidden-xs hidden-sm affix" id="affix">
-              <!-- <p><a class="back-to-top" href="#top">Back to top</a><p> -->
-              </nav>
-            </div>
-          </div>
-        </div>
-      </div>
-      
-      <footer>
-        <div class="grad-bottom"></div>
-        <div class="footer">
-          <div class="container">
-            <span class="pull-right">
-              <a href="#top">Back to top</a>
-            </span>
-            
-            <span>Generated by <strong>DocFX</strong></span>
-          </div>
-        </div>
-      </footer>
-    </div>
-    
-    <script type="text/javascript" src="../styles/docfx.vendor.js"></script>
-    <script type="text/javascript" src="../styles/docfx.js"></script>
-    <script type="text/javascript" src="../styles/main.js"></script>
-  </body>
-</html>
+</td>
+      </tr>
+    </tbody>
+  </table>
+</article>
+          </div>
+          
+          <div class="hidden-sm col-md-2" role="complementary">
+            <div class="sideaffix">
+              <div class="contribution">
+                <ul class="nav">
+                  <li>
+                    <a href="https://github.com/sakno/DotNext/new/gh-pages/apiSpec/new?filename=DotNext_Func.md&amp;value=---%0Auid%3A%20DotNext.Func%0Asummary%3A%20'*You%20can%20override%20summary%20for%20the%20API%20here%20using%20*MARKDOWN*%20syntax'%0A---%0A%0A*Please%20type%20below%20more%20information%20about%20this%20API%3A*%0A%0A" class="contribution-link">Improve this Doc</a>
+                  </li>
+                  <li>
+                    <a href="https://github.com/sakno/DotNext/blob/gh-pages/src/DotNext/Func.cs/#L10" class="contribution-link">View Source</a>
+                  </li>
+                </ul>
+              </div>
+              <nav class="bs-docs-sidebar hidden-print hidden-xs hidden-sm affix" id="affix">
+              <!-- <p><a class="back-to-top" href="#top">Back to top</a><p> -->
+              </nav>
+            </div>
+          </div>
+        </div>
+      </div>
+      
+      <footer>
+        <div class="grad-bottom"></div>
+        <div class="footer">
+          <div class="container">
+            <span class="pull-right">
+              <a href="#top">Back to top</a>
+            </span>
+            
+            <span>Generated by <strong>DocFX</strong></span>
+          </div>
+        </div>
+      </footer>
+    </div>
+    
+    <script type="text/javascript" src="../styles/docfx.vendor.js"></script>
+    <script type="text/javascript" src="../styles/docfx.js"></script>
+    <script type="text/javascript" src="../styles/main.js"></script>
+  </body>
+</html>