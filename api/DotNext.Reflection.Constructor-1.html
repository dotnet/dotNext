﻿<!DOCTYPE html>
<!--[if IE]><![endif]-->
<html>
  
  <head>
    <meta charset="utf-8">
    <meta http-equiv="X-UA-Compatible" content="IE=edge,chrome=1">
    <title>Class Constructor&lt;D&gt;
   | .NEXT </title>
    <meta name="viewport" content="width=device-width">
    <meta name="title" content="Class Constructor&lt;D&gt;
<<<<<<< HEAD
   | .NEXT ">
    <meta name="generator" content="docfx 2.50.0.0">
    
    <link rel="shortcut icon" href="../fav.ico">
    <link rel="stylesheet" href="../styles/docfx.vendor.css">
    <link rel="stylesheet" href="../styles/docfx.css">
    <link rel="stylesheet" href="../styles/main.css">
    <link href="https://fonts.googleapis.com/css?family=Open+Sans" rel="stylesheet">
    <meta property="docfx:navrel" content="../toc.html">
    <meta property="docfx:tocrel" content="toc.html">
    
    
    
=======
   | .NEXT ">
    <meta name="generator" content="docfx 2.49.0.0">
    
    <link rel="shortcut icon" href="../fav.ico">
    <link rel="stylesheet" href="../styles/docfx.vendor.css">
    <link rel="stylesheet" href="../styles/docfx.css">
    <link rel="stylesheet" href="../styles/main.css">
    <link href="https://fonts.googleapis.com/css?family=Open+Sans" rel="stylesheet">
    <meta property="docfx:navrel" content="../toc.html">
    <meta property="docfx:tocrel" content="toc.html">
    
    
    
>>>>>>> ceac8404
  </head>  <body data-spy="scroll" data-target="#affix" data-offset="120">
    <div id="wrapper">
      <header>
        
        <nav id="autocollapse" class="navbar navbar-inverse ng-scope" role="navigation">
          <div class="container">
            <div class="navbar-header">
              <button type="button" class="navbar-toggle" data-toggle="collapse" data-target="#navbar">
                <span class="sr-only">Toggle navigation</span>
                <span class="icon-bar"></span>
                <span class="icon-bar"></span>
                <span class="icon-bar"></span>
              </button>
              
              <a class="navbar-brand" href="../index.html">
                <img id="logo" class="svg" src="../doc_logo.png" alt="">
              </a>
            </div>
            <div class="collapse navbar-collapse" id="navbar">
              <form class="navbar-form navbar-right" role="search" id="search">
                <div class="form-group">
                  <input type="text" class="form-control" id="search-query" placeholder="Search" autocomplete="off">
                </div>
              </form>
            </div>
          </div>
        </nav>
        
        <div class="subnav navbar navbar-default">
          <div class="container hide-when-search" id="breadcrumb">
            <ul class="breadcrumb">
              <li></li>
            </ul>
          </div>
        </div>
      </header>
      <div role="main" class="container body-content hide-when-search">
        
        <div class="sidenav hide-when-search">
          <a class="btn toc-toggle collapse" data-toggle="collapse" href="#sidetoggle" aria-expanded="false" aria-controls="sidetoggle">Show / Hide Table of Contents</a>
          <div class="sidetoggle collapse" id="sidetoggle">
            <div id="sidetoc"></div>
          </div>
        </div>
        <div class="article row grid-right">
          <div class="col-md-10">
            <article class="content wrap" id="_content" data-uid="DotNext.Reflection.Constructor`1">
  
  
  <h1 id="DotNext_Reflection_Constructor_1" data-uid="DotNext.Reflection.Constructor`1" class="text-break">Class Constructor&lt;D&gt;
  </h1>
  <div class="markdown level0 summary"><p>Provides constructor definition based on delegate signature.</p>
</div>
  <div class="markdown level0 conceptual"></div>
  <div class="inheritance">
    <h5>Inheritance</h5>
    <div class="level0"><a class="xref" href="https://docs.microsoft.com/dotnet/api/system.object">Object</a></div>
    <div class="level1"><a class="xref" href="https://docs.microsoft.com/dotnet/api/system.reflection.memberinfo">MemberInfo</a></div>
    <div class="level2"><a class="xref" href="https://docs.microsoft.com/dotnet/api/system.reflection.methodbase">MethodBase</a></div>
    <div class="level3"><a class="xref" href="https://docs.microsoft.com/dotnet/api/system.reflection.constructorinfo">ConstructorInfo</a></div>
    <div class="level4"><span class="xref">Constructor&lt;D&gt;</span></div>
  </div>
  <div classs="implements">
    <h5>Implements</h5>
    <div><a class="xref" href="DotNext.Reflection.IConstructor-1.html">IConstructor</a>&lt;D&gt;</div>
    <div><a class="xref" href="DotNext.Reflection.IMethod-2.html">IMethod</a>&lt;<a class="xref" href="https://docs.microsoft.com/dotnet/api/system.reflection.constructorinfo">ConstructorInfo</a>, D&gt;</div>
    <div><a class="xref" href="DotNext.Reflection.IMember-2.html">IMember</a>&lt;<a class="xref" href="https://docs.microsoft.com/dotnet/api/system.reflection.constructorinfo">ConstructorInfo</a>, D&gt;</div>
    <div><a class="xref" href="DotNext.Reflection.IMember-1.html">IMember</a>&lt;<a class="xref" href="https://docs.microsoft.com/dotnet/api/system.reflection.constructorinfo">ConstructorInfo</a>&gt;</div>
    <div><a class="xref" href="https://docs.microsoft.com/dotnet/api/system.reflection.icustomattributeprovider">ICustomAttributeProvider</a></div>
    <div><span class="xref">System.IConvertible</span>&lt;D&gt;</div>
    <div><a class="xref" href="https://docs.microsoft.com/dotnet/api/system.iequatable-1">IEquatable</a>&lt;<a class="xref" href="https://docs.microsoft.com/dotnet/api/system.reflection.constructorinfo">ConstructorInfo</a>&gt;</div>
  </div>
  <div class="inheritedMembers">
    <h5>Inherited Members</h5>
    <div>
      <a class="xref" href="https://docs.microsoft.com/dotnet/api/system.reflection.constructorinfo.constructorname">ConstructorInfo.ConstructorName</a>
    </div>
    <div>
      <a class="xref" href="https://docs.microsoft.com/dotnet/api/system.reflection.constructorinfo.typeconstructorname">ConstructorInfo.TypeConstructorName</a>
    </div>
    <div>
      <a class="xref" href="https://docs.microsoft.com/dotnet/api/system.reflection.constructorinfo.invoke#System_Reflection_ConstructorInfo_Invoke_System_Object___">ConstructorInfo.Invoke(Object[])</a>
    </div>
    <div>
      <a class="xref" href="https://docs.microsoft.com/dotnet/api/system.reflection.methodbase.getcurrentmethod#System_Reflection_MethodBase_GetCurrentMethod">MethodBase.GetCurrentMethod()</a>
    </div>
    <div>
      <a class="xref" href="https://docs.microsoft.com/dotnet/api/system.reflection.methodbase.getmethodfromhandle#System_Reflection_MethodBase_GetMethodFromHandle_System_RuntimeMethodHandle_">MethodBase.GetMethodFromHandle(RuntimeMethodHandle)</a>
    </div>
    <div>
      <a class="xref" href="https://docs.microsoft.com/dotnet/api/system.reflection.methodbase.getmethodfromhandle#System_Reflection_MethodBase_GetMethodFromHandle_System_RuntimeMethodHandle_System_RuntimeTypeHandle_">MethodBase.GetMethodFromHandle(RuntimeMethodHandle, RuntimeTypeHandle)</a>
    </div>
    <div>
      <a class="xref" href="https://docs.microsoft.com/dotnet/api/system.reflection.methodbase.invoke#System_Reflection_MethodBase_Invoke_System_Object_System_Object___">MethodBase.Invoke(Object, Object[])</a>
    </div>
    <div>
      <a class="xref" href="https://docs.microsoft.com/dotnet/api/system.reflection.methodbase.isabstract#System_Reflection_MethodBase_IsAbstract">MethodBase.IsAbstract</a>
    </div>
    <div>
      <a class="xref" href="https://docs.microsoft.com/dotnet/api/system.reflection.methodbase.isassembly#System_Reflection_MethodBase_IsAssembly">MethodBase.IsAssembly</a>
    </div>
    <div>
      <a class="xref" href="https://docs.microsoft.com/dotnet/api/system.reflection.methodbase.isconstructedgenericmethod#System_Reflection_MethodBase_IsConstructedGenericMethod">MethodBase.IsConstructedGenericMethod</a>
    </div>
    <div>
      <a class="xref" href="https://docs.microsoft.com/dotnet/api/system.reflection.methodbase.isconstructor#System_Reflection_MethodBase_IsConstructor">MethodBase.IsConstructor</a>
    </div>
    <div>
      <a class="xref" href="https://docs.microsoft.com/dotnet/api/system.reflection.methodbase.isfamily#System_Reflection_MethodBase_IsFamily">MethodBase.IsFamily</a>
    </div>
    <div>
      <a class="xref" href="https://docs.microsoft.com/dotnet/api/system.reflection.methodbase.isfamilyandassembly#System_Reflection_MethodBase_IsFamilyAndAssembly">MethodBase.IsFamilyAndAssembly</a>
    </div>
    <div>
      <a class="xref" href="https://docs.microsoft.com/dotnet/api/system.reflection.methodbase.isfamilyorassembly#System_Reflection_MethodBase_IsFamilyOrAssembly">MethodBase.IsFamilyOrAssembly</a>
    </div>
    <div>
      <a class="xref" href="https://docs.microsoft.com/dotnet/api/system.reflection.methodbase.isfinal#System_Reflection_MethodBase_IsFinal">MethodBase.IsFinal</a>
    </div>
    <div>
      <a class="xref" href="https://docs.microsoft.com/dotnet/api/system.reflection.methodbase.ishidebysig#System_Reflection_MethodBase_IsHideBySig">MethodBase.IsHideBySig</a>
    </div>
    <div>
      <a class="xref" href="https://docs.microsoft.com/dotnet/api/system.reflection.methodbase.isprivate#System_Reflection_MethodBase_IsPrivate">MethodBase.IsPrivate</a>
    </div>
    <div>
      <a class="xref" href="https://docs.microsoft.com/dotnet/api/system.reflection.methodbase.ispublic#System_Reflection_MethodBase_IsPublic">MethodBase.IsPublic</a>
    </div>
    <div>
      <a class="xref" href="https://docs.microsoft.com/dotnet/api/system.reflection.methodbase.isspecialname#System_Reflection_MethodBase_IsSpecialName">MethodBase.IsSpecialName</a>
    </div>
    <div>
      <a class="xref" href="https://docs.microsoft.com/dotnet/api/system.reflection.methodbase.isstatic#System_Reflection_MethodBase_IsStatic">MethodBase.IsStatic</a>
    </div>
    <div>
      <a class="xref" href="https://docs.microsoft.com/dotnet/api/system.reflection.methodbase.isvirtual#System_Reflection_MethodBase_IsVirtual">MethodBase.IsVirtual</a>
    </div>
    <div>
      <a class="xref" href="https://docs.microsoft.com/dotnet/api/system.reflection.memberinfo.hassamemetadatadefinitionas#System_Reflection_MemberInfo_HasSameMetadataDefinitionAs_System_Reflection_MemberInfo_">MemberInfo.HasSameMetadataDefinitionAs(MemberInfo)</a>
    </div>
    <div>
      <a class="xref" href="https://docs.microsoft.com/dotnet/api/system.object.equals#System_Object_Equals_System_Object_System_Object_">Object.Equals(Object, Object)</a>
    </div>
    <div>
      <a class="xref" href="https://docs.microsoft.com/dotnet/api/system.object.gettype#System_Object_GetType">Object.GetType()</a>
    </div>
    <div>
      <a class="xref" href="https://docs.microsoft.com/dotnet/api/system.object.memberwiseclone#System_Object_MemberwiseClone">Object.MemberwiseClone()</a>
    </div>
    <div>
      <a class="xref" href="https://docs.microsoft.com/dotnet/api/system.object.referenceequals#System_Object_ReferenceEquals_System_Object_System_Object_">Object.ReferenceEquals(Object, Object)</a>
    </div>
  </div>
  <h6><strong>Namespace</strong>: <a class="xref" href="DotNext.Reflection.html">DotNext.Reflection</a></h6>
  <h6><strong>Assembly</strong>: DotNext.Reflection.dll</h6>
  <h5 id="DotNext_Reflection_Constructor_1_syntax">Syntax</h5>
  <div class="codewrapper">
    <pre><code class="lang-csharp hljs">public sealed class Constructor&lt;D&gt; : ConstructorInfo, IConstructor&lt;D&gt;, IMethod&lt;ConstructorInfo, D&gt;, IMember&lt;ConstructorInfo, D&gt;, IMember&lt;ConstructorInfo&gt;, ICustomAttributeProvider, IConvertible&lt;D&gt;, IEquatable&lt;ConstructorInfo&gt; where D : MulticastDelegate</code></pre>
  </div>
  <h5 class="typeParameters">Type Parameters</h5>
  <table class="table table-bordered table-striped table-condensed">
    <thead>
      <tr>
        <th>Name</th>
        <th>Description</th>
      </tr>
    </thead>
    <tbody>
      <tr>
        <td><span class="parametername">D</span></td>
        <td><p>Type of delegate representing constructor of type <code data-dev-comment-type="typeparamref" class="typeparamref">D</code>.</p>
</td>
      </tr>
    </tbody>
  </table>
  <h3 id="properties">Properties
  </h3>
  <span class="small pull-right mobile-hide">
    <span class="divider">|</span>
    <a href="https://github.com/sakno/dotNext/new/gh-pages/apiSpec/new?filename=DotNext_Reflection_Constructor_1_Attributes.md&amp;value=---%0Auid%3A%20DotNext.Reflection.Constructor%601.Attributes%0Asummary%3A%20'*You%20can%20override%20summary%20for%20the%20API%20here%20using%20*MARKDOWN*%20syntax'%0A---%0A%0A*Please%20type%20below%20more%20information%20about%20this%20API%3A*%0A%0A">Improve this Doc</a>
  </span>
  <span class="small pull-right mobile-hide">
    <a href="https://github.com/sakno/dotNext/blob/gh-pages/src/DotNext.Reflection/Reflection/Constructor.cs/#L68">View Source</a>
  </span>
  <a id="DotNext_Reflection_Constructor_1_Attributes_" data-uid="DotNext.Reflection.Constructor`1.Attributes*"></a>
  <h4 id="DotNext_Reflection_Constructor_1_Attributes" data-uid="DotNext.Reflection.Constructor`1.Attributes">Attributes</h4>
  <div class="markdown level1 summary"><p>Gets the attributes associated with this constructor.</p>
</div>
  <div class="markdown level1 conceptual"></div>
  <h5 class="decalaration">Declaration</h5>
  <div class="codewrapper">
    <pre><code class="lang-csharp hljs">public override MethodAttributes Attributes { get; }</code></pre>
  </div>
  <h5 class="propertyValue">Property Value</h5>
  <table class="table table-bordered table-striped table-condensed">
    <thead>
      <tr>
        <th>Type</th>
        <th>Description</th>
      </tr>
    </thead>
    <tbody>
      <tr>
        <td><a class="xref" href="https://docs.microsoft.com/dotnet/api/system.reflection.methodattributes">MethodAttributes</a></td>
        <td></td>
      </tr>
    </tbody>
  </table>
  <h5 class="overrides">Overrides</h5>
  <div><a class="xref" href="https://docs.microsoft.com/dotnet/api/system.reflection.methodbase.attributes#System_Reflection_MethodBase_Attributes">MethodBase.Attributes</a></div>
  <span class="small pull-right mobile-hide">
    <span class="divider">|</span>
    <a href="https://github.com/sakno/dotNext/new/gh-pages/apiSpec/new?filename=DotNext_Reflection_Constructor_1_CallingConvention.md&amp;value=---%0Auid%3A%20DotNext.Reflection.Constructor%601.CallingConvention%0Asummary%3A%20'*You%20can%20override%20summary%20for%20the%20API%20here%20using%20*MARKDOWN*%20syntax'%0A---%0A%0A*Please%20type%20below%20more%20information%20about%20this%20API%3A*%0A%0A">Improve this Doc</a>
  </span>
  <span class="small pull-right mobile-hide">
    <a href="https://github.com/sakno/dotNext/blob/gh-pages/src/DotNext.Reflection/Reflection/Constructor.cs/#L93">View Source</a>
  </span>
  <a id="DotNext_Reflection_Constructor_1_CallingConvention_" data-uid="DotNext.Reflection.Constructor`1.CallingConvention*"></a>
  <h4 id="DotNext_Reflection_Constructor_1_CallingConvention" data-uid="DotNext.Reflection.Constructor`1.CallingConvention">CallingConvention</h4>
  <div class="markdown level1 summary"><p>Gets a value indicating the calling conventions for this constructor.</p>
</div>
  <div class="markdown level1 conceptual"></div>
  <h5 class="decalaration">Declaration</h5>
  <div class="codewrapper">
    <pre><code class="lang-csharp hljs">public override CallingConventions CallingConvention { get; }</code></pre>
  </div>
  <h5 class="propertyValue">Property Value</h5>
  <table class="table table-bordered table-striped table-condensed">
    <thead>
      <tr>
        <th>Type</th>
        <th>Description</th>
      </tr>
    </thead>
    <tbody>
      <tr>
        <td><a class="xref" href="https://docs.microsoft.com/dotnet/api/system.reflection.callingconventions">CallingConventions</a></td>
        <td></td>
      </tr>
    </tbody>
  </table>
  <h5 class="overrides">Overrides</h5>
  <div><a class="xref" href="https://docs.microsoft.com/dotnet/api/system.reflection.methodbase.callingconvention#System_Reflection_MethodBase_CallingConvention">MethodBase.CallingConvention</a></div>
  <span class="small pull-right mobile-hide">
    <span class="divider">|</span>
    <a href="https://github.com/sakno/dotNext/new/gh-pages/apiSpec/new?filename=DotNext_Reflection_Constructor_1_ContainsGenericParameters.md&amp;value=---%0Auid%3A%20DotNext.Reflection.Constructor%601.ContainsGenericParameters%0Asummary%3A%20'*You%20can%20override%20summary%20for%20the%20API%20here%20using%20*MARKDOWN*%20syntax'%0A---%0A%0A*Please%20type%20below%20more%20information%20about%20this%20API%3A*%0A%0A">Improve this Doc</a>
  </span>
  <span class="small pull-right mobile-hide">
    <a href="https://github.com/sakno/dotNext/blob/gh-pages/src/DotNext.Reflection/Reflection/Constructor.cs/#L98">View Source</a>
  </span>
  <a id="DotNext_Reflection_Constructor_1_ContainsGenericParameters_" data-uid="DotNext.Reflection.Constructor`1.ContainsGenericParameters*"></a>
  <h4 id="DotNext_Reflection_Constructor_1_ContainsGenericParameters" data-uid="DotNext.Reflection.Constructor`1.ContainsGenericParameters">ContainsGenericParameters</h4>
  <div class="markdown level1 summary"><p>Gets a value indicating whether the generic method contains unassigned generic type parameters.</p>
</div>
  <div class="markdown level1 conceptual"></div>
  <h5 class="decalaration">Declaration</h5>
  <div class="codewrapper">
    <pre><code class="lang-csharp hljs">public override bool ContainsGenericParameters { get; }</code></pre>
  </div>
  <h5 class="propertyValue">Property Value</h5>
  <table class="table table-bordered table-striped table-condensed">
    <thead>
      <tr>
        <th>Type</th>
        <th>Description</th>
      </tr>
    </thead>
    <tbody>
      <tr>
        <td><a class="xref" href="https://docs.microsoft.com/dotnet/api/system.boolean">Boolean</a></td>
        <td></td>
      </tr>
    </tbody>
  </table>
  <h5 class="overrides">Overrides</h5>
  <div><a class="xref" href="https://docs.microsoft.com/dotnet/api/system.reflection.methodbase.containsgenericparameters#System_Reflection_MethodBase_ContainsGenericParameters">MethodBase.ContainsGenericParameters</a></div>
  <span class="small pull-right mobile-hide">
    <span class="divider">|</span>
    <a href="https://github.com/sakno/dotNext/new/gh-pages/apiSpec/new?filename=DotNext_Reflection_Constructor_1_CustomAttributes.md&amp;value=---%0Auid%3A%20DotNext.Reflection.Constructor%601.CustomAttributes%0Asummary%3A%20'*You%20can%20override%20summary%20for%20the%20API%20here%20using%20*MARKDOWN*%20syntax'%0A---%0A%0A*Please%20type%20below%20more%20information%20about%20this%20API%3A*%0A%0A">Improve this Doc</a>
  </span>
  <span class="small pull-right mobile-hide">
    <a href="https://github.com/sakno/dotNext/blob/gh-pages/src/DotNext.Reflection/Reflection/Constructor.cs/#L103">View Source</a>
  </span>
  <a id="DotNext_Reflection_Constructor_1_CustomAttributes_" data-uid="DotNext.Reflection.Constructor`1.CustomAttributes*"></a>
  <h4 id="DotNext_Reflection_Constructor_1_CustomAttributes" data-uid="DotNext.Reflection.Constructor`1.CustomAttributes">CustomAttributes</h4>
  <div class="markdown level1 summary"><p>Gets a collection that contains this member's custom attributes.</p>
</div>
  <div class="markdown level1 conceptual"></div>
  <h5 class="decalaration">Declaration</h5>
  <div class="codewrapper">
    <pre><code class="lang-csharp hljs">public override IEnumerable&lt;CustomAttributeData&gt; CustomAttributes { get; }</code></pre>
  </div>
  <h5 class="propertyValue">Property Value</h5>
  <table class="table table-bordered table-striped table-condensed">
    <thead>
      <tr>
        <th>Type</th>
        <th>Description</th>
      </tr>
    </thead>
    <tbody>
      <tr>
        <td><a class="xref" href="https://docs.microsoft.com/dotnet/api/system.collections.generic.ienumerable-1">IEnumerable</a>&lt;<a class="xref" href="https://docs.microsoft.com/dotnet/api/system.reflection.customattributedata">CustomAttributeData</a>&gt;</td>
        <td></td>
      </tr>
    </tbody>
  </table>
  <h5 class="overrides">Overrides</h5>
  <div><a class="xref" href="https://docs.microsoft.com/dotnet/api/system.reflection.memberinfo.customattributes#System_Reflection_MemberInfo_CustomAttributes">MemberInfo.CustomAttributes</a></div>
  <span class="small pull-right mobile-hide">
    <span class="divider">|</span>
    <a href="https://github.com/sakno/dotNext/new/gh-pages/apiSpec/new?filename=DotNext_Reflection_Constructor_1_DeclaringType.md&amp;value=---%0Auid%3A%20DotNext.Reflection.Constructor%601.DeclaringType%0Asummary%3A%20'*You%20can%20override%20summary%20for%20the%20API%20here%20using%20*MARKDOWN*%20syntax'%0A---%0A%0A*Please%20type%20below%20more%20information%20about%20this%20API%3A*%0A%0A">Improve this Doc</a>
  </span>
  <span class="small pull-right mobile-hide">
    <a href="https://github.com/sakno/dotNext/blob/gh-pages/src/DotNext.Reflection/Reflection/Constructor.cs/#L78">View Source</a>
  </span>
  <a id="DotNext_Reflection_Constructor_1_DeclaringType_" data-uid="DotNext.Reflection.Constructor`1.DeclaringType*"></a>
  <h4 id="DotNext_Reflection_Constructor_1_DeclaringType" data-uid="DotNext.Reflection.Constructor`1.DeclaringType">DeclaringType</h4>
  <div class="markdown level1 summary"><p>Gets the class that declares this constructor.</p>
</div>
  <div class="markdown level1 conceptual"></div>
  <h5 class="decalaration">Declaration</h5>
  <div class="codewrapper">
    <pre><code class="lang-csharp hljs">public override Type DeclaringType { get; }</code></pre>
  </div>
  <h5 class="propertyValue">Property Value</h5>
  <table class="table table-bordered table-striped table-condensed">
    <thead>
      <tr>
        <th>Type</th>
        <th>Description</th>
      </tr>
    </thead>
    <tbody>
      <tr>
        <td><a class="xref" href="https://docs.microsoft.com/dotnet/api/system.type">Type</a></td>
        <td></td>
      </tr>
    </tbody>
  </table>
  <h5 class="overrides">Overrides</h5>
  <div><a class="xref" href="https://docs.microsoft.com/dotnet/api/system.reflection.memberinfo.declaringtype#System_Reflection_MemberInfo_DeclaringType">MemberInfo.DeclaringType</a></div>
  <span class="small pull-right mobile-hide">
    <span class="divider">|</span>
    <a href="https://github.com/sakno/dotNext/new/gh-pages/apiSpec/new?filename=DotNext_Reflection_Constructor_1_IsGenericMethod.md&amp;value=---%0Auid%3A%20DotNext.Reflection.Constructor%601.IsGenericMethod%0Asummary%3A%20'*You%20can%20override%20summary%20for%20the%20API%20here%20using%20*MARKDOWN*%20syntax'%0A---%0A%0A*Please%20type%20below%20more%20information%20about%20this%20API%3A*%0A%0A">Improve this Doc</a>
  </span>
  <span class="small pull-right mobile-hide">
    <a href="https://github.com/sakno/dotNext/blob/gh-pages/src/DotNext.Reflection/Reflection/Constructor.cs/#L126">View Source</a>
  </span>
  <a id="DotNext_Reflection_Constructor_1_IsGenericMethod_" data-uid="DotNext.Reflection.Constructor`1.IsGenericMethod*"></a>
  <h4 id="DotNext_Reflection_Constructor_1_IsGenericMethod" data-uid="DotNext.Reflection.Constructor`1.IsGenericMethod">IsGenericMethod</h4>
  <div class="markdown level1 summary"><p>Gets a value indicating whether the constructor is generic.</p>
</div>
  <div class="markdown level1 conceptual"></div>
  <h5 class="decalaration">Declaration</h5>
  <div class="codewrapper">
    <pre><code class="lang-csharp hljs">public override bool IsGenericMethod { get; }</code></pre>
  </div>
  <h5 class="propertyValue">Property Value</h5>
  <table class="table table-bordered table-striped table-condensed">
    <thead>
      <tr>
        <th>Type</th>
        <th>Description</th>
      </tr>
    </thead>
    <tbody>
      <tr>
        <td><a class="xref" href="https://docs.microsoft.com/dotnet/api/system.boolean">Boolean</a></td>
        <td></td>
      </tr>
    </tbody>
  </table>
  <h5 class="overrides">Overrides</h5>
  <div><a class="xref" href="https://docs.microsoft.com/dotnet/api/system.reflection.methodbase.isgenericmethod#System_Reflection_MethodBase_IsGenericMethod">MethodBase.IsGenericMethod</a></div>
  <span class="small pull-right mobile-hide">
    <span class="divider">|</span>
    <a href="https://github.com/sakno/dotNext/new/gh-pages/apiSpec/new?filename=DotNext_Reflection_Constructor_1_IsGenericMethodDefinition.md&amp;value=---%0Auid%3A%20DotNext.Reflection.Constructor%601.IsGenericMethodDefinition%0Asummary%3A%20'*You%20can%20override%20summary%20for%20the%20API%20here%20using%20*MARKDOWN*%20syntax'%0A---%0A%0A*Please%20type%20below%20more%20information%20about%20this%20API%3A*%0A%0A">Improve this Doc</a>
  </span>
  <span class="small pull-right mobile-hide">
    <a href="https://github.com/sakno/dotNext/blob/gh-pages/src/DotNext.Reflection/Reflection/Constructor.cs/#L131">View Source</a>
  </span>
  <a id="DotNext_Reflection_Constructor_1_IsGenericMethodDefinition_" data-uid="DotNext.Reflection.Constructor`1.IsGenericMethodDefinition*"></a>
  <h4 id="DotNext_Reflection_Constructor_1_IsGenericMethodDefinition" data-uid="DotNext.Reflection.Constructor`1.IsGenericMethodDefinition">IsGenericMethodDefinition</h4>
  <div class="markdown level1 summary"><p>Gets a value indicating whether the constructor is a generic method definition.</p>
</div>
  <div class="markdown level1 conceptual"></div>
  <h5 class="decalaration">Declaration</h5>
  <div class="codewrapper">
    <pre><code class="lang-csharp hljs">public override bool IsGenericMethodDefinition { get; }</code></pre>
  </div>
  <h5 class="propertyValue">Property Value</h5>
  <table class="table table-bordered table-striped table-condensed">
    <thead>
      <tr>
        <th>Type</th>
        <th>Description</th>
      </tr>
    </thead>
    <tbody>
      <tr>
        <td><a class="xref" href="https://docs.microsoft.com/dotnet/api/system.boolean">Boolean</a></td>
        <td></td>
      </tr>
    </tbody>
  </table>
  <h5 class="overrides">Overrides</h5>
  <div><a class="xref" href="https://docs.microsoft.com/dotnet/api/system.reflection.methodbase.isgenericmethoddefinition#System_Reflection_MethodBase_IsGenericMethodDefinition">MethodBase.IsGenericMethodDefinition</a></div>
  <span class="small pull-right mobile-hide">
    <span class="divider">|</span>
    <a href="https://github.com/sakno/dotNext/new/gh-pages/apiSpec/new?filename=DotNext_Reflection_Constructor_1_IsSecurityCritical.md&amp;value=---%0Auid%3A%20DotNext.Reflection.Constructor%601.IsSecurityCritical%0Asummary%3A%20'*You%20can%20override%20summary%20for%20the%20API%20here%20using%20*MARKDOWN*%20syntax'%0A---%0A%0A*Please%20type%20below%20more%20information%20about%20this%20API%3A*%0A%0A">Improve this Doc</a>
  </span>
  <span class="small pull-right mobile-hide">
    <a href="https://github.com/sakno/dotNext/blob/gh-pages/src/DotNext.Reflection/Reflection/Constructor.cs/#L137">View Source</a>
  </span>
  <a id="DotNext_Reflection_Constructor_1_IsSecurityCritical_" data-uid="DotNext.Reflection.Constructor`1.IsSecurityCritical*"></a>
  <h4 id="DotNext_Reflection_Constructor_1_IsSecurityCritical" data-uid="DotNext.Reflection.Constructor`1.IsSecurityCritical">IsSecurityCritical</h4>
  <div class="markdown level1 summary"><p>Gets a value that indicates whether the constructor is security-critical or security-safe-critical at the current trust level,
and therefore can perform critical operations.</p>
</div>
  <div class="markdown level1 conceptual"></div>
  <h5 class="decalaration">Declaration</h5>
  <div class="codewrapper">
    <pre><code class="lang-csharp hljs">public override bool IsSecurityCritical { get; }</code></pre>
  </div>
  <h5 class="propertyValue">Property Value</h5>
  <table class="table table-bordered table-striped table-condensed">
    <thead>
      <tr>
        <th>Type</th>
        <th>Description</th>
      </tr>
    </thead>
    <tbody>
      <tr>
        <td><a class="xref" href="https://docs.microsoft.com/dotnet/api/system.boolean">Boolean</a></td>
        <td></td>
      </tr>
    </tbody>
  </table>
  <h5 class="overrides">Overrides</h5>
  <div><a class="xref" href="https://docs.microsoft.com/dotnet/api/system.reflection.methodbase.issecuritycritical#System_Reflection_MethodBase_IsSecurityCritical">MethodBase.IsSecurityCritical</a></div>
  <span class="small pull-right mobile-hide">
    <span class="divider">|</span>
    <a href="https://github.com/sakno/dotNext/new/gh-pages/apiSpec/new?filename=DotNext_Reflection_Constructor_1_IsSecuritySafeCritical.md&amp;value=---%0Auid%3A%20DotNext.Reflection.Constructor%601.IsSecuritySafeCritical%0Asummary%3A%20'*You%20can%20override%20summary%20for%20the%20API%20here%20using%20*MARKDOWN*%20syntax'%0A---%0A%0A*Please%20type%20below%20more%20information%20about%20this%20API%3A*%0A%0A">Improve this Doc</a>
  </span>
  <span class="small pull-right mobile-hide">
    <a href="https://github.com/sakno/dotNext/blob/gh-pages/src/DotNext.Reflection/Reflection/Constructor.cs/#L148">View Source</a>
  </span>
  <a id="DotNext_Reflection_Constructor_1_IsSecuritySafeCritical_" data-uid="DotNext.Reflection.Constructor`1.IsSecuritySafeCritical*"></a>
  <h4 id="DotNext_Reflection_Constructor_1_IsSecuritySafeCritical" data-uid="DotNext.Reflection.Constructor`1.IsSecuritySafeCritical">IsSecuritySafeCritical</h4>
  <div class="markdown level1 summary"><p>Gets a value that indicates whether the constructor is security-safe-critical at the current trust level; that is,
whether it can perform critical operations and can be accessed by transparent code.</p>
</div>
  <div class="markdown level1 conceptual"></div>
  <h5 class="decalaration">Declaration</h5>
  <div class="codewrapper">
    <pre><code class="lang-csharp hljs">public override bool IsSecuritySafeCritical { get; }</code></pre>
  </div>
  <h5 class="propertyValue">Property Value</h5>
  <table class="table table-bordered table-striped table-condensed">
    <thead>
      <tr>
        <th>Type</th>
        <th>Description</th>
      </tr>
    </thead>
    <tbody>
      <tr>
        <td><a class="xref" href="https://docs.microsoft.com/dotnet/api/system.boolean">Boolean</a></td>
        <td></td>
      </tr>
    </tbody>
  </table>
  <h5 class="overrides">Overrides</h5>
  <div><a class="xref" href="https://docs.microsoft.com/dotnet/api/system.reflection.methodbase.issecuritysafecritical#System_Reflection_MethodBase_IsSecuritySafeCritical">MethodBase.IsSecuritySafeCritical</a></div>
  <span class="small pull-right mobile-hide">
    <span class="divider">|</span>
    <a href="https://github.com/sakno/dotNext/new/gh-pages/apiSpec/new?filename=DotNext_Reflection_Constructor_1_IsSecurityTransparent.md&amp;value=---%0Auid%3A%20DotNext.Reflection.Constructor%601.IsSecurityTransparent%0Asummary%3A%20'*You%20can%20override%20summary%20for%20the%20API%20here%20using%20*MARKDOWN*%20syntax'%0A---%0A%0A*Please%20type%20below%20more%20information%20about%20this%20API%3A*%0A%0A">Improve this Doc</a>
  </span>
  <span class="small pull-right mobile-hide">
    <a href="https://github.com/sakno/dotNext/blob/gh-pages/src/DotNext.Reflection/Reflection/Constructor.cs/#L159">View Source</a>
  </span>
  <a id="DotNext_Reflection_Constructor_1_IsSecurityTransparent_" data-uid="DotNext.Reflection.Constructor`1.IsSecurityTransparent*"></a>
  <h4 id="DotNext_Reflection_Constructor_1_IsSecurityTransparent" data-uid="DotNext.Reflection.Constructor`1.IsSecurityTransparent">IsSecurityTransparent</h4>
  <div class="markdown level1 summary"><p>Gets a value that indicates whether the current constructor is transparent at the current trust level,
and therefore cannot perform critical operations.</p>
</div>
  <div class="markdown level1 conceptual"></div>
  <h5 class="decalaration">Declaration</h5>
  <div class="codewrapper">
    <pre><code class="lang-csharp hljs">public override bool IsSecurityTransparent { get; }</code></pre>
  </div>
  <h5 class="propertyValue">Property Value</h5>
  <table class="table table-bordered table-striped table-condensed">
    <thead>
      <tr>
        <th>Type</th>
        <th>Description</th>
      </tr>
    </thead>
    <tbody>
      <tr>
        <td><a class="xref" href="https://docs.microsoft.com/dotnet/api/system.boolean">Boolean</a></td>
        <td></td>
      </tr>
    </tbody>
  </table>
  <h5 class="overrides">Overrides</h5>
  <div><a class="xref" href="https://docs.microsoft.com/dotnet/api/system.reflection.methodbase.issecuritytransparent#System_Reflection_MethodBase_IsSecurityTransparent">MethodBase.IsSecurityTransparent</a></div>
  <span class="small pull-right mobile-hide">
    <span class="divider">|</span>
    <a href="https://github.com/sakno/dotNext/new/gh-pages/apiSpec/new?filename=DotNext_Reflection_Constructor_1_MemberType.md&amp;value=---%0Auid%3A%20DotNext.Reflection.Constructor%601.MemberType%0Asummary%3A%20'*You%20can%20override%20summary%20for%20the%20API%20here%20using%20*MARKDOWN*%20syntax'%0A---%0A%0A*Please%20type%20below%20more%20information%20about%20this%20API%3A*%0A%0A">Improve this Doc</a>
  </span>
  <span class="small pull-right mobile-hide">
    <a href="https://github.com/sakno/dotNext/blob/gh-pages/src/DotNext.Reflection/Reflection/Constructor.cs/#L169">View Source</a>
  </span>
  <a id="DotNext_Reflection_Constructor_1_MemberType_" data-uid="DotNext.Reflection.Constructor`1.MemberType*"></a>
  <h4 id="DotNext_Reflection_Constructor_1_MemberType" data-uid="DotNext.Reflection.Constructor`1.MemberType">MemberType</h4>
  <div class="markdown level1 summary"><p>Always returns <a class="xref" href="https://docs.microsoft.com/dotnet/api/system.reflection.membertypes#System_Reflection_MemberTypes_Constructor">Constructor</a>.</p>
</div>
  <div class="markdown level1 conceptual"></div>
  <h5 class="decalaration">Declaration</h5>
  <div class="codewrapper">
    <pre><code class="lang-csharp hljs">public override MemberTypes MemberType { get; }</code></pre>
  </div>
  <h5 class="propertyValue">Property Value</h5>
  <table class="table table-bordered table-striped table-condensed">
    <thead>
      <tr>
        <th>Type</th>
        <th>Description</th>
      </tr>
    </thead>
    <tbody>
      <tr>
        <td><a class="xref" href="https://docs.microsoft.com/dotnet/api/system.reflection.membertypes">MemberTypes</a></td>
        <td></td>
      </tr>
    </tbody>
  </table>
  <h5 class="overrides">Overrides</h5>
  <div><a class="xref" href="https://docs.microsoft.com/dotnet/api/system.reflection.constructorinfo.membertype#System_Reflection_ConstructorInfo_MemberType">ConstructorInfo.MemberType</a></div>
  <span class="small pull-right mobile-hide">
    <span class="divider">|</span>
    <a href="https://github.com/sakno/dotNext/new/gh-pages/apiSpec/new?filename=DotNext_Reflection_Constructor_1_MetadataToken.md&amp;value=---%0Auid%3A%20DotNext.Reflection.Constructor%601.MetadataToken%0Asummary%3A%20'*You%20can%20override%20summary%20for%20the%20API%20here%20using%20*MARKDOWN*%20syntax'%0A---%0A%0A*Please%20type%20below%20more%20information%20about%20this%20API%3A*%0A%0A">Improve this Doc</a>
  </span>
  <span class="small pull-right mobile-hide">
    <a href="https://github.com/sakno/dotNext/blob/gh-pages/src/DotNext.Reflection/Reflection/Constructor.cs/#L174">View Source</a>
  </span>
  <a id="DotNext_Reflection_Constructor_1_MetadataToken_" data-uid="DotNext.Reflection.Constructor`1.MetadataToken*"></a>
  <h4 id="DotNext_Reflection_Constructor_1_MetadataToken" data-uid="DotNext.Reflection.Constructor`1.MetadataToken">MetadataToken</h4>
  <div class="markdown level1 summary"><p>Gets a value that identifies a metadata element.</p>
</div>
  <div class="markdown level1 conceptual"></div>
  <h5 class="decalaration">Declaration</h5>
  <div class="codewrapper">
    <pre><code class="lang-csharp hljs">public override int MetadataToken { get; }</code></pre>
  </div>
  <h5 class="propertyValue">Property Value</h5>
  <table class="table table-bordered table-striped table-condensed">
    <thead>
      <tr>
        <th>Type</th>
        <th>Description</th>
      </tr>
    </thead>
    <tbody>
      <tr>
        <td><a class="xref" href="https://docs.microsoft.com/dotnet/api/system.int32">Int32</a></td>
        <td></td>
      </tr>
    </tbody>
  </table>
  <h5 class="overrides">Overrides</h5>
  <div><a class="xref" href="https://docs.microsoft.com/dotnet/api/system.reflection.memberinfo.metadatatoken#System_Reflection_MemberInfo_MetadataToken">MemberInfo.MetadataToken</a></div>
  <span class="small pull-right mobile-hide">
    <span class="divider">|</span>
    <a href="https://github.com/sakno/dotNext/new/gh-pages/apiSpec/new?filename=DotNext_Reflection_Constructor_1_MethodHandle.md&amp;value=---%0Auid%3A%20DotNext.Reflection.Constructor%601.MethodHandle%0Asummary%3A%20'*You%20can%20override%20summary%20for%20the%20API%20here%20using%20*MARKDOWN*%20syntax'%0A---%0A%0A*Please%20type%20below%20more%20information%20about%20this%20API%3A*%0A%0A">Improve this Doc</a>
  </span>
  <span class="small pull-right mobile-hide">
    <a href="https://github.com/sakno/dotNext/blob/gh-pages/src/DotNext.Reflection/Reflection/Constructor.cs/#L73">View Source</a>
  </span>
  <a id="DotNext_Reflection_Constructor_1_MethodHandle_" data-uid="DotNext.Reflection.Constructor`1.MethodHandle*"></a>
  <h4 id="DotNext_Reflection_Constructor_1_MethodHandle" data-uid="DotNext.Reflection.Constructor`1.MethodHandle">MethodHandle</h4>
  <div class="markdown level1 summary"><p>Gets a handle to the internal metadata representation of a constructor.</p>
</div>
  <div class="markdown level1 conceptual"></div>
  <h5 class="decalaration">Declaration</h5>
  <div class="codewrapper">
    <pre><code class="lang-csharp hljs">public override RuntimeMethodHandle MethodHandle { get; }</code></pre>
  </div>
  <h5 class="propertyValue">Property Value</h5>
  <table class="table table-bordered table-striped table-condensed">
    <thead>
      <tr>
        <th>Type</th>
        <th>Description</th>
      </tr>
    </thead>
    <tbody>
      <tr>
        <td><a class="xref" href="https://docs.microsoft.com/dotnet/api/system.runtimemethodhandle">RuntimeMethodHandle</a></td>
        <td></td>
      </tr>
    </tbody>
  </table>
  <h5 class="overrides">Overrides</h5>
  <div><a class="xref" href="https://docs.microsoft.com/dotnet/api/system.reflection.methodbase.methodhandle#System_Reflection_MethodBase_MethodHandle">MethodBase.MethodHandle</a></div>
  <span class="small pull-right mobile-hide">
    <span class="divider">|</span>
    <a href="https://github.com/sakno/dotNext/new/gh-pages/apiSpec/new?filename=DotNext_Reflection_Constructor_1_MethodImplementationFlags.md&amp;value=---%0Auid%3A%20DotNext.Reflection.Constructor%601.MethodImplementationFlags%0Asummary%3A%20'*You%20can%20override%20summary%20for%20the%20API%20here%20using%20*MARKDOWN*%20syntax'%0A---%0A%0A*Please%20type%20below%20more%20information%20about%20this%20API%3A*%0A%0A">Improve this Doc</a>
  </span>
  <span class="small pull-right mobile-hide">
    <a href="https://github.com/sakno/dotNext/blob/gh-pages/src/DotNext.Reflection/Reflection/Constructor.cs/#L179">View Source</a>
  </span>
  <a id="DotNext_Reflection_Constructor_1_MethodImplementationFlags_" data-uid="DotNext.Reflection.Constructor`1.MethodImplementationFlags*"></a>
  <h4 id="DotNext_Reflection_Constructor_1_MethodImplementationFlags" data-uid="DotNext.Reflection.Constructor`1.MethodImplementationFlags">MethodImplementationFlags</h4>
  <div class="markdown level1 summary"><p>Gets constructor implementation attributes.</p>
</div>
  <div class="markdown level1 conceptual"></div>
  <h5 class="decalaration">Declaration</h5>
  <div class="codewrapper">
    <pre><code class="lang-csharp hljs">public override MethodImplAttributes MethodImplementationFlags { get; }</code></pre>
  </div>
  <h5 class="propertyValue">Property Value</h5>
  <table class="table table-bordered table-striped table-condensed">
    <thead>
      <tr>
        <th>Type</th>
        <th>Description</th>
      </tr>
    </thead>
    <tbody>
      <tr>
        <td><a class="xref" href="https://docs.microsoft.com/dotnet/api/system.reflection.methodimplattributes">MethodImplAttributes</a></td>
        <td></td>
      </tr>
    </tbody>
  </table>
  <h5 class="overrides">Overrides</h5>
  <div><a class="xref" href="https://docs.microsoft.com/dotnet/api/system.reflection.methodbase.methodimplementationflags#System_Reflection_MethodBase_MethodImplementationFlags">MethodBase.MethodImplementationFlags</a></div>
  <span class="small pull-right mobile-hide">
    <span class="divider">|</span>
    <a href="https://github.com/sakno/dotNext/new/gh-pages/apiSpec/new?filename=DotNext_Reflection_Constructor_1_Module.md&amp;value=---%0Auid%3A%20DotNext.Reflection.Constructor%601.Module%0Asummary%3A%20'*You%20can%20override%20summary%20for%20the%20API%20here%20using%20*MARKDOWN*%20syntax'%0A---%0A%0A*Please%20type%20below%20more%20information%20about%20this%20API%3A*%0A%0A">Improve this Doc</a>
  </span>
  <span class="small pull-right mobile-hide">
    <a href="https://github.com/sakno/dotNext/blob/gh-pages/src/DotNext.Reflection/Reflection/Constructor.cs/#L184">View Source</a>
  </span>
  <a id="DotNext_Reflection_Constructor_1_Module_" data-uid="DotNext.Reflection.Constructor`1.Module*"></a>
  <h4 id="DotNext_Reflection_Constructor_1_Module" data-uid="DotNext.Reflection.Constructor`1.Module">Module</h4>
  <div class="markdown level1 summary"><p>Gets the module in which the type that declares the constructor represented by the current instance is defined.</p>
</div>
  <div class="markdown level1 conceptual"></div>
  <h5 class="decalaration">Declaration</h5>
  <div class="codewrapper">
    <pre><code class="lang-csharp hljs">public override Module Module { get; }</code></pre>
  </div>
  <h5 class="propertyValue">Property Value</h5>
  <table class="table table-bordered table-striped table-condensed">
    <thead>
      <tr>
        <th>Type</th>
        <th>Description</th>
      </tr>
    </thead>
    <tbody>
      <tr>
        <td><a class="xref" href="https://docs.microsoft.com/dotnet/api/system.reflection.module">Module</a></td>
        <td></td>
      </tr>
    </tbody>
  </table>
  <h5 class="overrides">Overrides</h5>
  <div><a class="xref" href="https://docs.microsoft.com/dotnet/api/system.reflection.memberinfo.module#System_Reflection_MemberInfo_Module">MemberInfo.Module</a></div>
  <span class="small pull-right mobile-hide">
    <span class="divider">|</span>
    <a href="https://github.com/sakno/dotNext/new/gh-pages/apiSpec/new?filename=DotNext_Reflection_Constructor_1_Name.md&amp;value=---%0Auid%3A%20DotNext.Reflection.Constructor%601.Name%0Asummary%3A%20'*You%20can%20override%20summary%20for%20the%20API%20here%20using%20*MARKDOWN*%20syntax'%0A---%0A%0A*Please%20type%20below%20more%20information%20about%20this%20API%3A*%0A%0A">Improve this Doc</a>
  </span>
  <span class="small pull-right mobile-hide">
    <a href="https://github.com/sakno/dotNext/blob/gh-pages/src/DotNext.Reflection/Reflection/Constructor.cs/#L59">View Source</a>
  </span>
  <a id="DotNext_Reflection_Constructor_1_Name_" data-uid="DotNext.Reflection.Constructor`1.Name*"></a>
  <h4 id="DotNext_Reflection_Constructor_1_Name" data-uid="DotNext.Reflection.Constructor`1.Name">Name</h4>
  <div class="markdown level1 summary"><p>Gets name of the constructor.</p>
</div>
  <div class="markdown level1 conceptual"></div>
  <h5 class="decalaration">Declaration</h5>
  <div class="codewrapper">
    <pre><code class="lang-csharp hljs">public override string Name { get; }</code></pre>
  </div>
  <h5 class="propertyValue">Property Value</h5>
  <table class="table table-bordered table-striped table-condensed">
    <thead>
      <tr>
        <th>Type</th>
        <th>Description</th>
      </tr>
    </thead>
    <tbody>
      <tr>
        <td><a class="xref" href="https://docs.microsoft.com/dotnet/api/system.string">String</a></td>
        <td></td>
      </tr>
    </tbody>
  </table>
  <h5 class="overrides">Overrides</h5>
  <div><a class="xref" href="https://docs.microsoft.com/dotnet/api/system.reflection.memberinfo.name#System_Reflection_MemberInfo_Name">MemberInfo.Name</a></div>
  <span class="small pull-right mobile-hide">
    <span class="divider">|</span>
    <a href="https://github.com/sakno/dotNext/new/gh-pages/apiSpec/new?filename=DotNext_Reflection_Constructor_1_ReflectedType.md&amp;value=---%0Auid%3A%20DotNext.Reflection.Constructor%601.ReflectedType%0Asummary%3A%20'*You%20can%20override%20summary%20for%20the%20API%20here%20using%20*MARKDOWN*%20syntax'%0A---%0A%0A*Please%20type%20below%20more%20information%20about%20this%20API%3A*%0A%0A">Improve this Doc</a>
  </span>
  <span class="small pull-right mobile-hide">
    <a href="https://github.com/sakno/dotNext/blob/gh-pages/src/DotNext.Reflection/Reflection/Constructor.cs/#L88">View Source</a>
  </span>
  <a id="DotNext_Reflection_Constructor_1_ReflectedType_" data-uid="DotNext.Reflection.Constructor`1.ReflectedType*"></a>
  <h4 id="DotNext_Reflection_Constructor_1_ReflectedType" data-uid="DotNext.Reflection.Constructor`1.ReflectedType">ReflectedType</h4>
  <div class="markdown level1 summary"><p>Gets the class object that was used to obtain this instance.</p>
</div>
  <div class="markdown level1 conceptual"></div>
  <h5 class="decalaration">Declaration</h5>
  <div class="codewrapper">
    <pre><code class="lang-csharp hljs">public override Type ReflectedType { get; }</code></pre>
  </div>
  <h5 class="propertyValue">Property Value</h5>
  <table class="table table-bordered table-striped table-condensed">
    <thead>
      <tr>
        <th>Type</th>
        <th>Description</th>
      </tr>
    </thead>
    <tbody>
      <tr>
        <td><a class="xref" href="https://docs.microsoft.com/dotnet/api/system.type">Type</a></td>
        <td></td>
      </tr>
    </tbody>
  </table>
  <h5 class="overrides">Overrides</h5>
  <div><a class="xref" href="https://docs.microsoft.com/dotnet/api/system.reflection.memberinfo.reflectedtype#System_Reflection_MemberInfo_ReflectedType">MemberInfo.ReflectedType</a></div>
  <h3 id="methods">Methods
  </h3>
  <span class="small pull-right mobile-hide">
    <span class="divider">|</span>
    <a href="https://github.com/sakno/dotNext/new/gh-pages/apiSpec/new?filename=DotNext_Reflection_Constructor_1_Equals_System_Object_.md&amp;value=---%0Auid%3A%20DotNext.Reflection.Constructor%601.Equals(System.Object)%0Asummary%3A%20'*You%20can%20override%20summary%20for%20the%20API%20here%20using%20*MARKDOWN*%20syntax'%0A---%0A%0A*Please%20type%20below%20more%20information%20about%20this%20API%3A*%0A%0A">Improve this Doc</a>
  </span>
  <span class="small pull-right mobile-hide">
    <a href="https://github.com/sakno/dotNext/blob/gh-pages/src/DotNext.Reflection/Reflection/Constructor.cs/#L259">View Source</a>
  </span>
  <a id="DotNext_Reflection_Constructor_1_Equals_" data-uid="DotNext.Reflection.Constructor`1.Equals*"></a>
  <h4 id="DotNext_Reflection_Constructor_1_Equals_System_Object_" data-uid="DotNext.Reflection.Constructor`1.Equals(System.Object)">Equals(Object)</h4>
  <div class="markdown level1 summary"><p>Determines whether this constructor is equal to the given constructor.</p>
</div>
  <div class="markdown level1 conceptual"></div>
  <h5 class="decalaration">Declaration</h5>
  <div class="codewrapper">
    <pre><code class="lang-csharp hljs">public override bool Equals(object other)</code></pre>
  </div>
  <h5 class="parameters">Parameters</h5>
  <table class="table table-bordered table-striped table-condensed">
    <thead>
      <tr>
        <th>Type</th>
        <th>Name</th>
        <th>Description</th>
      </tr>
    </thead>
    <tbody>
      <tr>
        <td><a class="xref" href="https://docs.microsoft.com/dotnet/api/system.object">Object</a></td>
        <td><span class="parametername">other</span></td>
        <td><p>Other constructor to compare.</p>
</td>
      </tr>
    </tbody>
  </table>
  <h5 class="returns">Returns</h5>
  <table class="table table-bordered table-striped table-condensed">
    <thead>
      <tr>
        <th>Type</th>
        <th>Description</th>
      </tr>
    </thead>
    <tbody>
      <tr>
        <td><a class="xref" href="https://docs.microsoft.com/dotnet/api/system.boolean">Boolean</a></td>
        <td><p><span class="xref">true</span> if this object reflects the same constructor as the specified object; otherwise, <span class="xref">false</span>.</p>
</td>
      </tr>
    </tbody>
  </table>
  <h5 class="overrides">Overrides</h5>
  <div><a class="xref" href="https://docs.microsoft.com/dotnet/api/system.reflection.constructorinfo.equals#System_Reflection_ConstructorInfo_Equals_System_Object_">ConstructorInfo.Equals(Object)</a></div>
  <span class="small pull-right mobile-hide">
    <span class="divider">|</span>
    <a href="https://github.com/sakno/dotNext/new/gh-pages/apiSpec/new?filename=DotNext_Reflection_Constructor_1_Equals_System_Reflection_ConstructorInfo_.md&amp;value=---%0Auid%3A%20DotNext.Reflection.Constructor%601.Equals(System.Reflection.ConstructorInfo)%0Asummary%3A%20'*You%20can%20override%20summary%20for%20the%20API%20here%20using%20*MARKDOWN*%20syntax'%0A---%0A%0A*Please%20type%20below%20more%20information%20about%20this%20API%3A*%0A%0A">Improve this Doc</a>
  </span>
  <span class="small pull-right mobile-hide">
    <a href="https://github.com/sakno/dotNext/blob/gh-pages/src/DotNext.Reflection/Reflection/Constructor.cs/#L252">View Source</a>
  </span>
  <a id="DotNext_Reflection_Constructor_1_Equals_" data-uid="DotNext.Reflection.Constructor`1.Equals*"></a>
  <h4 id="DotNext_Reflection_Constructor_1_Equals_System_Reflection_ConstructorInfo_" data-uid="DotNext.Reflection.Constructor`1.Equals(System.Reflection.ConstructorInfo)">Equals(ConstructorInfo)</h4>
  <div class="markdown level1 summary"><p>Determines whether this constructor is equal to the given constructor.</p>
</div>
  <div class="markdown level1 conceptual"></div>
  <h5 class="decalaration">Declaration</h5>
  <div class="codewrapper">
    <pre><code class="lang-csharp hljs">public bool Equals(ConstructorInfo other)</code></pre>
  </div>
  <h5 class="parameters">Parameters</h5>
  <table class="table table-bordered table-striped table-condensed">
    <thead>
      <tr>
        <th>Type</th>
        <th>Name</th>
        <th>Description</th>
      </tr>
    </thead>
    <tbody>
      <tr>
        <td><a class="xref" href="https://docs.microsoft.com/dotnet/api/system.reflection.constructorinfo">ConstructorInfo</a></td>
        <td><span class="parametername">other</span></td>
        <td><p>Other constructor to compare.</p>
</td>
      </tr>
    </tbody>
  </table>
  <h5 class="returns">Returns</h5>
  <table class="table table-bordered table-striped table-condensed">
    <thead>
      <tr>
        <th>Type</th>
        <th>Description</th>
      </tr>
    </thead>
    <tbody>
      <tr>
        <td><a class="xref" href="https://docs.microsoft.com/dotnet/api/system.boolean">Boolean</a></td>
        <td><p><span class="xref">true</span> if this object reflects the same constructor as the specified object; otherwise, <span class="xref">false</span>.</p>
</td>
      </tr>
    </tbody>
  </table>
  <span class="small pull-right mobile-hide">
    <span class="divider">|</span>
    <a href="https://github.com/sakno/dotNext/new/gh-pages/apiSpec/new?filename=DotNext_Reflection_Constructor_1_GetCustomAttributes_System_Boolean_.md&amp;value=---%0Auid%3A%20DotNext.Reflection.Constructor%601.GetCustomAttributes(System.Boolean)%0Asummary%3A%20'*You%20can%20override%20summary%20for%20the%20API%20here%20using%20*MARKDOWN*%20syntax'%0A---%0A%0A*Please%20type%20below%20more%20information%20about%20this%20API%3A*%0A%0A">Improve this Doc</a>
  </span>
  <span class="small pull-right mobile-hide">
    <a href="https://github.com/sakno/dotNext/blob/gh-pages/src/DotNext.Reflection/Reflection/Constructor.cs/#L226">View Source</a>
  </span>
  <a id="DotNext_Reflection_Constructor_1_GetCustomAttributes_" data-uid="DotNext.Reflection.Constructor`1.GetCustomAttributes*"></a>
  <h4 id="DotNext_Reflection_Constructor_1_GetCustomAttributes_System_Boolean_" data-uid="DotNext.Reflection.Constructor`1.GetCustomAttributes(System.Boolean)">GetCustomAttributes(Boolean)</h4>
  <div class="markdown level1 summary"><p>Returns an array of all custom attributes applied to this constructor.</p>
</div>
  <div class="markdown level1 conceptual"></div>
  <h5 class="decalaration">Declaration</h5>
  <div class="codewrapper">
    <pre><code class="lang-csharp hljs">public override object[] GetCustomAttributes(bool inherit)</code></pre>
  </div>
  <h5 class="parameters">Parameters</h5>
  <table class="table table-bordered table-striped table-condensed">
    <thead>
      <tr>
        <th>Type</th>
        <th>Name</th>
        <th>Description</th>
      </tr>
    </thead>
    <tbody>
      <tr>
        <td><a class="xref" href="https://docs.microsoft.com/dotnet/api/system.boolean">Boolean</a></td>
        <td><span class="parametername">inherit</span></td>
        <td><p><span class="xref">true</span> to search this member's inheritance chain to find the attributes; otherwise, <span class="xref">false</span>.</p>
</td>
      </tr>
    </tbody>
  </table>
  <h5 class="returns">Returns</h5>
  <table class="table table-bordered table-striped table-condensed">
    <thead>
      <tr>
        <th>Type</th>
        <th>Description</th>
      </tr>
    </thead>
    <tbody>
      <tr>
        <td><a class="xref" href="https://docs.microsoft.com/dotnet/api/system.object">Object</a>[]</td>
        <td><p>An array that contains all the custom attributes applied to this constructor.</p>
</td>
      </tr>
    </tbody>
  </table>
  <h5 class="overrides">Overrides</h5>
  <div><a class="xref" href="https://docs.microsoft.com/dotnet/api/system.reflection.memberinfo.getcustomattributes#System_Reflection_MemberInfo_GetCustomAttributes_System_Boolean_">MemberInfo.GetCustomAttributes(Boolean)</a></div>
  <span class="small pull-right mobile-hide">
    <span class="divider">|</span>
    <a href="https://github.com/sakno/dotNext/new/gh-pages/apiSpec/new?filename=DotNext_Reflection_Constructor_1_GetCustomAttributes_System_Type_System_Boolean_.md&amp;value=---%0Auid%3A%20DotNext.Reflection.Constructor%601.GetCustomAttributes(System.Type%2CSystem.Boolean)%0Asummary%3A%20'*You%20can%20override%20summary%20for%20the%20API%20here%20using%20*MARKDOWN*%20syntax'%0A---%0A%0A*Please%20type%20below%20more%20information%20about%20this%20API%3A*%0A%0A">Improve this Doc</a>
  </span>
  <span class="small pull-right mobile-hide">
    <a href="https://github.com/sakno/dotNext/blob/gh-pages/src/DotNext.Reflection/Reflection/Constructor.cs/#L235">View Source</a>
  </span>
  <a id="DotNext_Reflection_Constructor_1_GetCustomAttributes_" data-uid="DotNext.Reflection.Constructor`1.GetCustomAttributes*"></a>
  <h4 id="DotNext_Reflection_Constructor_1_GetCustomAttributes_System_Type_System_Boolean_" data-uid="DotNext.Reflection.Constructor`1.GetCustomAttributes(System.Type,System.Boolean)">GetCustomAttributes(Type, Boolean)</h4>
  <div class="markdown level1 summary"><p>Returns an array of all custom attributes applied to this constructor.</p>
</div>
  <div class="markdown level1 conceptual"></div>
  <h5 class="decalaration">Declaration</h5>
  <div class="codewrapper">
    <pre><code class="lang-csharp hljs">public override object[] GetCustomAttributes(Type attributeType, bool inherit)</code></pre>
  </div>
  <h5 class="parameters">Parameters</h5>
  <table class="table table-bordered table-striped table-condensed">
    <thead>
      <tr>
        <th>Type</th>
        <th>Name</th>
        <th>Description</th>
      </tr>
    </thead>
    <tbody>
      <tr>
        <td><a class="xref" href="https://docs.microsoft.com/dotnet/api/system.type">Type</a></td>
        <td><span class="parametername">attributeType</span></td>
        <td><p>The type of attribute to search for. Only attributes that are assignable to this type are returned.</p>
</td>
      </tr>
      <tr>
        <td><a class="xref" href="https://docs.microsoft.com/dotnet/api/system.boolean">Boolean</a></td>
        <td><span class="parametername">inherit</span></td>
        <td><p><span class="xref">true</span> to search this member's inheritance chain to find the attributes; otherwise, <span class="xref">false</span>.</p>
</td>
      </tr>
    </tbody>
  </table>
  <h5 class="returns">Returns</h5>
  <table class="table table-bordered table-striped table-condensed">
    <thead>
      <tr>
        <th>Type</th>
        <th>Description</th>
      </tr>
    </thead>
    <tbody>
      <tr>
        <td><a class="xref" href="https://docs.microsoft.com/dotnet/api/system.object">Object</a>[]</td>
        <td><p>An array that contains all the custom attributes applied to this constructor.</p>
</td>
      </tr>
    </tbody>
  </table>
  <h5 class="overrides">Overrides</h5>
  <div><a class="xref" href="https://docs.microsoft.com/dotnet/api/system.reflection.memberinfo.getcustomattributes#System_Reflection_MemberInfo_GetCustomAttributes_System_Type_System_Boolean_">MemberInfo.GetCustomAttributes(Type, Boolean)</a></div>
  <span class="small pull-right mobile-hide">
    <span class="divider">|</span>
    <a href="https://github.com/sakno/dotNext/new/gh-pages/apiSpec/new?filename=DotNext_Reflection_Constructor_1_GetCustomAttributesData.md&amp;value=---%0Auid%3A%20DotNext.Reflection.Constructor%601.GetCustomAttributesData%0Asummary%3A%20'*You%20can%20override%20summary%20for%20the%20API%20here%20using%20*MARKDOWN*%20syntax'%0A---%0A%0A*Please%20type%20below%20more%20information%20about%20this%20API%3A*%0A%0A">Improve this Doc</a>
  </span>
  <span class="small pull-right mobile-hide">
    <a href="https://github.com/sakno/dotNext/blob/gh-pages/src/DotNext.Reflection/Reflection/Constructor.cs/#L115">View Source</a>
  </span>
  <a id="DotNext_Reflection_Constructor_1_GetCustomAttributesData_" data-uid="DotNext.Reflection.Constructor`1.GetCustomAttributesData*"></a>
  <h4 id="DotNext_Reflection_Constructor_1_GetCustomAttributesData" data-uid="DotNext.Reflection.Constructor`1.GetCustomAttributesData">GetCustomAttributesData()</h4>
  <div class="markdown level1 summary"><p>Returns a list of custom attributes that have been applied to the target constructor.</p>
</div>
  <div class="markdown level1 conceptual"></div>
  <h5 class="decalaration">Declaration</h5>
  <div class="codewrapper">
    <pre><code class="lang-csharp hljs">public override IList&lt;CustomAttributeData&gt; GetCustomAttributesData()</code></pre>
  </div>
  <h5 class="returns">Returns</h5>
  <table class="table table-bordered table-striped table-condensed">
    <thead>
      <tr>
        <th>Type</th>
        <th>Description</th>
      </tr>
    </thead>
    <tbody>
      <tr>
        <td><a class="xref" href="https://docs.microsoft.com/dotnet/api/system.collections.generic.ilist-1">IList</a>&lt;<a class="xref" href="https://docs.microsoft.com/dotnet/api/system.reflection.customattributedata">CustomAttributeData</a>&gt;</td>
        <td><p>The data about the attributes that have been applied to the target constructor.</p>
</td>
      </tr>
    </tbody>
  </table>
  <h5 class="overrides">Overrides</h5>
  <div><a class="xref" href="https://docs.microsoft.com/dotnet/api/system.reflection.memberinfo.getcustomattributesdata#System_Reflection_MemberInfo_GetCustomAttributesData">MemberInfo.GetCustomAttributesData()</a></div>
  <span class="small pull-right mobile-hide">
    <span class="divider">|</span>
    <a href="https://github.com/sakno/dotNext/new/gh-pages/apiSpec/new?filename=DotNext_Reflection_Constructor_1_GetGenericArguments.md&amp;value=---%0Auid%3A%20DotNext.Reflection.Constructor%601.GetGenericArguments%0Asummary%3A%20'*You%20can%20override%20summary%20for%20the%20API%20here%20using%20*MARKDOWN*%20syntax'%0A---%0A%0A*Please%20type%20below%20more%20information%20about%20this%20API%3A*%0A%0A">Improve this Doc</a>
  </span>
  <span class="small pull-right mobile-hide">
    <a href="https://github.com/sakno/dotNext/blob/gh-pages/src/DotNext.Reflection/Reflection/Constructor.cs/#L121">View Source</a>
  </span>
  <a id="DotNext_Reflection_Constructor_1_GetGenericArguments_" data-uid="DotNext.Reflection.Constructor`1.GetGenericArguments*"></a>
  <h4 id="DotNext_Reflection_Constructor_1_GetGenericArguments" data-uid="DotNext.Reflection.Constructor`1.GetGenericArguments">GetGenericArguments()</h4>
  <div class="markdown level1 summary"><p>Returns the type arguments of a generic method or the type parameters of a generic method definition.</p>
</div>
  <div class="markdown level1 conceptual"></div>
  <h5 class="decalaration">Declaration</h5>
  <div class="codewrapper">
    <pre><code class="lang-csharp hljs">public override Type[] GetGenericArguments()</code></pre>
  </div>
  <h5 class="returns">Returns</h5>
  <table class="table table-bordered table-striped table-condensed">
    <thead>
      <tr>
        <th>Type</th>
        <th>Description</th>
      </tr>
    </thead>
    <tbody>
      <tr>
        <td><a class="xref" href="https://docs.microsoft.com/dotnet/api/system.type">Type</a>[]</td>
        <td><p>The list of generic arguments.</p>
</td>
      </tr>
    </tbody>
  </table>
  <h5 class="overrides">Overrides</h5>
  <div><a class="xref" href="https://docs.microsoft.com/dotnet/api/system.reflection.methodbase.getgenericarguments#System_Reflection_MethodBase_GetGenericArguments">MethodBase.GetGenericArguments()</a></div>
  <span class="small pull-right mobile-hide">
    <span class="divider">|</span>
    <a href="https://github.com/sakno/dotNext/new/gh-pages/apiSpec/new?filename=DotNext_Reflection_Constructor_1_GetHashCode.md&amp;value=---%0Auid%3A%20DotNext.Reflection.Constructor%601.GetHashCode%0Asummary%3A%20'*You%20can%20override%20summary%20for%20the%20API%20here%20using%20*MARKDOWN*%20syntax'%0A---%0A%0A*Please%20type%20below%20more%20information%20about%20this%20API%3A*%0A%0A">Improve this Doc</a>
  </span>
  <span class="small pull-right mobile-hide">
    <a href="https://github.com/sakno/dotNext/blob/gh-pages/src/DotNext.Reflection/Reflection/Constructor.cs/#L277">View Source</a>
  </span>
  <a id="DotNext_Reflection_Constructor_1_GetHashCode_" data-uid="DotNext.Reflection.Constructor`1.GetHashCode*"></a>
  <h4 id="DotNext_Reflection_Constructor_1_GetHashCode" data-uid="DotNext.Reflection.Constructor`1.GetHashCode">GetHashCode()</h4>
  <div class="markdown level1 summary"><p>Computes hash code uniquely identifies the reflected constructor.</p>
</div>
  <div class="markdown level1 conceptual"></div>
  <h5 class="decalaration">Declaration</h5>
  <div class="codewrapper">
    <pre><code class="lang-csharp hljs">public override int GetHashCode()</code></pre>
  </div>
  <h5 class="returns">Returns</h5>
  <table class="table table-bordered table-striped table-condensed">
    <thead>
      <tr>
        <th>Type</th>
        <th>Description</th>
      </tr>
    </thead>
    <tbody>
      <tr>
        <td><a class="xref" href="https://docs.microsoft.com/dotnet/api/system.int32">Int32</a></td>
        <td><p>The hash code of the constructor.</p>
</td>
      </tr>
    </tbody>
  </table>
  <h5 class="overrides">Overrides</h5>
  <div><a class="xref" href="https://docs.microsoft.com/dotnet/api/system.reflection.constructorinfo.gethashcode#System_Reflection_ConstructorInfo_GetHashCode">ConstructorInfo.GetHashCode()</a></div>
  <span class="small pull-right mobile-hide">
    <span class="divider">|</span>
    <a href="https://github.com/sakno/dotNext/new/gh-pages/apiSpec/new?filename=DotNext_Reflection_Constructor_1_GetMethodBody.md&amp;value=---%0Auid%3A%20DotNext.Reflection.Constructor%601.GetMethodBody%0Asummary%3A%20'*You%20can%20override%20summary%20for%20the%20API%20here%20using%20*MARKDOWN*%20syntax'%0A---%0A%0A*Please%20type%20below%20more%20information%20about%20this%20API%3A*%0A%0A">Improve this Doc</a>
  </span>
  <span class="small pull-right mobile-hide">
    <a href="https://github.com/sakno/dotNext/blob/gh-pages/src/DotNext.Reflection/Reflection/Constructor.cs/#L109">View Source</a>
  </span>
  <a id="DotNext_Reflection_Constructor_1_GetMethodBody_" data-uid="DotNext.Reflection.Constructor`1.GetMethodBody*"></a>
  <h4 id="DotNext_Reflection_Constructor_1_GetMethodBody" data-uid="DotNext.Reflection.Constructor`1.GetMethodBody">GetMethodBody()</h4>
  <div class="markdown level1 summary"><p>Provides access to the MSIL stream, local variables, and exceptions for the current constructor.</p>
</div>
  <div class="markdown level1 conceptual"></div>
  <h5 class="decalaration">Declaration</h5>
  <div class="codewrapper">
    <pre><code class="lang-csharp hljs">public override MethodBody GetMethodBody()</code></pre>
  </div>
  <h5 class="returns">Returns</h5>
  <table class="table table-bordered table-striped table-condensed">
    <thead>
      <tr>
        <th>Type</th>
        <th>Description</th>
      </tr>
    </thead>
    <tbody>
      <tr>
        <td><a class="xref" href="https://docs.microsoft.com/dotnet/api/system.reflection.methodbody">MethodBody</a></td>
        <td><p>An object that provides access to the MSIL stream, local variables, and exceptions for the current constructor.</p>
</td>
      </tr>
    </tbody>
  </table>
  <h5 class="overrides">Overrides</h5>
  <div><a class="xref" href="https://docs.microsoft.com/dotnet/api/system.reflection.methodbase.getmethodbody#System_Reflection_MethodBase_GetMethodBody">MethodBase.GetMethodBody()</a></div>
  <span class="small pull-right mobile-hide">
    <span class="divider">|</span>
    <a href="https://github.com/sakno/dotNext/new/gh-pages/apiSpec/new?filename=DotNext_Reflection_Constructor_1_GetMethodImplementationFlags.md&amp;value=---%0Auid%3A%20DotNext.Reflection.Constructor%601.GetMethodImplementationFlags%0Asummary%3A%20'*You%20can%20override%20summary%20for%20the%20API%20here%20using%20*MARKDOWN*%20syntax'%0A---%0A%0A*Please%20type%20below%20more%20information%20about%20this%20API%3A*%0A%0A">Improve this Doc</a>
  </span>
  <span class="small pull-right mobile-hide">
    <a href="https://github.com/sakno/dotNext/blob/gh-pages/src/DotNext.Reflection/Reflection/Constructor.cs/#L201">View Source</a>
  </span>
  <a id="DotNext_Reflection_Constructor_1_GetMethodImplementationFlags_" data-uid="DotNext.Reflection.Constructor`1.GetMethodImplementationFlags*"></a>
  <h4 id="DotNext_Reflection_Constructor_1_GetMethodImplementationFlags" data-uid="DotNext.Reflection.Constructor`1.GetMethodImplementationFlags">GetMethodImplementationFlags()</h4>
  <div class="markdown level1 summary"><p>Gets constructor implementation attributes.</p>
</div>
  <div class="markdown level1 conceptual"></div>
  <h5 class="decalaration">Declaration</h5>
  <div class="codewrapper">
    <pre><code class="lang-csharp hljs">public override MethodImplAttributes GetMethodImplementationFlags()</code></pre>
  </div>
  <h5 class="returns">Returns</h5>
  <table class="table table-bordered table-striped table-condensed">
    <thead>
      <tr>
        <th>Type</th>
        <th>Description</th>
      </tr>
    </thead>
    <tbody>
      <tr>
        <td><a class="xref" href="https://docs.microsoft.com/dotnet/api/system.reflection.methodimplattributes">MethodImplAttributes</a></td>
        <td><p>Implementation attributes.</p>
</td>
      </tr>
    </tbody>
  </table>
  <h5 class="overrides">Overrides</h5>
  <div><a class="xref" href="https://docs.microsoft.com/dotnet/api/system.reflection.methodbase.getmethodimplementationflags#System_Reflection_MethodBase_GetMethodImplementationFlags">MethodBase.GetMethodImplementationFlags()</a></div>
  <span class="small pull-right mobile-hide">
    <span class="divider">|</span>
    <a href="https://github.com/sakno/dotNext/new/gh-pages/apiSpec/new?filename=DotNext_Reflection_Constructor_1_GetParameters.md&amp;value=---%0Auid%3A%20DotNext.Reflection.Constructor%601.GetParameters%0Asummary%3A%20'*You%20can%20override%20summary%20for%20the%20API%20here%20using%20*MARKDOWN*%20syntax'%0A---%0A%0A*Please%20type%20below%20more%20information%20about%20this%20API%3A*%0A%0A">Improve this Doc</a>
  </span>
  <span class="small pull-right mobile-hide">
    <a href="https://github.com/sakno/dotNext/blob/gh-pages/src/DotNext.Reflection/Reflection/Constructor.cs/#L207">View Source</a>
  </span>
  <a id="DotNext_Reflection_Constructor_1_GetParameters_" data-uid="DotNext.Reflection.Constructor`1.GetParameters*"></a>
  <h4 id="DotNext_Reflection_Constructor_1_GetParameters" data-uid="DotNext.Reflection.Constructor`1.GetParameters">GetParameters()</h4>
  <div class="markdown level1 summary"><p>Gets constructor parameters.</p>
</div>
  <div class="markdown level1 conceptual"></div>
  <h5 class="decalaration">Declaration</h5>
  <div class="codewrapper">
    <pre><code class="lang-csharp hljs">public override ParameterInfo[] GetParameters()</code></pre>
  </div>
  <h5 class="returns">Returns</h5>
  <table class="table table-bordered table-striped table-condensed">
    <thead>
      <tr>
        <th>Type</th>
        <th>Description</th>
      </tr>
    </thead>
    <tbody>
      <tr>
        <td><a class="xref" href="https://docs.microsoft.com/dotnet/api/system.reflection.parameterinfo">ParameterInfo</a>[]</td>
        <td><p>The array of constructor parameters.</p>
</td>
      </tr>
    </tbody>
  </table>
  <h5 class="overrides">Overrides</h5>
  <div><a class="xref" href="https://docs.microsoft.com/dotnet/api/system.reflection.methodbase.getparameters#System_Reflection_MethodBase_GetParameters">MethodBase.GetParameters()</a></div>
  <span class="small pull-right mobile-hide">
    <span class="divider">|</span>
    <a href="https://github.com/sakno/dotNext/new/gh-pages/apiSpec/new?filename=DotNext_Reflection_Constructor_1_Invoke_System_Object_System_Reflection_BindingFlags_System_Reflection_Binder_System_Object___System_Globalization_CultureInfo_.md&amp;value=---%0Auid%3A%20DotNext.Reflection.Constructor%601.Invoke(System.Object%2CSystem.Reflection.BindingFlags%2CSystem.Reflection.Binder%2CSystem.Object%5B%5D%2CSystem.Globalization.CultureInfo)%0Asummary%3A%20'*You%20can%20override%20summary%20for%20the%20API%20here%20using%20*MARKDOWN*%20syntax'%0A---%0A%0A*Please%20type%20below%20more%20information%20about%20this%20API%3A*%0A%0A">Improve this Doc</a>
  </span>
  <span class="small pull-right mobile-hide">
    <a href="https://github.com/sakno/dotNext/blob/gh-pages/src/DotNext.Reflection/Reflection/Constructor.cs/#L218">View Source</a>
  </span>
  <a id="DotNext_Reflection_Constructor_1_Invoke_" data-uid="DotNext.Reflection.Constructor`1.Invoke*"></a>
  <h4 id="DotNext_Reflection_Constructor_1_Invoke_System_Object_System_Reflection_BindingFlags_System_Reflection_Binder_System_Object___System_Globalization_CultureInfo_" data-uid="DotNext.Reflection.Constructor`1.Invoke(System.Object,System.Reflection.BindingFlags,System.Reflection.Binder,System.Object[],System.Globalization.CultureInfo)">Invoke(Object, BindingFlags, Binder, Object[], CultureInfo)</h4>
  <div class="markdown level1 summary"><p>Invokes this constructor.</p>
</div>
  <div class="markdown level1 conceptual"></div>
  <h5 class="decalaration">Declaration</h5>
  <div class="codewrapper">
    <pre><code class="lang-csharp hljs">public override object Invoke(object obj, BindingFlags invokeAttr, Binder binder, object[] parameters, CultureInfo culture)</code></pre>
  </div>
  <h5 class="parameters">Parameters</h5>
  <table class="table table-bordered table-striped table-condensed">
    <thead>
      <tr>
        <th>Type</th>
        <th>Name</th>
        <th>Description</th>
      </tr>
    </thead>
    <tbody>
      <tr>
        <td><a class="xref" href="https://docs.microsoft.com/dotnet/api/system.object">Object</a></td>
        <td><span class="parametername">obj</span></td>
        <td><p>The object on which to invoke the constructor.</p>
</td>
      </tr>
      <tr>
        <td><a class="xref" href="https://docs.microsoft.com/dotnet/api/system.reflection.bindingflags">BindingFlags</a></td>
        <td><span class="parametername">invokeAttr</span></td>
        <td><p>Specifies the type of binding.</p>
</td>
      </tr>
      <tr>
        <td><a class="xref" href="https://docs.microsoft.com/dotnet/api/system.reflection.binder">Binder</a></td>
        <td><span class="parametername">binder</span></td>
        <td><p>Defines a set of properties and enables the binding, coercion of argument types, and invocation of members using reflection</p>
</td>
      </tr>
      <tr>
        <td><a class="xref" href="https://docs.microsoft.com/dotnet/api/system.object">Object</a>[]</td>
        <td><span class="parametername">parameters</span></td>
        <td><p>A list of constructor arguments.</p>
</td>
      </tr>
      <tr>
        <td><a class="xref" href="https://docs.microsoft.com/dotnet/api/system.globalization.cultureinfo">CultureInfo</a></td>
        <td><span class="parametername">culture</span></td>
        <td><p>Used to govern the coercion of types.</p>
</td>
      </tr>
    </tbody>
  </table>
  <h5 class="returns">Returns</h5>
  <table class="table table-bordered table-striped table-condensed">
    <thead>
      <tr>
        <th>Type</th>
        <th>Description</th>
      </tr>
    </thead>
    <tbody>
      <tr>
        <td><a class="xref" href="https://docs.microsoft.com/dotnet/api/system.object">Object</a></td>
        <td><p>Instantiated object.</p>
</td>
      </tr>
    </tbody>
  </table>
  <h5 class="overrides">Overrides</h5>
  <div><a class="xref" href="https://docs.microsoft.com/dotnet/api/system.reflection.methodbase.invoke#System_Reflection_MethodBase_Invoke_System_Object_System_Reflection_BindingFlags_System_Reflection_Binder_System_Object___System_Globalization_CultureInfo_">MethodBase.Invoke(Object, BindingFlags, Binder, Object[], CultureInfo)</a></div>
  <span class="small pull-right mobile-hide">
    <span class="divider">|</span>
    <a href="https://github.com/sakno/dotNext/new/gh-pages/apiSpec/new?filename=DotNext_Reflection_Constructor_1_Invoke_System_Reflection_BindingFlags_System_Reflection_Binder_System_Object___System_Globalization_CultureInfo_.md&amp;value=---%0Auid%3A%20DotNext.Reflection.Constructor%601.Invoke(System.Reflection.BindingFlags%2CSystem.Reflection.Binder%2CSystem.Object%5B%5D%2CSystem.Globalization.CultureInfo)%0Asummary%3A%20'*You%20can%20override%20summary%20for%20the%20API%20here%20using%20*MARKDOWN*%20syntax'%0A---%0A%0A*Please%20type%20below%20more%20information%20about%20this%20API%3A*%0A%0A">Improve this Doc</a>
  </span>
  <span class="small pull-right mobile-hide">
    <a href="https://github.com/sakno/dotNext/blob/gh-pages/src/DotNext.Reflection/Reflection/Constructor.cs/#L194">View Source</a>
  </span>
  <a id="DotNext_Reflection_Constructor_1_Invoke_" data-uid="DotNext.Reflection.Constructor`1.Invoke*"></a>
  <h4 id="DotNext_Reflection_Constructor_1_Invoke_System_Reflection_BindingFlags_System_Reflection_Binder_System_Object___System_Globalization_CultureInfo_" data-uid="DotNext.Reflection.Constructor`1.Invoke(System.Reflection.BindingFlags,System.Reflection.Binder,System.Object[],System.Globalization.CultureInfo)">Invoke(BindingFlags, Binder, Object[], CultureInfo)</h4>
  <div class="markdown level1 summary"><p>Invokes this constructor.</p>
</div>
  <div class="markdown level1 conceptual"></div>
  <h5 class="decalaration">Declaration</h5>
  <div class="codewrapper">
    <pre><code class="lang-csharp hljs">public override object Invoke(BindingFlags invokeAttr, Binder binder, object[] parameters, CultureInfo culture)</code></pre>
  </div>
  <h5 class="parameters">Parameters</h5>
  <table class="table table-bordered table-striped table-condensed">
    <thead>
      <tr>
        <th>Type</th>
        <th>Name</th>
        <th>Description</th>
      </tr>
    </thead>
    <tbody>
      <tr>
        <td><a class="xref" href="https://docs.microsoft.com/dotnet/api/system.reflection.bindingflags">BindingFlags</a></td>
        <td><span class="parametername">invokeAttr</span></td>
        <td><p>Specifies the type of binding.</p>
</td>
      </tr>
      <tr>
        <td><a class="xref" href="https://docs.microsoft.com/dotnet/api/system.reflection.binder">Binder</a></td>
        <td><span class="parametername">binder</span></td>
        <td><p>Defines a set of properties and enables the binding, coercion of argument types, and invocation of members using reflection.</p>
</td>
      </tr>
      <tr>
        <td><a class="xref" href="https://docs.microsoft.com/dotnet/api/system.object">Object</a>[]</td>
        <td><span class="parametername">parameters</span></td>
        <td><p>A list of constructor arguments.</p>
</td>
      </tr>
      <tr>
        <td><a class="xref" href="https://docs.microsoft.com/dotnet/api/system.globalization.cultureinfo">CultureInfo</a></td>
        <td><span class="parametername">culture</span></td>
        <td><p>Used to govern the coercion of types.</p>
</td>
      </tr>
    </tbody>
  </table>
  <h5 class="returns">Returns</h5>
  <table class="table table-bordered table-striped table-condensed">
    <thead>
      <tr>
        <th>Type</th>
        <th>Description</th>
      </tr>
    </thead>
    <tbody>
      <tr>
        <td><a class="xref" href="https://docs.microsoft.com/dotnet/api/system.object">Object</a></td>
        <td><p>Instantiated object.</p>
</td>
      </tr>
    </tbody>
  </table>
  <h5 class="overrides">Overrides</h5>
  <div><a class="xref" href="https://docs.microsoft.com/dotnet/api/system.reflection.constructorinfo.invoke#System_Reflection_ConstructorInfo_Invoke_System_Reflection_BindingFlags_System_Reflection_Binder_System_Object___System_Globalization_CultureInfo_">ConstructorInfo.Invoke(BindingFlags, Binder, Object[], CultureInfo)</a></div>
  <span class="small pull-right mobile-hide">
    <span class="divider">|</span>
    <a href="https://github.com/sakno/dotNext/new/gh-pages/apiSpec/new?filename=DotNext_Reflection_Constructor_1_IsDefined_System_Type_System_Boolean_.md&amp;value=---%0Auid%3A%20DotNext.Reflection.Constructor%601.IsDefined(System.Type%2CSystem.Boolean)%0Asummary%3A%20'*You%20can%20override%20summary%20for%20the%20API%20here%20using%20*MARKDOWN*%20syntax'%0A---%0A%0A*Please%20type%20below%20more%20information%20about%20this%20API%3A*%0A%0A">Improve this Doc</a>
  </span>
  <span class="small pull-right mobile-hide">
    <a href="https://github.com/sakno/dotNext/blob/gh-pages/src/DotNext.Reflection/Reflection/Constructor.cs/#L244">View Source</a>
  </span>
  <a id="DotNext_Reflection_Constructor_1_IsDefined_" data-uid="DotNext.Reflection.Constructor`1.IsDefined*"></a>
  <h4 id="DotNext_Reflection_Constructor_1_IsDefined_System_Type_System_Boolean_" data-uid="DotNext.Reflection.Constructor`1.IsDefined(System.Type,System.Boolean)">IsDefined(Type, Boolean)</h4>
  <div class="markdown level1 summary"><p>Determines whether one or more attributes of the specified type or of its derived types is applied to this constructor.</p>
</div>
  <div class="markdown level1 conceptual"></div>
  <h5 class="decalaration">Declaration</h5>
  <div class="codewrapper">
    <pre><code class="lang-csharp hljs">public override bool IsDefined(Type attributeType, bool inherit)</code></pre>
  </div>
  <h5 class="parameters">Parameters</h5>
  <table class="table table-bordered table-striped table-condensed">
    <thead>
      <tr>
        <th>Type</th>
        <th>Name</th>
        <th>Description</th>
      </tr>
    </thead>
    <tbody>
      <tr>
        <td><a class="xref" href="https://docs.microsoft.com/dotnet/api/system.type">Type</a></td>
        <td><span class="parametername">attributeType</span></td>
        <td><p>The type of custom attribute to search for. The search includes derived types.</p>
</td>
      </tr>
      <tr>
        <td><a class="xref" href="https://docs.microsoft.com/dotnet/api/system.boolean">Boolean</a></td>
        <td><span class="parametername">inherit</span></td>
        <td><p><span class="xref">true</span> to search this member's inheritance chain to find the attributes; otherwise, <span class="xref">false</span>.</p>
</td>
      </tr>
    </tbody>
  </table>
  <h5 class="returns">Returns</h5>
  <table class="table table-bordered table-striped table-condensed">
    <thead>
      <tr>
        <th>Type</th>
        <th>Description</th>
      </tr>
    </thead>
    <tbody>
      <tr>
        <td><a class="xref" href="https://docs.microsoft.com/dotnet/api/system.boolean">Boolean</a></td>
        <td><p><span class="xref">true</span> if one or more instances of <code data-dev-comment-type="paramref" class="paramref">attributeType</code> or any of its derived types is applied to this constructor; otherwise, <span class="xref">false</span>.</p>
</td>
      </tr>
    </tbody>
  </table>
  <h5 class="overrides">Overrides</h5>
  <div><a class="xref" href="https://docs.microsoft.com/dotnet/api/system.reflection.memberinfo.isdefined#System_Reflection_MemberInfo_IsDefined_System_Type_System_Boolean_">MemberInfo.IsDefined(Type, Boolean)</a></div>
  <span class="small pull-right mobile-hide">
    <span class="divider">|</span>
    <a href="https://github.com/sakno/dotNext/new/gh-pages/apiSpec/new?filename=DotNext_Reflection_Constructor_1_ToString.md&amp;value=---%0Auid%3A%20DotNext.Reflection.Constructor%601.ToString%0Asummary%3A%20'*You%20can%20override%20summary%20for%20the%20API%20here%20using%20*MARKDOWN*%20syntax'%0A---%0A%0A*Please%20type%20below%20more%20information%20about%20this%20API%3A*%0A%0A">Improve this Doc</a>
  </span>
  <span class="small pull-right mobile-hide">
    <a href="https://github.com/sakno/dotNext/blob/gh-pages/src/DotNext.Reflection/Reflection/Constructor.cs/#L271">View Source</a>
  </span>
  <a id="DotNext_Reflection_Constructor_1_ToString_" data-uid="DotNext.Reflection.Constructor`1.ToString*"></a>
  <h4 id="DotNext_Reflection_Constructor_1_ToString" data-uid="DotNext.Reflection.Constructor`1.ToString">ToString()</h4>
  <div class="markdown level1 summary"><p>Returns textual representation of this constructor.</p>
</div>
  <div class="markdown level1 conceptual"></div>
  <h5 class="decalaration">Declaration</h5>
  <div class="codewrapper">
    <pre><code class="lang-csharp hljs">public override string ToString()</code></pre>
  </div>
  <h5 class="returns">Returns</h5>
  <table class="table table-bordered table-striped table-condensed">
    <thead>
      <tr>
        <th>Type</th>
        <th>Description</th>
      </tr>
    </thead>
    <tbody>
      <tr>
        <td><a class="xref" href="https://docs.microsoft.com/dotnet/api/system.string">String</a></td>
        <td><p>The textual representation of this constructor.</p>
</td>
      </tr>
    </tbody>
  </table>
  <h5 class="overrides">Overrides</h5>
  <div><a class="xref" href="https://docs.microsoft.com/dotnet/api/system.object.tostring#System_Object_ToString">Object.ToString()</a></div>
  <h3 id="operators">Operators
  </h3>
  <span class="small pull-right mobile-hide">
    <span class="divider">|</span>
    <a href="https://github.com/sakno/dotNext/new/gh-pages/apiSpec/new?filename=DotNext_Reflection_Constructor_1_op_Implicit_DotNext_Reflection_Constructor__0____0.md&amp;value=---%0Auid%3A%20DotNext.Reflection.Constructor%601.op_Implicit(DotNext.Reflection.Constructor%7B%600%7D)~%600%0Asummary%3A%20'*You%20can%20override%20summary%20for%20the%20API%20here%20using%20*MARKDOWN*%20syntax'%0A---%0A%0A*Please%20type%20below%20more%20information%20about%20this%20API%3A*%0A%0A">Improve this Doc</a>
  </span>
  <span class="small pull-right mobile-hide">
    <a href="https://github.com/sakno/dotNext/blob/gh-pages/src/DotNext.Reflection/Reflection/Constructor.cs/#L53">View Source</a>
  </span>
  <a id="DotNext_Reflection_Constructor_1_op_Implicit_" data-uid="DotNext.Reflection.Constructor`1.op_Implicit*"></a>
  <h4 id="DotNext_Reflection_Constructor_1_op_Implicit_DotNext_Reflection_Constructor__0____0" data-uid="DotNext.Reflection.Constructor`1.op_Implicit(DotNext.Reflection.Constructor{`0})~`0">Implicit(Constructor&lt;D&gt; to D)</h4>
  <div class="markdown level1 summary"><p>Extracts delegate which can be used to invoke this constructor.</p>
</div>
  <div class="markdown level1 conceptual"></div>
  <h5 class="decalaration">Declaration</h5>
  <div class="codewrapper">
    <pre><code class="lang-csharp hljs">public static implicit operator D(Constructor&lt;D&gt; ctor)</code></pre>
  </div>
  <h5 class="parameters">Parameters</h5>
  <table class="table table-bordered table-striped table-condensed">
    <thead>
      <tr>
        <th>Type</th>
        <th>Name</th>
        <th>Description</th>
      </tr>
    </thead>
    <tbody>
      <tr>
        <td><a class="xref" href="DotNext.Reflection.Constructor-1.html">Constructor</a>&lt;D&gt;</td>
        <td><span class="parametername">ctor</span></td>
        <td><p>The reflected constructor.</p>
</td>
      </tr>
    </tbody>
  </table>
  <h5 class="returns">Returns</h5>
  <table class="table table-bordered table-striped table-condensed">
    <thead>
      <tr>
        <th>Type</th>
        <th>Description</th>
      </tr>
    </thead>
    <tbody>
      <tr>
        <td><span class="xref">D</span></td>
        <td></td>
      </tr>
    </tbody>
  </table>
  <h3 id="eii">Explicit Interface Implementations
  </h3>
  <span class="small pull-right mobile-hide">
    <span class="divider">|</span>
    <a href="https://github.com/sakno/dotNext/new/gh-pages/apiSpec/new?filename=DotNext_Reflection_Constructor_1_DotNext_Reflection_IMember_System_Reflection_ConstructorInfo_D__Invoker.md&amp;value=---%0Auid%3A%20DotNext.Reflection.Constructor%601.DotNext%23Reflection%23IMember%7BSystem%23Reflection%23ConstructorInfo%2CD%7D%23Invoker%0Asummary%3A%20'*You%20can%20override%20summary%20for%20the%20API%20here%20using%20*MARKDOWN*%20syntax'%0A---%0A%0A*Please%20type%20below%20more%20information%20about%20this%20API%3A*%0A%0A">Improve this Doc</a>
  </span>
  <span class="small pull-right mobile-hide">
    <a href="https://github.com/sakno/dotNext/blob/gh-pages/src/DotNext.Reflection/Reflection/Constructor.cs/#L63">View Source</a>
  </span>
  <a id="DotNext_Reflection_Constructor_1_DotNext_Reflection_IMember_System_Reflection_ConstructorInfo_D__Invoker_" data-uid="DotNext.Reflection.Constructor`1.DotNext#Reflection#IMember{System#Reflection#ConstructorInfo,D}#Invoker*"></a>
  <h4 id="DotNext_Reflection_Constructor_1_DotNext_Reflection_IMember_System_Reflection_ConstructorInfo_D__Invoker" data-uid="DotNext.Reflection.Constructor`1.DotNext#Reflection#IMember{System#Reflection#ConstructorInfo,D}#Invoker">IMember&lt;ConstructorInfo, D&gt;.Invoker</h4>
  <div class="markdown level1 summary"></div>
  <div class="markdown level1 conceptual"></div>
  <h5 class="decalaration">Declaration</h5>
  <div class="codewrapper">
    <pre><code class="lang-csharp hljs">D IMember&lt;ConstructorInfo, D&gt;.Invoker { get; }</code></pre>
  </div>
  <h5 class="returns">Returns</h5>
  <table class="table table-bordered table-striped table-condensed">
    <thead>
      <tr>
        <th>Type</th>
        <th>Description</th>
      </tr>
    </thead>
    <tbody>
      <tr>
        <td><span class="xref">D</span></td>
        <td></td>
      </tr>
    </tbody>
  </table>
  <span class="small pull-right mobile-hide">
    <span class="divider">|</span>
    <a href="https://github.com/sakno/dotNext/new/gh-pages/apiSpec/new?filename=DotNext_Reflection_Constructor_1_DotNext_Reflection_IMember_System_Reflection_ConstructorInfo__RuntimeMember.md&amp;value=---%0Auid%3A%20DotNext.Reflection.Constructor%601.DotNext%23Reflection%23IMember%7BSystem%23Reflection%23ConstructorInfo%7D%23RuntimeMember%0Asummary%3A%20'*You%20can%20override%20summary%20for%20the%20API%20here%20using%20*MARKDOWN*%20syntax'%0A---%0A%0A*Please%20type%20below%20more%20information%20about%20this%20API%3A*%0A%0A">Improve this Doc</a>
  </span>
  <span class="small pull-right mobile-hide">
    <a href="https://github.com/sakno/dotNext/blob/gh-pages/src/DotNext.Reflection/Reflection/Constructor.cs/#L61">View Source</a>
  </span>
  <a id="DotNext_Reflection_Constructor_1_DotNext_Reflection_IMember_System_Reflection_ConstructorInfo__RuntimeMember_" data-uid="DotNext.Reflection.Constructor`1.DotNext#Reflection#IMember{System#Reflection#ConstructorInfo}#RuntimeMember*"></a>
  <h4 id="DotNext_Reflection_Constructor_1_DotNext_Reflection_IMember_System_Reflection_ConstructorInfo__RuntimeMember" data-uid="DotNext.Reflection.Constructor`1.DotNext#Reflection#IMember{System#Reflection#ConstructorInfo}#RuntimeMember">IMember&lt;ConstructorInfo&gt;.RuntimeMember</h4>
  <div class="markdown level1 summary"></div>
  <div class="markdown level1 conceptual"></div>
  <h5 class="decalaration">Declaration</h5>
  <div class="codewrapper">
    <pre><code class="lang-csharp hljs">ConstructorInfo IMember&lt;ConstructorInfo&gt;.RuntimeMember { get; }</code></pre>
  </div>
  <h5 class="returns">Returns</h5>
  <table class="table table-bordered table-striped table-condensed">
    <thead>
      <tr>
        <th>Type</th>
        <th>Description</th>
      </tr>
    </thead>
    <tbody>
      <tr>
        <td><a class="xref" href="https://docs.microsoft.com/dotnet/api/system.reflection.constructorinfo">ConstructorInfo</a></td>
        <td></td>
      </tr>
    </tbody>
  </table>
  <h3 id="implements">Implements</h3>
  <div>
      <a class="xref" href="DotNext.Reflection.IConstructor-1.html">IConstructor&lt;D&gt;</a>
  </div>
  <div>
      <a class="xref" href="DotNext.Reflection.IMethod-2.html">IMethod&lt;M, D&gt;</a>
  </div>
  <div>
      <a class="xref" href="DotNext.Reflection.IMember-2.html">IMember&lt;M, D&gt;</a>
  </div>
  <div>
      <a class="xref" href="DotNext.Reflection.IMember-1.html">IMember&lt;M&gt;</a>
  </div>
  <div>
      <a class="xref" href="https://docs.microsoft.com/dotnet/api/system.reflection.icustomattributeprovider">System.Reflection.ICustomAttributeProvider</a>
  </div>
  <div>
      <span class="xref">System.IConvertible&lt;&gt;</span>
  </div>
  <div>
      <a class="xref" href="https://docs.microsoft.com/dotnet/api/system.iequatable-1">System.IEquatable&lt;T&gt;</a>
  </div>
  <h3 id="extensionmethods">Extension Methods</h3>
  <div>
      <a class="xref" href="DotNext.Threading.AsyncLockAcquisition.html#DotNext_Threading_AsyncLockAcquisition_AcquireLockAsync__1___0_System_TimeSpan_">AsyncLockAcquisition.AcquireLockAsync&lt;T&gt;(T, TimeSpan)</a>
  </div>
  <div>
      <a class="xref" href="DotNext.Threading.AsyncLockAcquisition.html#DotNext_Threading_AsyncLockAcquisition_AcquireLockAsync__1___0_System_Threading_CancellationToken_">AsyncLockAcquisition.AcquireLockAsync&lt;T&gt;(T, CancellationToken)</a>
  </div>
  <div>
      <a class="xref" href="DotNext.Threading.AsyncLockAcquisition.html#DotNext_Threading_AsyncLockAcquisition_AcquireReadLockAsync__1___0_System_TimeSpan_">AsyncLockAcquisition.AcquireReadLockAsync&lt;T&gt;(T, TimeSpan)</a>
  </div>
  <div>
      <a class="xref" href="DotNext.Threading.AsyncLockAcquisition.html#DotNext_Threading_AsyncLockAcquisition_AcquireReadLockAsync__1___0_System_Threading_CancellationToken_">AsyncLockAcquisition.AcquireReadLockAsync&lt;T&gt;(T, CancellationToken)</a>
  </div>
  <div>
      <a class="xref" href="DotNext.Threading.AsyncLockAcquisition.html#DotNext_Threading_AsyncLockAcquisition_AcquireWriteLockAsync__1___0_System_TimeSpan_">AsyncLockAcquisition.AcquireWriteLockAsync&lt;T&gt;(T, TimeSpan)</a>
  </div>
  <div>
      <a class="xref" href="DotNext.Threading.AsyncLockAcquisition.html#DotNext_Threading_AsyncLockAcquisition_AcquireWriteLockAsync__1___0_System_Threading_CancellationToken_">AsyncLockAcquisition.AcquireWriteLockAsync&lt;T&gt;(T, CancellationToken)</a>
  </div>
  <div>
      <a class="xref" href="DotNext.Threading.AsyncLockAcquisition.html#DotNext_Threading_AsyncLockAcquisition_AcquireUpgradeableReadLockAsync__1___0_System_TimeSpan_">AsyncLockAcquisition.AcquireUpgradeableReadLockAsync&lt;T&gt;(T, TimeSpan)</a>
  </div>
  <div>
      <a class="xref" href="DotNext.Threading.AsyncLockAcquisition.html#DotNext_Threading_AsyncLockAcquisition_AcquireUpgradeableReadLockAsync__1___0_System_Threading_CancellationToken_">AsyncLockAcquisition.AcquireUpgradeableReadLockAsync&lt;T&gt;(T, CancellationToken)</a>
  </div>
  <div>
      <a class="xref" href="DotNext.ObjectExtensions.html#DotNext_ObjectExtensions_GetUserData__1___0_">ObjectExtensions.GetUserData&lt;T&gt;(T)</a>
  </div>
  <div>
      <a class="xref" href="DotNext.ObjectExtensions.html#DotNext_ObjectExtensions_IsOneOf__1___0_System_Collections_Generic_IEnumerable___0__">ObjectExtensions.IsOneOf&lt;T&gt;(T, IEnumerable&lt;T&gt;)</a>
  </div>
  <div>
      <a class="xref" href="DotNext.ObjectExtensions.html#DotNext_ObjectExtensions_IsOneOf__1___0___0___">ObjectExtensions.IsOneOf&lt;T&gt;(T, T[])</a>
  </div>
  <div>
      <a class="xref" href="DotNext.ObjectExtensions.html#DotNext_ObjectExtensions_Decompose__3___0_System_Func___0___1__System_Func___0___2____1____2__">ObjectExtensions.Decompose&lt;T, R1, R2&gt;(T, Func&lt;T, R1&gt;, Func&lt;T, R2&gt;, out R1, out R2)</a>
  </div>
  <div>
      <a class="xref" href="DotNext.ObjectExtensions.html#DotNext_ObjectExtensions_Decompose__3___0_DotNext_ValueFunc___0___1___DotNext_ValueFunc___0___2_____1____2__">ObjectExtensions.Decompose&lt;T, R1, R2&gt;(T, ValueFunc&lt;T, R1&gt;, ValueFunc&lt;T, R2&gt;, out R1, out R2)</a>
  </div>
  <div>
      <a class="xref" href="DotNext.ObjectExtensions.html#DotNext_ObjectExtensions_Decompose__3___0_System_Func___0___1__System_Func___0___2__">ObjectExtensions.Decompose&lt;T, R1, R2&gt;(T, Func&lt;T, R1&gt;, Func&lt;T, R2&gt;)</a>
  </div>
  <div>
      <a class="xref" href="DotNext.ObjectExtensions.html#DotNext_ObjectExtensions_Decompose__3___0_DotNext_ValueFunc___0___1___DotNext_ValueFunc___0___2___">ObjectExtensions.Decompose&lt;T, R1, R2&gt;(T, ValueFunc&lt;T, R1&gt;, ValueFunc&lt;T, R2&gt;)</a>
  </div>
  <div>
      <a class="xref" href="DotNext.Reflection.CustomAttribute.html#DotNext_Reflection_CustomAttribute_IsDefined__1_System_Reflection_ICustomAttributeProvider_System_Boolean_">CustomAttribute.IsDefined&lt;A&gt;(ICustomAttributeProvider, Boolean)</a>
  </div>
  <div>
      <a class="xref" href="DotNext.Reflection.MethodExtensions.html#DotNext_Reflection_MethodExtensions_GetParameterTypes_System_Reflection_MethodBase_">MethodExtensions.GetParameterTypes(MethodBase)</a>
  </div>
  <div>
      <a class="xref" href="DotNext.Reflection.MethodExtensions.html#DotNext_Reflection_MethodExtensions_SignatureEquals_System_Reflection_MethodBase_System_Type___">MethodExtensions.SignatureEquals(MethodBase, Type[])</a>
  </div>
  <div>
      <a class="xref" href="DotNext.Reflection.MethodExtensions.html#DotNext_Reflection_MethodExtensions_SignatureEquals_System_Reflection_MethodBase_System_Reflection_MethodBase_System_Boolean_">MethodExtensions.SignatureEquals(MethodBase, MethodBase, Boolean)</a>
  </div>
  <div>
      <a class="xref" href="DotNext.Threading.LockAcquisition.html#DotNext_Threading_LockAcquisition_AcquireReadLock__1___0_">LockAcquisition.AcquireReadLock&lt;T&gt;(T)</a>
  </div>
  <div>
      <a class="xref" href="DotNext.Threading.LockAcquisition.html#DotNext_Threading_LockAcquisition_AcquireReadLock__1___0_System_TimeSpan_">LockAcquisition.AcquireReadLock&lt;T&gt;(T, TimeSpan)</a>
  </div>
  <div>
      <a class="xref" href="DotNext.Threading.LockAcquisition.html#DotNext_Threading_LockAcquisition_AcquireWriteLock__1___0_">LockAcquisition.AcquireWriteLock&lt;T&gt;(T)</a>
  </div>
  <div>
      <a class="xref" href="DotNext.Threading.LockAcquisition.html#DotNext_Threading_LockAcquisition_AcquireWriteLock__1___0_System_TimeSpan_">LockAcquisition.AcquireWriteLock&lt;T&gt;(T, TimeSpan)</a>
  </div>
  <div>
      <a class="xref" href="DotNext.Threading.LockAcquisition.html#DotNext_Threading_LockAcquisition_AcquireUpgradeableReadLock__1___0_">LockAcquisition.AcquireUpgradeableReadLock&lt;T&gt;(T)</a>
  </div>
  <div>
      <a class="xref" href="DotNext.Threading.LockAcquisition.html#DotNext_Threading_LockAcquisition_AcquireUpgradeableReadLock__1___0_System_TimeSpan_">LockAcquisition.AcquireUpgradeableReadLock&lt;T&gt;(T, TimeSpan)</a>
  </div>
  <div>
      <a class="xref" href="DotNext.Reflection.Reflector.html#DotNext_Reflection_Reflector_Unreflect__1_System_Reflection_ConstructorInfo_">Reflector.Unreflect&lt;D&gt;(ConstructorInfo)</a>
  </div>
  <div>
      <a class="xref" href="DotNext.Linq.Expressions.ExpressionBuilder.html#DotNext_Linq_Expressions_ExpressionBuilder_Const__1___0_">ExpressionBuilder.Const&lt;T&gt;(T)</a>
  </div>
</article>
          </div>
          
          <div class="hidden-sm col-md-2" role="complementary">
            <div class="sideaffix">
              <div class="contribution">
                <ul class="nav">
                  <li>
                    <a href="https://github.com/sakno/dotNext/new/gh-pages/apiSpec/new?filename=DotNext_Reflection_Constructor_1.md&amp;value=---%0Auid%3A%20DotNext.Reflection.Constructor%601%0Asummary%3A%20'*You%20can%20override%20summary%20for%20the%20API%20here%20using%20*MARKDOWN*%20syntax'%0A---%0A%0A*Please%20type%20below%20more%20information%20about%20this%20API%3A*%0A%0A" class="contribution-link">Improve this Doc</a>
                  </li>
                  <li>
                    <a href="https://github.com/sakno/dotNext/blob/gh-pages/src/DotNext.Reflection/Reflection/Constructor.cs/#L15" class="contribution-link">View Source</a>
                  </li>
                </ul>
              </div>
              <nav class="bs-docs-sidebar hidden-print hidden-xs hidden-sm affix" id="affix">
              <!-- <p><a class="back-to-top" href="#top">Back to top</a><p> -->
              </nav>
            </div>
          </div>
        </div>
      </div>
      
      <footer>
        <div class="grad-bottom"></div>
        <div class="footer">
          <div class="container">
            <span class="pull-right">
              <a href="#top">Back to top</a>
            </span>
            
            <span>Generated by <strong>DocFX</strong></span>
          </div>
        </div>
      </footer>
    </div>
    
    <script type="text/javascript" src="../styles/docfx.vendor.js"></script>
    <script type="text/javascript" src="../styles/docfx.js"></script>
    <script type="text/javascript" src="../styles/main.js"></script>
  </body>
</html>
<|MERGE_RESOLUTION|>--- conflicted
+++ resolved
@@ -1,15 +1,14 @@
-﻿<!DOCTYPE html>
-<!--[if IE]><![endif]-->
-<html>
+﻿<!DOCTYPE html>
+<!--[if IE]><![endif]-->
+<html>
   
   <head>
     <meta charset="utf-8">
     <meta http-equiv="X-UA-Compatible" content="IE=edge,chrome=1">
-    <title>Class Constructor&lt;D&gt;
+    <title>Class Constructor&lt;D&gt;
    | .NEXT </title>
     <meta name="viewport" content="width=device-width">
-    <meta name="title" content="Class Constructor&lt;D&gt;
-<<<<<<< HEAD
+    <meta name="title" content="Class Constructor&lt;D&gt;
    | .NEXT ">
     <meta name="generator" content="docfx 2.50.0.0">
     
@@ -23,1674 +22,1662 @@
     
     
     
-=======
-   | .NEXT ">
-    <meta name="generator" content="docfx 2.49.0.0">
-    
-    <link rel="shortcut icon" href="../fav.ico">
-    <link rel="stylesheet" href="../styles/docfx.vendor.css">
-    <link rel="stylesheet" href="../styles/docfx.css">
-    <link rel="stylesheet" href="../styles/main.css">
-    <link href="https://fonts.googleapis.com/css?family=Open+Sans" rel="stylesheet">
-    <meta property="docfx:navrel" content="../toc.html">
-    <meta property="docfx:tocrel" content="toc.html">
-    
-    
-    
->>>>>>> ceac8404
-  </head>  <body data-spy="scroll" data-target="#affix" data-offset="120">
-    <div id="wrapper">
-      <header>
-        
-        <nav id="autocollapse" class="navbar navbar-inverse ng-scope" role="navigation">
-          <div class="container">
-            <div class="navbar-header">
-              <button type="button" class="navbar-toggle" data-toggle="collapse" data-target="#navbar">
-                <span class="sr-only">Toggle navigation</span>
-                <span class="icon-bar"></span>
-                <span class="icon-bar"></span>
-                <span class="icon-bar"></span>
-              </button>
-              
-              <a class="navbar-brand" href="../index.html">
-                <img id="logo" class="svg" src="../doc_logo.png" alt="">
-              </a>
-            </div>
-            <div class="collapse navbar-collapse" id="navbar">
-              <form class="navbar-form navbar-right" role="search" id="search">
-                <div class="form-group">
-                  <input type="text" class="form-control" id="search-query" placeholder="Search" autocomplete="off">
-                </div>
-              </form>
-            </div>
-          </div>
-        </nav>
-        
-        <div class="subnav navbar navbar-default">
-          <div class="container hide-when-search" id="breadcrumb">
-            <ul class="breadcrumb">
-              <li></li>
-            </ul>
-          </div>
-        </div>
-      </header>
-      <div role="main" class="container body-content hide-when-search">
-        
-        <div class="sidenav hide-when-search">
-          <a class="btn toc-toggle collapse" data-toggle="collapse" href="#sidetoggle" aria-expanded="false" aria-controls="sidetoggle">Show / Hide Table of Contents</a>
-          <div class="sidetoggle collapse" id="sidetoggle">
-            <div id="sidetoc"></div>
-          </div>
-        </div>
-        <div class="article row grid-right">
-          <div class="col-md-10">
-            <article class="content wrap" id="_content" data-uid="DotNext.Reflection.Constructor`1">
-  
-  
-  <h1 id="DotNext_Reflection_Constructor_1" data-uid="DotNext.Reflection.Constructor`1" class="text-break">Class Constructor&lt;D&gt;
-  </h1>
+  </head>  <body data-spy="scroll" data-target="#affix" data-offset="120">
+    <div id="wrapper">
+      <header>
+        
+        <nav id="autocollapse" class="navbar navbar-inverse ng-scope" role="navigation">
+          <div class="container">
+            <div class="navbar-header">
+              <button type="button" class="navbar-toggle" data-toggle="collapse" data-target="#navbar">
+                <span class="sr-only">Toggle navigation</span>
+                <span class="icon-bar"></span>
+                <span class="icon-bar"></span>
+                <span class="icon-bar"></span>
+              </button>
+              
+              <a class="navbar-brand" href="../index.html">
+                <img id="logo" class="svg" src="../doc_logo.png" alt="">
+              </a>
+            </div>
+            <div class="collapse navbar-collapse" id="navbar">
+              <form class="navbar-form navbar-right" role="search" id="search">
+                <div class="form-group">
+                  <input type="text" class="form-control" id="search-query" placeholder="Search" autocomplete="off">
+                </div>
+              </form>
+            </div>
+          </div>
+        </nav>
+        
+        <div class="subnav navbar navbar-default">
+          <div class="container hide-when-search" id="breadcrumb">
+            <ul class="breadcrumb">
+              <li></li>
+            </ul>
+          </div>
+        </div>
+      </header>
+      <div role="main" class="container body-content hide-when-search">
+        
+        <div class="sidenav hide-when-search">
+          <a class="btn toc-toggle collapse" data-toggle="collapse" href="#sidetoggle" aria-expanded="false" aria-controls="sidetoggle">Show / Hide Table of Contents</a>
+          <div class="sidetoggle collapse" id="sidetoggle">
+            <div id="sidetoc"></div>
+          </div>
+        </div>
+        <div class="article row grid-right">
+          <div class="col-md-10">
+            <article class="content wrap" id="_content" data-uid="DotNext.Reflection.Constructor`1">
+  
+  
+  <h1 id="DotNext_Reflection_Constructor_1" data-uid="DotNext.Reflection.Constructor`1" class="text-break">Class Constructor&lt;D&gt;
+  </h1>
   <div class="markdown level0 summary"><p>Provides constructor definition based on delegate signature.</p>
-</div>
-  <div class="markdown level0 conceptual"></div>
-  <div class="inheritance">
-    <h5>Inheritance</h5>
-    <div class="level0"><a class="xref" href="https://docs.microsoft.com/dotnet/api/system.object">Object</a></div>
-    <div class="level1"><a class="xref" href="https://docs.microsoft.com/dotnet/api/system.reflection.memberinfo">MemberInfo</a></div>
-    <div class="level2"><a class="xref" href="https://docs.microsoft.com/dotnet/api/system.reflection.methodbase">MethodBase</a></div>
-    <div class="level3"><a class="xref" href="https://docs.microsoft.com/dotnet/api/system.reflection.constructorinfo">ConstructorInfo</a></div>
-    <div class="level4"><span class="xref">Constructor&lt;D&gt;</span></div>
-  </div>
-  <div classs="implements">
-    <h5>Implements</h5>
-    <div><a class="xref" href="DotNext.Reflection.IConstructor-1.html">IConstructor</a>&lt;D&gt;</div>
-    <div><a class="xref" href="DotNext.Reflection.IMethod-2.html">IMethod</a>&lt;<a class="xref" href="https://docs.microsoft.com/dotnet/api/system.reflection.constructorinfo">ConstructorInfo</a>, D&gt;</div>
-    <div><a class="xref" href="DotNext.Reflection.IMember-2.html">IMember</a>&lt;<a class="xref" href="https://docs.microsoft.com/dotnet/api/system.reflection.constructorinfo">ConstructorInfo</a>, D&gt;</div>
-    <div><a class="xref" href="DotNext.Reflection.IMember-1.html">IMember</a>&lt;<a class="xref" href="https://docs.microsoft.com/dotnet/api/system.reflection.constructorinfo">ConstructorInfo</a>&gt;</div>
-    <div><a class="xref" href="https://docs.microsoft.com/dotnet/api/system.reflection.icustomattributeprovider">ICustomAttributeProvider</a></div>
-    <div><span class="xref">System.IConvertible</span>&lt;D&gt;</div>
-    <div><a class="xref" href="https://docs.microsoft.com/dotnet/api/system.iequatable-1">IEquatable</a>&lt;<a class="xref" href="https://docs.microsoft.com/dotnet/api/system.reflection.constructorinfo">ConstructorInfo</a>&gt;</div>
-  </div>
-  <div class="inheritedMembers">
-    <h5>Inherited Members</h5>
-    <div>
-      <a class="xref" href="https://docs.microsoft.com/dotnet/api/system.reflection.constructorinfo.constructorname">ConstructorInfo.ConstructorName</a>
-    </div>
-    <div>
-      <a class="xref" href="https://docs.microsoft.com/dotnet/api/system.reflection.constructorinfo.typeconstructorname">ConstructorInfo.TypeConstructorName</a>
-    </div>
-    <div>
-      <a class="xref" href="https://docs.microsoft.com/dotnet/api/system.reflection.constructorinfo.invoke#System_Reflection_ConstructorInfo_Invoke_System_Object___">ConstructorInfo.Invoke(Object[])</a>
-    </div>
-    <div>
-      <a class="xref" href="https://docs.microsoft.com/dotnet/api/system.reflection.methodbase.getcurrentmethod#System_Reflection_MethodBase_GetCurrentMethod">MethodBase.GetCurrentMethod()</a>
-    </div>
-    <div>
-      <a class="xref" href="https://docs.microsoft.com/dotnet/api/system.reflection.methodbase.getmethodfromhandle#System_Reflection_MethodBase_GetMethodFromHandle_System_RuntimeMethodHandle_">MethodBase.GetMethodFromHandle(RuntimeMethodHandle)</a>
-    </div>
-    <div>
-      <a class="xref" href="https://docs.microsoft.com/dotnet/api/system.reflection.methodbase.getmethodfromhandle#System_Reflection_MethodBase_GetMethodFromHandle_System_RuntimeMethodHandle_System_RuntimeTypeHandle_">MethodBase.GetMethodFromHandle(RuntimeMethodHandle, RuntimeTypeHandle)</a>
-    </div>
-    <div>
-      <a class="xref" href="https://docs.microsoft.com/dotnet/api/system.reflection.methodbase.invoke#System_Reflection_MethodBase_Invoke_System_Object_System_Object___">MethodBase.Invoke(Object, Object[])</a>
-    </div>
-    <div>
-      <a class="xref" href="https://docs.microsoft.com/dotnet/api/system.reflection.methodbase.isabstract#System_Reflection_MethodBase_IsAbstract">MethodBase.IsAbstract</a>
-    </div>
-    <div>
-      <a class="xref" href="https://docs.microsoft.com/dotnet/api/system.reflection.methodbase.isassembly#System_Reflection_MethodBase_IsAssembly">MethodBase.IsAssembly</a>
-    </div>
-    <div>
-      <a class="xref" href="https://docs.microsoft.com/dotnet/api/system.reflection.methodbase.isconstructedgenericmethod#System_Reflection_MethodBase_IsConstructedGenericMethod">MethodBase.IsConstructedGenericMethod</a>
-    </div>
-    <div>
-      <a class="xref" href="https://docs.microsoft.com/dotnet/api/system.reflection.methodbase.isconstructor#System_Reflection_MethodBase_IsConstructor">MethodBase.IsConstructor</a>
-    </div>
-    <div>
-      <a class="xref" href="https://docs.microsoft.com/dotnet/api/system.reflection.methodbase.isfamily#System_Reflection_MethodBase_IsFamily">MethodBase.IsFamily</a>
-    </div>
-    <div>
-      <a class="xref" href="https://docs.microsoft.com/dotnet/api/system.reflection.methodbase.isfamilyandassembly#System_Reflection_MethodBase_IsFamilyAndAssembly">MethodBase.IsFamilyAndAssembly</a>
-    </div>
-    <div>
-      <a class="xref" href="https://docs.microsoft.com/dotnet/api/system.reflection.methodbase.isfamilyorassembly#System_Reflection_MethodBase_IsFamilyOrAssembly">MethodBase.IsFamilyOrAssembly</a>
-    </div>
-    <div>
-      <a class="xref" href="https://docs.microsoft.com/dotnet/api/system.reflection.methodbase.isfinal#System_Reflection_MethodBase_IsFinal">MethodBase.IsFinal</a>
-    </div>
-    <div>
-      <a class="xref" href="https://docs.microsoft.com/dotnet/api/system.reflection.methodbase.ishidebysig#System_Reflection_MethodBase_IsHideBySig">MethodBase.IsHideBySig</a>
-    </div>
-    <div>
-      <a class="xref" href="https://docs.microsoft.com/dotnet/api/system.reflection.methodbase.isprivate#System_Reflection_MethodBase_IsPrivate">MethodBase.IsPrivate</a>
-    </div>
-    <div>
-      <a class="xref" href="https://docs.microsoft.com/dotnet/api/system.reflection.methodbase.ispublic#System_Reflection_MethodBase_IsPublic">MethodBase.IsPublic</a>
-    </div>
-    <div>
-      <a class="xref" href="https://docs.microsoft.com/dotnet/api/system.reflection.methodbase.isspecialname#System_Reflection_MethodBase_IsSpecialName">MethodBase.IsSpecialName</a>
-    </div>
-    <div>
-      <a class="xref" href="https://docs.microsoft.com/dotnet/api/system.reflection.methodbase.isstatic#System_Reflection_MethodBase_IsStatic">MethodBase.IsStatic</a>
-    </div>
-    <div>
-      <a class="xref" href="https://docs.microsoft.com/dotnet/api/system.reflection.methodbase.isvirtual#System_Reflection_MethodBase_IsVirtual">MethodBase.IsVirtual</a>
-    </div>
-    <div>
-      <a class="xref" href="https://docs.microsoft.com/dotnet/api/system.reflection.memberinfo.hassamemetadatadefinitionas#System_Reflection_MemberInfo_HasSameMetadataDefinitionAs_System_Reflection_MemberInfo_">MemberInfo.HasSameMetadataDefinitionAs(MemberInfo)</a>
-    </div>
-    <div>
-      <a class="xref" href="https://docs.microsoft.com/dotnet/api/system.object.equals#System_Object_Equals_System_Object_System_Object_">Object.Equals(Object, Object)</a>
-    </div>
-    <div>
-      <a class="xref" href="https://docs.microsoft.com/dotnet/api/system.object.gettype#System_Object_GetType">Object.GetType()</a>
-    </div>
-    <div>
-      <a class="xref" href="https://docs.microsoft.com/dotnet/api/system.object.memberwiseclone#System_Object_MemberwiseClone">Object.MemberwiseClone()</a>
-    </div>
-    <div>
-      <a class="xref" href="https://docs.microsoft.com/dotnet/api/system.object.referenceequals#System_Object_ReferenceEquals_System_Object_System_Object_">Object.ReferenceEquals(Object, Object)</a>
-    </div>
-  </div>
-  <h6><strong>Namespace</strong>: <a class="xref" href="DotNext.Reflection.html">DotNext.Reflection</a></h6>
-  <h6><strong>Assembly</strong>: DotNext.Reflection.dll</h6>
-  <h5 id="DotNext_Reflection_Constructor_1_syntax">Syntax</h5>
-  <div class="codewrapper">
-    <pre><code class="lang-csharp hljs">public sealed class Constructor&lt;D&gt; : ConstructorInfo, IConstructor&lt;D&gt;, IMethod&lt;ConstructorInfo, D&gt;, IMember&lt;ConstructorInfo, D&gt;, IMember&lt;ConstructorInfo&gt;, ICustomAttributeProvider, IConvertible&lt;D&gt;, IEquatable&lt;ConstructorInfo&gt; where D : MulticastDelegate</code></pre>
-  </div>
-  <h5 class="typeParameters">Type Parameters</h5>
-  <table class="table table-bordered table-striped table-condensed">
-    <thead>
-      <tr>
-        <th>Name</th>
-        <th>Description</th>
-      </tr>
-    </thead>
-    <tbody>
-      <tr>
-        <td><span class="parametername">D</span></td>
+</div>
+  <div class="markdown level0 conceptual"></div>
+  <div class="inheritance">
+    <h5>Inheritance</h5>
+    <div class="level0"><a class="xref" href="https://docs.microsoft.com/dotnet/api/system.object">Object</a></div>
+    <div class="level1"><a class="xref" href="https://docs.microsoft.com/dotnet/api/system.reflection.memberinfo">MemberInfo</a></div>
+    <div class="level2"><a class="xref" href="https://docs.microsoft.com/dotnet/api/system.reflection.methodbase">MethodBase</a></div>
+    <div class="level3"><a class="xref" href="https://docs.microsoft.com/dotnet/api/system.reflection.constructorinfo">ConstructorInfo</a></div>
+    <div class="level4"><span class="xref">Constructor&lt;D&gt;</span></div>
+  </div>
+  <div classs="implements">
+    <h5>Implements</h5>
+    <div><a class="xref" href="DotNext.Reflection.IConstructor-1.html">IConstructor</a>&lt;D&gt;</div>
+    <div><a class="xref" href="DotNext.Reflection.IMethod-2.html">IMethod</a>&lt;<a class="xref" href="https://docs.microsoft.com/dotnet/api/system.reflection.constructorinfo">ConstructorInfo</a>, D&gt;</div>
+    <div><a class="xref" href="DotNext.Reflection.IMember-2.html">IMember</a>&lt;<a class="xref" href="https://docs.microsoft.com/dotnet/api/system.reflection.constructorinfo">ConstructorInfo</a>, D&gt;</div>
+    <div><a class="xref" href="DotNext.Reflection.IMember-1.html">IMember</a>&lt;<a class="xref" href="https://docs.microsoft.com/dotnet/api/system.reflection.constructorinfo">ConstructorInfo</a>&gt;</div>
+    <div><a class="xref" href="https://docs.microsoft.com/dotnet/api/system.reflection.icustomattributeprovider">ICustomAttributeProvider</a></div>
+    <div><span class="xref">System.IConvertible</span>&lt;D&gt;</div>
+    <div><a class="xref" href="https://docs.microsoft.com/dotnet/api/system.iequatable-1">IEquatable</a>&lt;<a class="xref" href="https://docs.microsoft.com/dotnet/api/system.reflection.constructorinfo">ConstructorInfo</a>&gt;</div>
+  </div>
+  <div class="inheritedMembers">
+    <h5>Inherited Members</h5>
+    <div>
+      <a class="xref" href="https://docs.microsoft.com/dotnet/api/system.reflection.constructorinfo.constructorname">ConstructorInfo.ConstructorName</a>
+    </div>
+    <div>
+      <a class="xref" href="https://docs.microsoft.com/dotnet/api/system.reflection.constructorinfo.typeconstructorname">ConstructorInfo.TypeConstructorName</a>
+    </div>
+    <div>
+      <a class="xref" href="https://docs.microsoft.com/dotnet/api/system.reflection.constructorinfo.invoke#System_Reflection_ConstructorInfo_Invoke_System_Object___">ConstructorInfo.Invoke(Object[])</a>
+    </div>
+    <div>
+      <a class="xref" href="https://docs.microsoft.com/dotnet/api/system.reflection.methodbase.getcurrentmethod#System_Reflection_MethodBase_GetCurrentMethod">MethodBase.GetCurrentMethod()</a>
+    </div>
+    <div>
+      <a class="xref" href="https://docs.microsoft.com/dotnet/api/system.reflection.methodbase.getmethodfromhandle#System_Reflection_MethodBase_GetMethodFromHandle_System_RuntimeMethodHandle_">MethodBase.GetMethodFromHandle(RuntimeMethodHandle)</a>
+    </div>
+    <div>
+      <a class="xref" href="https://docs.microsoft.com/dotnet/api/system.reflection.methodbase.getmethodfromhandle#System_Reflection_MethodBase_GetMethodFromHandle_System_RuntimeMethodHandle_System_RuntimeTypeHandle_">MethodBase.GetMethodFromHandle(RuntimeMethodHandle, RuntimeTypeHandle)</a>
+    </div>
+    <div>
+      <a class="xref" href="https://docs.microsoft.com/dotnet/api/system.reflection.methodbase.invoke#System_Reflection_MethodBase_Invoke_System_Object_System_Object___">MethodBase.Invoke(Object, Object[])</a>
+    </div>
+    <div>
+      <a class="xref" href="https://docs.microsoft.com/dotnet/api/system.reflection.methodbase.isabstract#System_Reflection_MethodBase_IsAbstract">MethodBase.IsAbstract</a>
+    </div>
+    <div>
+      <a class="xref" href="https://docs.microsoft.com/dotnet/api/system.reflection.methodbase.isassembly#System_Reflection_MethodBase_IsAssembly">MethodBase.IsAssembly</a>
+    </div>
+    <div>
+      <a class="xref" href="https://docs.microsoft.com/dotnet/api/system.reflection.methodbase.isconstructedgenericmethod#System_Reflection_MethodBase_IsConstructedGenericMethod">MethodBase.IsConstructedGenericMethod</a>
+    </div>
+    <div>
+      <a class="xref" href="https://docs.microsoft.com/dotnet/api/system.reflection.methodbase.isconstructor#System_Reflection_MethodBase_IsConstructor">MethodBase.IsConstructor</a>
+    </div>
+    <div>
+      <a class="xref" href="https://docs.microsoft.com/dotnet/api/system.reflection.methodbase.isfamily#System_Reflection_MethodBase_IsFamily">MethodBase.IsFamily</a>
+    </div>
+    <div>
+      <a class="xref" href="https://docs.microsoft.com/dotnet/api/system.reflection.methodbase.isfamilyandassembly#System_Reflection_MethodBase_IsFamilyAndAssembly">MethodBase.IsFamilyAndAssembly</a>
+    </div>
+    <div>
+      <a class="xref" href="https://docs.microsoft.com/dotnet/api/system.reflection.methodbase.isfamilyorassembly#System_Reflection_MethodBase_IsFamilyOrAssembly">MethodBase.IsFamilyOrAssembly</a>
+    </div>
+    <div>
+      <a class="xref" href="https://docs.microsoft.com/dotnet/api/system.reflection.methodbase.isfinal#System_Reflection_MethodBase_IsFinal">MethodBase.IsFinal</a>
+    </div>
+    <div>
+      <a class="xref" href="https://docs.microsoft.com/dotnet/api/system.reflection.methodbase.ishidebysig#System_Reflection_MethodBase_IsHideBySig">MethodBase.IsHideBySig</a>
+    </div>
+    <div>
+      <a class="xref" href="https://docs.microsoft.com/dotnet/api/system.reflection.methodbase.isprivate#System_Reflection_MethodBase_IsPrivate">MethodBase.IsPrivate</a>
+    </div>
+    <div>
+      <a class="xref" href="https://docs.microsoft.com/dotnet/api/system.reflection.methodbase.ispublic#System_Reflection_MethodBase_IsPublic">MethodBase.IsPublic</a>
+    </div>
+    <div>
+      <a class="xref" href="https://docs.microsoft.com/dotnet/api/system.reflection.methodbase.isspecialname#System_Reflection_MethodBase_IsSpecialName">MethodBase.IsSpecialName</a>
+    </div>
+    <div>
+      <a class="xref" href="https://docs.microsoft.com/dotnet/api/system.reflection.methodbase.isstatic#System_Reflection_MethodBase_IsStatic">MethodBase.IsStatic</a>
+    </div>
+    <div>
+      <a class="xref" href="https://docs.microsoft.com/dotnet/api/system.reflection.methodbase.isvirtual#System_Reflection_MethodBase_IsVirtual">MethodBase.IsVirtual</a>
+    </div>
+    <div>
+      <a class="xref" href="https://docs.microsoft.com/dotnet/api/system.reflection.memberinfo.hassamemetadatadefinitionas#System_Reflection_MemberInfo_HasSameMetadataDefinitionAs_System_Reflection_MemberInfo_">MemberInfo.HasSameMetadataDefinitionAs(MemberInfo)</a>
+    </div>
+    <div>
+      <a class="xref" href="https://docs.microsoft.com/dotnet/api/system.object.equals#System_Object_Equals_System_Object_System_Object_">Object.Equals(Object, Object)</a>
+    </div>
+    <div>
+      <a class="xref" href="https://docs.microsoft.com/dotnet/api/system.object.gettype#System_Object_GetType">Object.GetType()</a>
+    </div>
+    <div>
+      <a class="xref" href="https://docs.microsoft.com/dotnet/api/system.object.memberwiseclone#System_Object_MemberwiseClone">Object.MemberwiseClone()</a>
+    </div>
+    <div>
+      <a class="xref" href="https://docs.microsoft.com/dotnet/api/system.object.referenceequals#System_Object_ReferenceEquals_System_Object_System_Object_">Object.ReferenceEquals(Object, Object)</a>
+    </div>
+  </div>
+  <h6><strong>Namespace</strong>: <a class="xref" href="DotNext.Reflection.html">DotNext.Reflection</a></h6>
+  <h6><strong>Assembly</strong>: DotNext.Reflection.dll</h6>
+  <h5 id="DotNext_Reflection_Constructor_1_syntax">Syntax</h5>
+  <div class="codewrapper">
+    <pre><code class="lang-csharp hljs">public sealed class Constructor&lt;D&gt; : ConstructorInfo, IConstructor&lt;D&gt;, IMethod&lt;ConstructorInfo, D&gt;, IMember&lt;ConstructorInfo, D&gt;, IMember&lt;ConstructorInfo&gt;, ICustomAttributeProvider, IConvertible&lt;D&gt;, IEquatable&lt;ConstructorInfo&gt; where D : MulticastDelegate</code></pre>
+  </div>
+  <h5 class="typeParameters">Type Parameters</h5>
+  <table class="table table-bordered table-striped table-condensed">
+    <thead>
+      <tr>
+        <th>Name</th>
+        <th>Description</th>
+      </tr>
+    </thead>
+    <tbody>
+      <tr>
+        <td><span class="parametername">D</span></td>
         <td><p>Type of delegate representing constructor of type <code data-dev-comment-type="typeparamref" class="typeparamref">D</code>.</p>
-</td>
-      </tr>
-    </tbody>
-  </table>
-  <h3 id="properties">Properties
-  </h3>
-  <span class="small pull-right mobile-hide">
-    <span class="divider">|</span>
-    <a href="https://github.com/sakno/dotNext/new/gh-pages/apiSpec/new?filename=DotNext_Reflection_Constructor_1_Attributes.md&amp;value=---%0Auid%3A%20DotNext.Reflection.Constructor%601.Attributes%0Asummary%3A%20'*You%20can%20override%20summary%20for%20the%20API%20here%20using%20*MARKDOWN*%20syntax'%0A---%0A%0A*Please%20type%20below%20more%20information%20about%20this%20API%3A*%0A%0A">Improve this Doc</a>
-  </span>
-  <span class="small pull-right mobile-hide">
-    <a href="https://github.com/sakno/dotNext/blob/gh-pages/src/DotNext.Reflection/Reflection/Constructor.cs/#L68">View Source</a>
-  </span>
-  <a id="DotNext_Reflection_Constructor_1_Attributes_" data-uid="DotNext.Reflection.Constructor`1.Attributes*"></a>
-  <h4 id="DotNext_Reflection_Constructor_1_Attributes" data-uid="DotNext.Reflection.Constructor`1.Attributes">Attributes</h4>
+</td>
+      </tr>
+    </tbody>
+  </table>
+  <h3 id="properties">Properties
+  </h3>
+  <span class="small pull-right mobile-hide">
+    <span class="divider">|</span>
+    <a href="https://github.com/sakno/DotNext/new/gh-pages/apiSpec/new?filename=DotNext_Reflection_Constructor_1_Attributes.md&amp;value=---%0Auid%3A%20DotNext.Reflection.Constructor%601.Attributes%0Asummary%3A%20'*You%20can%20override%20summary%20for%20the%20API%20here%20using%20*MARKDOWN*%20syntax'%0A---%0A%0A*Please%20type%20below%20more%20information%20about%20this%20API%3A*%0A%0A">Improve this Doc</a>
+  </span>
+  <span class="small pull-right mobile-hide">
+    <a href="https://github.com/sakno/DotNext/blob/gh-pages/src/DotNext.Reflection/Reflection/Constructor.cs/#L68">View Source</a>
+  </span>
+  <a id="DotNext_Reflection_Constructor_1_Attributes_" data-uid="DotNext.Reflection.Constructor`1.Attributes*"></a>
+  <h4 id="DotNext_Reflection_Constructor_1_Attributes" data-uid="DotNext.Reflection.Constructor`1.Attributes">Attributes</h4>
   <div class="markdown level1 summary"><p>Gets the attributes associated with this constructor.</p>
-</div>
-  <div class="markdown level1 conceptual"></div>
-  <h5 class="decalaration">Declaration</h5>
-  <div class="codewrapper">
-    <pre><code class="lang-csharp hljs">public override MethodAttributes Attributes { get; }</code></pre>
-  </div>
-  <h5 class="propertyValue">Property Value</h5>
-  <table class="table table-bordered table-striped table-condensed">
-    <thead>
-      <tr>
-        <th>Type</th>
-        <th>Description</th>
-      </tr>
-    </thead>
-    <tbody>
-      <tr>
-        <td><a class="xref" href="https://docs.microsoft.com/dotnet/api/system.reflection.methodattributes">MethodAttributes</a></td>
-        <td></td>
-      </tr>
-    </tbody>
-  </table>
-  <h5 class="overrides">Overrides</h5>
-  <div><a class="xref" href="https://docs.microsoft.com/dotnet/api/system.reflection.methodbase.attributes#System_Reflection_MethodBase_Attributes">MethodBase.Attributes</a></div>
-  <span class="small pull-right mobile-hide">
-    <span class="divider">|</span>
-    <a href="https://github.com/sakno/dotNext/new/gh-pages/apiSpec/new?filename=DotNext_Reflection_Constructor_1_CallingConvention.md&amp;value=---%0Auid%3A%20DotNext.Reflection.Constructor%601.CallingConvention%0Asummary%3A%20'*You%20can%20override%20summary%20for%20the%20API%20here%20using%20*MARKDOWN*%20syntax'%0A---%0A%0A*Please%20type%20below%20more%20information%20about%20this%20API%3A*%0A%0A">Improve this Doc</a>
-  </span>
-  <span class="small pull-right mobile-hide">
-    <a href="https://github.com/sakno/dotNext/blob/gh-pages/src/DotNext.Reflection/Reflection/Constructor.cs/#L93">View Source</a>
-  </span>
-  <a id="DotNext_Reflection_Constructor_1_CallingConvention_" data-uid="DotNext.Reflection.Constructor`1.CallingConvention*"></a>
-  <h4 id="DotNext_Reflection_Constructor_1_CallingConvention" data-uid="DotNext.Reflection.Constructor`1.CallingConvention">CallingConvention</h4>
+</div>
+  <div class="markdown level1 conceptual"></div>
+  <h5 class="decalaration">Declaration</h5>
+  <div class="codewrapper">
+    <pre><code class="lang-csharp hljs">public override MethodAttributes Attributes { get; }</code></pre>
+  </div>
+  <h5 class="propertyValue">Property Value</h5>
+  <table class="table table-bordered table-striped table-condensed">
+    <thead>
+      <tr>
+        <th>Type</th>
+        <th>Description</th>
+      </tr>
+    </thead>
+    <tbody>
+      <tr>
+        <td><a class="xref" href="https://docs.microsoft.com/dotnet/api/system.reflection.methodattributes">MethodAttributes</a></td>
+        <td></td>
+      </tr>
+    </tbody>
+  </table>
+  <h5 class="overrides">Overrides</h5>
+  <div><a class="xref" href="https://docs.microsoft.com/dotnet/api/system.reflection.methodbase.attributes#System_Reflection_MethodBase_Attributes">MethodBase.Attributes</a></div>
+  <span class="small pull-right mobile-hide">
+    <span class="divider">|</span>
+    <a href="https://github.com/sakno/DotNext/new/gh-pages/apiSpec/new?filename=DotNext_Reflection_Constructor_1_CallingConvention.md&amp;value=---%0Auid%3A%20DotNext.Reflection.Constructor%601.CallingConvention%0Asummary%3A%20'*You%20can%20override%20summary%20for%20the%20API%20here%20using%20*MARKDOWN*%20syntax'%0A---%0A%0A*Please%20type%20below%20more%20information%20about%20this%20API%3A*%0A%0A">Improve this Doc</a>
+  </span>
+  <span class="small pull-right mobile-hide">
+    <a href="https://github.com/sakno/DotNext/blob/gh-pages/src/DotNext.Reflection/Reflection/Constructor.cs/#L93">View Source</a>
+  </span>
+  <a id="DotNext_Reflection_Constructor_1_CallingConvention_" data-uid="DotNext.Reflection.Constructor`1.CallingConvention*"></a>
+  <h4 id="DotNext_Reflection_Constructor_1_CallingConvention" data-uid="DotNext.Reflection.Constructor`1.CallingConvention">CallingConvention</h4>
   <div class="markdown level1 summary"><p>Gets a value indicating the calling conventions for this constructor.</p>
-</div>
-  <div class="markdown level1 conceptual"></div>
-  <h5 class="decalaration">Declaration</h5>
-  <div class="codewrapper">
-    <pre><code class="lang-csharp hljs">public override CallingConventions CallingConvention { get; }</code></pre>
-  </div>
-  <h5 class="propertyValue">Property Value</h5>
-  <table class="table table-bordered table-striped table-condensed">
-    <thead>
-      <tr>
-        <th>Type</th>
-        <th>Description</th>
-      </tr>
-    </thead>
-    <tbody>
-      <tr>
-        <td><a class="xref" href="https://docs.microsoft.com/dotnet/api/system.reflection.callingconventions">CallingConventions</a></td>
-        <td></td>
-      </tr>
-    </tbody>
-  </table>
-  <h5 class="overrides">Overrides</h5>
-  <div><a class="xref" href="https://docs.microsoft.com/dotnet/api/system.reflection.methodbase.callingconvention#System_Reflection_MethodBase_CallingConvention">MethodBase.CallingConvention</a></div>
-  <span class="small pull-right mobile-hide">
-    <span class="divider">|</span>
-    <a href="https://github.com/sakno/dotNext/new/gh-pages/apiSpec/new?filename=DotNext_Reflection_Constructor_1_ContainsGenericParameters.md&amp;value=---%0Auid%3A%20DotNext.Reflection.Constructor%601.ContainsGenericParameters%0Asummary%3A%20'*You%20can%20override%20summary%20for%20the%20API%20here%20using%20*MARKDOWN*%20syntax'%0A---%0A%0A*Please%20type%20below%20more%20information%20about%20this%20API%3A*%0A%0A">Improve this Doc</a>
-  </span>
-  <span class="small pull-right mobile-hide">
-    <a href="https://github.com/sakno/dotNext/blob/gh-pages/src/DotNext.Reflection/Reflection/Constructor.cs/#L98">View Source</a>
-  </span>
-  <a id="DotNext_Reflection_Constructor_1_ContainsGenericParameters_" data-uid="DotNext.Reflection.Constructor`1.ContainsGenericParameters*"></a>
-  <h4 id="DotNext_Reflection_Constructor_1_ContainsGenericParameters" data-uid="DotNext.Reflection.Constructor`1.ContainsGenericParameters">ContainsGenericParameters</h4>
+</div>
+  <div class="markdown level1 conceptual"></div>
+  <h5 class="decalaration">Declaration</h5>
+  <div class="codewrapper">
+    <pre><code class="lang-csharp hljs">public override CallingConventions CallingConvention { get; }</code></pre>
+  </div>
+  <h5 class="propertyValue">Property Value</h5>
+  <table class="table table-bordered table-striped table-condensed">
+    <thead>
+      <tr>
+        <th>Type</th>
+        <th>Description</th>
+      </tr>
+    </thead>
+    <tbody>
+      <tr>
+        <td><a class="xref" href="https://docs.microsoft.com/dotnet/api/system.reflection.callingconventions">CallingConventions</a></td>
+        <td></td>
+      </tr>
+    </tbody>
+  </table>
+  <h5 class="overrides">Overrides</h5>
+  <div><a class="xref" href="https://docs.microsoft.com/dotnet/api/system.reflection.methodbase.callingconvention#System_Reflection_MethodBase_CallingConvention">MethodBase.CallingConvention</a></div>
+  <span class="small pull-right mobile-hide">
+    <span class="divider">|</span>
+    <a href="https://github.com/sakno/DotNext/new/gh-pages/apiSpec/new?filename=DotNext_Reflection_Constructor_1_ContainsGenericParameters.md&amp;value=---%0Auid%3A%20DotNext.Reflection.Constructor%601.ContainsGenericParameters%0Asummary%3A%20'*You%20can%20override%20summary%20for%20the%20API%20here%20using%20*MARKDOWN*%20syntax'%0A---%0A%0A*Please%20type%20below%20more%20information%20about%20this%20API%3A*%0A%0A">Improve this Doc</a>
+  </span>
+  <span class="small pull-right mobile-hide">
+    <a href="https://github.com/sakno/DotNext/blob/gh-pages/src/DotNext.Reflection/Reflection/Constructor.cs/#L98">View Source</a>
+  </span>
+  <a id="DotNext_Reflection_Constructor_1_ContainsGenericParameters_" data-uid="DotNext.Reflection.Constructor`1.ContainsGenericParameters*"></a>
+  <h4 id="DotNext_Reflection_Constructor_1_ContainsGenericParameters" data-uid="DotNext.Reflection.Constructor`1.ContainsGenericParameters">ContainsGenericParameters</h4>
   <div class="markdown level1 summary"><p>Gets a value indicating whether the generic method contains unassigned generic type parameters.</p>
-</div>
-  <div class="markdown level1 conceptual"></div>
-  <h5 class="decalaration">Declaration</h5>
-  <div class="codewrapper">
-    <pre><code class="lang-csharp hljs">public override bool ContainsGenericParameters { get; }</code></pre>
-  </div>
-  <h5 class="propertyValue">Property Value</h5>
-  <table class="table table-bordered table-striped table-condensed">
-    <thead>
-      <tr>
-        <th>Type</th>
-        <th>Description</th>
-      </tr>
-    </thead>
-    <tbody>
-      <tr>
-        <td><a class="xref" href="https://docs.microsoft.com/dotnet/api/system.boolean">Boolean</a></td>
-        <td></td>
-      </tr>
-    </tbody>
-  </table>
-  <h5 class="overrides">Overrides</h5>
-  <div><a class="xref" href="https://docs.microsoft.com/dotnet/api/system.reflection.methodbase.containsgenericparameters#System_Reflection_MethodBase_ContainsGenericParameters">MethodBase.ContainsGenericParameters</a></div>
-  <span class="small pull-right mobile-hide">
-    <span class="divider">|</span>
-    <a href="https://github.com/sakno/dotNext/new/gh-pages/apiSpec/new?filename=DotNext_Reflection_Constructor_1_CustomAttributes.md&amp;value=---%0Auid%3A%20DotNext.Reflection.Constructor%601.CustomAttributes%0Asummary%3A%20'*You%20can%20override%20summary%20for%20the%20API%20here%20using%20*MARKDOWN*%20syntax'%0A---%0A%0A*Please%20type%20below%20more%20information%20about%20this%20API%3A*%0A%0A">Improve this Doc</a>
-  </span>
-  <span class="small pull-right mobile-hide">
-    <a href="https://github.com/sakno/dotNext/blob/gh-pages/src/DotNext.Reflection/Reflection/Constructor.cs/#L103">View Source</a>
-  </span>
-  <a id="DotNext_Reflection_Constructor_1_CustomAttributes_" data-uid="DotNext.Reflection.Constructor`1.CustomAttributes*"></a>
-  <h4 id="DotNext_Reflection_Constructor_1_CustomAttributes" data-uid="DotNext.Reflection.Constructor`1.CustomAttributes">CustomAttributes</h4>
+</div>
+  <div class="markdown level1 conceptual"></div>
+  <h5 class="decalaration">Declaration</h5>
+  <div class="codewrapper">
+    <pre><code class="lang-csharp hljs">public override bool ContainsGenericParameters { get; }</code></pre>
+  </div>
+  <h5 class="propertyValue">Property Value</h5>
+  <table class="table table-bordered table-striped table-condensed">
+    <thead>
+      <tr>
+        <th>Type</th>
+        <th>Description</th>
+      </tr>
+    </thead>
+    <tbody>
+      <tr>
+        <td><a class="xref" href="https://docs.microsoft.com/dotnet/api/system.boolean">Boolean</a></td>
+        <td></td>
+      </tr>
+    </tbody>
+  </table>
+  <h5 class="overrides">Overrides</h5>
+  <div><a class="xref" href="https://docs.microsoft.com/dotnet/api/system.reflection.methodbase.containsgenericparameters#System_Reflection_MethodBase_ContainsGenericParameters">MethodBase.ContainsGenericParameters</a></div>
+  <span class="small pull-right mobile-hide">
+    <span class="divider">|</span>
+    <a href="https://github.com/sakno/DotNext/new/gh-pages/apiSpec/new?filename=DotNext_Reflection_Constructor_1_CustomAttributes.md&amp;value=---%0Auid%3A%20DotNext.Reflection.Constructor%601.CustomAttributes%0Asummary%3A%20'*You%20can%20override%20summary%20for%20the%20API%20here%20using%20*MARKDOWN*%20syntax'%0A---%0A%0A*Please%20type%20below%20more%20information%20about%20this%20API%3A*%0A%0A">Improve this Doc</a>
+  </span>
+  <span class="small pull-right mobile-hide">
+    <a href="https://github.com/sakno/DotNext/blob/gh-pages/src/DotNext.Reflection/Reflection/Constructor.cs/#L103">View Source</a>
+  </span>
+  <a id="DotNext_Reflection_Constructor_1_CustomAttributes_" data-uid="DotNext.Reflection.Constructor`1.CustomAttributes*"></a>
+  <h4 id="DotNext_Reflection_Constructor_1_CustomAttributes" data-uid="DotNext.Reflection.Constructor`1.CustomAttributes">CustomAttributes</h4>
   <div class="markdown level1 summary"><p>Gets a collection that contains this member's custom attributes.</p>
-</div>
-  <div class="markdown level1 conceptual"></div>
-  <h5 class="decalaration">Declaration</h5>
-  <div class="codewrapper">
-    <pre><code class="lang-csharp hljs">public override IEnumerable&lt;CustomAttributeData&gt; CustomAttributes { get; }</code></pre>
-  </div>
-  <h5 class="propertyValue">Property Value</h5>
-  <table class="table table-bordered table-striped table-condensed">
-    <thead>
-      <tr>
-        <th>Type</th>
-        <th>Description</th>
-      </tr>
-    </thead>
-    <tbody>
-      <tr>
-        <td><a class="xref" href="https://docs.microsoft.com/dotnet/api/system.collections.generic.ienumerable-1">IEnumerable</a>&lt;<a class="xref" href="https://docs.microsoft.com/dotnet/api/system.reflection.customattributedata">CustomAttributeData</a>&gt;</td>
-        <td></td>
-      </tr>
-    </tbody>
-  </table>
-  <h5 class="overrides">Overrides</h5>
-  <div><a class="xref" href="https://docs.microsoft.com/dotnet/api/system.reflection.memberinfo.customattributes#System_Reflection_MemberInfo_CustomAttributes">MemberInfo.CustomAttributes</a></div>
-  <span class="small pull-right mobile-hide">
-    <span class="divider">|</span>
-    <a href="https://github.com/sakno/dotNext/new/gh-pages/apiSpec/new?filename=DotNext_Reflection_Constructor_1_DeclaringType.md&amp;value=---%0Auid%3A%20DotNext.Reflection.Constructor%601.DeclaringType%0Asummary%3A%20'*You%20can%20override%20summary%20for%20the%20API%20here%20using%20*MARKDOWN*%20syntax'%0A---%0A%0A*Please%20type%20below%20more%20information%20about%20this%20API%3A*%0A%0A">Improve this Doc</a>
-  </span>
-  <span class="small pull-right mobile-hide">
-    <a href="https://github.com/sakno/dotNext/blob/gh-pages/src/DotNext.Reflection/Reflection/Constructor.cs/#L78">View Source</a>
-  </span>
-  <a id="DotNext_Reflection_Constructor_1_DeclaringType_" data-uid="DotNext.Reflection.Constructor`1.DeclaringType*"></a>
-  <h4 id="DotNext_Reflection_Constructor_1_DeclaringType" data-uid="DotNext.Reflection.Constructor`1.DeclaringType">DeclaringType</h4>
+</div>
+  <div class="markdown level1 conceptual"></div>
+  <h5 class="decalaration">Declaration</h5>
+  <div class="codewrapper">
+    <pre><code class="lang-csharp hljs">public override IEnumerable&lt;CustomAttributeData&gt; CustomAttributes { get; }</code></pre>
+  </div>
+  <h5 class="propertyValue">Property Value</h5>
+  <table class="table table-bordered table-striped table-condensed">
+    <thead>
+      <tr>
+        <th>Type</th>
+        <th>Description</th>
+      </tr>
+    </thead>
+    <tbody>
+      <tr>
+        <td><a class="xref" href="https://docs.microsoft.com/dotnet/api/system.collections.generic.ienumerable-1">IEnumerable</a>&lt;<a class="xref" href="https://docs.microsoft.com/dotnet/api/system.reflection.customattributedata">CustomAttributeData</a>&gt;</td>
+        <td></td>
+      </tr>
+    </tbody>
+  </table>
+  <h5 class="overrides">Overrides</h5>
+  <div><a class="xref" href="https://docs.microsoft.com/dotnet/api/system.reflection.memberinfo.customattributes#System_Reflection_MemberInfo_CustomAttributes">MemberInfo.CustomAttributes</a></div>
+  <span class="small pull-right mobile-hide">
+    <span class="divider">|</span>
+    <a href="https://github.com/sakno/DotNext/new/gh-pages/apiSpec/new?filename=DotNext_Reflection_Constructor_1_DeclaringType.md&amp;value=---%0Auid%3A%20DotNext.Reflection.Constructor%601.DeclaringType%0Asummary%3A%20'*You%20can%20override%20summary%20for%20the%20API%20here%20using%20*MARKDOWN*%20syntax'%0A---%0A%0A*Please%20type%20below%20more%20information%20about%20this%20API%3A*%0A%0A">Improve this Doc</a>
+  </span>
+  <span class="small pull-right mobile-hide">
+    <a href="https://github.com/sakno/DotNext/blob/gh-pages/src/DotNext.Reflection/Reflection/Constructor.cs/#L78">View Source</a>
+  </span>
+  <a id="DotNext_Reflection_Constructor_1_DeclaringType_" data-uid="DotNext.Reflection.Constructor`1.DeclaringType*"></a>
+  <h4 id="DotNext_Reflection_Constructor_1_DeclaringType" data-uid="DotNext.Reflection.Constructor`1.DeclaringType">DeclaringType</h4>
   <div class="markdown level1 summary"><p>Gets the class that declares this constructor.</p>
-</div>
-  <div class="markdown level1 conceptual"></div>
-  <h5 class="decalaration">Declaration</h5>
-  <div class="codewrapper">
-    <pre><code class="lang-csharp hljs">public override Type DeclaringType { get; }</code></pre>
-  </div>
-  <h5 class="propertyValue">Property Value</h5>
-  <table class="table table-bordered table-striped table-condensed">
-    <thead>
-      <tr>
-        <th>Type</th>
-        <th>Description</th>
-      </tr>
-    </thead>
-    <tbody>
-      <tr>
-        <td><a class="xref" href="https://docs.microsoft.com/dotnet/api/system.type">Type</a></td>
-        <td></td>
-      </tr>
-    </tbody>
-  </table>
-  <h5 class="overrides">Overrides</h5>
-  <div><a class="xref" href="https://docs.microsoft.com/dotnet/api/system.reflection.memberinfo.declaringtype#System_Reflection_MemberInfo_DeclaringType">MemberInfo.DeclaringType</a></div>
-  <span class="small pull-right mobile-hide">
-    <span class="divider">|</span>
-    <a href="https://github.com/sakno/dotNext/new/gh-pages/apiSpec/new?filename=DotNext_Reflection_Constructor_1_IsGenericMethod.md&amp;value=---%0Auid%3A%20DotNext.Reflection.Constructor%601.IsGenericMethod%0Asummary%3A%20'*You%20can%20override%20summary%20for%20the%20API%20here%20using%20*MARKDOWN*%20syntax'%0A---%0A%0A*Please%20type%20below%20more%20information%20about%20this%20API%3A*%0A%0A">Improve this Doc</a>
-  </span>
-  <span class="small pull-right mobile-hide">
-    <a href="https://github.com/sakno/dotNext/blob/gh-pages/src/DotNext.Reflection/Reflection/Constructor.cs/#L126">View Source</a>
-  </span>
-  <a id="DotNext_Reflection_Constructor_1_IsGenericMethod_" data-uid="DotNext.Reflection.Constructor`1.IsGenericMethod*"></a>
-  <h4 id="DotNext_Reflection_Constructor_1_IsGenericMethod" data-uid="DotNext.Reflection.Constructor`1.IsGenericMethod">IsGenericMethod</h4>
+</div>
+  <div class="markdown level1 conceptual"></div>
+  <h5 class="decalaration">Declaration</h5>
+  <div class="codewrapper">
+    <pre><code class="lang-csharp hljs">public override Type DeclaringType { get; }</code></pre>
+  </div>
+  <h5 class="propertyValue">Property Value</h5>
+  <table class="table table-bordered table-striped table-condensed">
+    <thead>
+      <tr>
+        <th>Type</th>
+        <th>Description</th>
+      </tr>
+    </thead>
+    <tbody>
+      <tr>
+        <td><a class="xref" href="https://docs.microsoft.com/dotnet/api/system.type">Type</a></td>
+        <td></td>
+      </tr>
+    </tbody>
+  </table>
+  <h5 class="overrides">Overrides</h5>
+  <div><a class="xref" href="https://docs.microsoft.com/dotnet/api/system.reflection.memberinfo.declaringtype#System_Reflection_MemberInfo_DeclaringType">MemberInfo.DeclaringType</a></div>
+  <span class="small pull-right mobile-hide">
+    <span class="divider">|</span>
+    <a href="https://github.com/sakno/DotNext/new/gh-pages/apiSpec/new?filename=DotNext_Reflection_Constructor_1_IsGenericMethod.md&amp;value=---%0Auid%3A%20DotNext.Reflection.Constructor%601.IsGenericMethod%0Asummary%3A%20'*You%20can%20override%20summary%20for%20the%20API%20here%20using%20*MARKDOWN*%20syntax'%0A---%0A%0A*Please%20type%20below%20more%20information%20about%20this%20API%3A*%0A%0A">Improve this Doc</a>
+  </span>
+  <span class="small pull-right mobile-hide">
+    <a href="https://github.com/sakno/DotNext/blob/gh-pages/src/DotNext.Reflection/Reflection/Constructor.cs/#L126">View Source</a>
+  </span>
+  <a id="DotNext_Reflection_Constructor_1_IsGenericMethod_" data-uid="DotNext.Reflection.Constructor`1.IsGenericMethod*"></a>
+  <h4 id="DotNext_Reflection_Constructor_1_IsGenericMethod" data-uid="DotNext.Reflection.Constructor`1.IsGenericMethod">IsGenericMethod</h4>
   <div class="markdown level1 summary"><p>Gets a value indicating whether the constructor is generic.</p>
-</div>
-  <div class="markdown level1 conceptual"></div>
-  <h5 class="decalaration">Declaration</h5>
-  <div class="codewrapper">
-    <pre><code class="lang-csharp hljs">public override bool IsGenericMethod { get; }</code></pre>
-  </div>
-  <h5 class="propertyValue">Property Value</h5>
-  <table class="table table-bordered table-striped table-condensed">
-    <thead>
-      <tr>
-        <th>Type</th>
-        <th>Description</th>
-      </tr>
-    </thead>
-    <tbody>
-      <tr>
-        <td><a class="xref" href="https://docs.microsoft.com/dotnet/api/system.boolean">Boolean</a></td>
-        <td></td>
-      </tr>
-    </tbody>
-  </table>
-  <h5 class="overrides">Overrides</h5>
-  <div><a class="xref" href="https://docs.microsoft.com/dotnet/api/system.reflection.methodbase.isgenericmethod#System_Reflection_MethodBase_IsGenericMethod">MethodBase.IsGenericMethod</a></div>
-  <span class="small pull-right mobile-hide">
-    <span class="divider">|</span>
-    <a href="https://github.com/sakno/dotNext/new/gh-pages/apiSpec/new?filename=DotNext_Reflection_Constructor_1_IsGenericMethodDefinition.md&amp;value=---%0Auid%3A%20DotNext.Reflection.Constructor%601.IsGenericMethodDefinition%0Asummary%3A%20'*You%20can%20override%20summary%20for%20the%20API%20here%20using%20*MARKDOWN*%20syntax'%0A---%0A%0A*Please%20type%20below%20more%20information%20about%20this%20API%3A*%0A%0A">Improve this Doc</a>
-  </span>
-  <span class="small pull-right mobile-hide">
-    <a href="https://github.com/sakno/dotNext/blob/gh-pages/src/DotNext.Reflection/Reflection/Constructor.cs/#L131">View Source</a>
-  </span>
-  <a id="DotNext_Reflection_Constructor_1_IsGenericMethodDefinition_" data-uid="DotNext.Reflection.Constructor`1.IsGenericMethodDefinition*"></a>
-  <h4 id="DotNext_Reflection_Constructor_1_IsGenericMethodDefinition" data-uid="DotNext.Reflection.Constructor`1.IsGenericMethodDefinition">IsGenericMethodDefinition</h4>
+</div>
+  <div class="markdown level1 conceptual"></div>
+  <h5 class="decalaration">Declaration</h5>
+  <div class="codewrapper">
+    <pre><code class="lang-csharp hljs">public override bool IsGenericMethod { get; }</code></pre>
+  </div>
+  <h5 class="propertyValue">Property Value</h5>
+  <table class="table table-bordered table-striped table-condensed">
+    <thead>
+      <tr>
+        <th>Type</th>
+        <th>Description</th>
+      </tr>
+    </thead>
+    <tbody>
+      <tr>
+        <td><a class="xref" href="https://docs.microsoft.com/dotnet/api/system.boolean">Boolean</a></td>
+        <td></td>
+      </tr>
+    </tbody>
+  </table>
+  <h5 class="overrides">Overrides</h5>
+  <div><a class="xref" href="https://docs.microsoft.com/dotnet/api/system.reflection.methodbase.isgenericmethod#System_Reflection_MethodBase_IsGenericMethod">MethodBase.IsGenericMethod</a></div>
+  <span class="small pull-right mobile-hide">
+    <span class="divider">|</span>
+    <a href="https://github.com/sakno/DotNext/new/gh-pages/apiSpec/new?filename=DotNext_Reflection_Constructor_1_IsGenericMethodDefinition.md&amp;value=---%0Auid%3A%20DotNext.Reflection.Constructor%601.IsGenericMethodDefinition%0Asummary%3A%20'*You%20can%20override%20summary%20for%20the%20API%20here%20using%20*MARKDOWN*%20syntax'%0A---%0A%0A*Please%20type%20below%20more%20information%20about%20this%20API%3A*%0A%0A">Improve this Doc</a>
+  </span>
+  <span class="small pull-right mobile-hide">
+    <a href="https://github.com/sakno/DotNext/blob/gh-pages/src/DotNext.Reflection/Reflection/Constructor.cs/#L131">View Source</a>
+  </span>
+  <a id="DotNext_Reflection_Constructor_1_IsGenericMethodDefinition_" data-uid="DotNext.Reflection.Constructor`1.IsGenericMethodDefinition*"></a>
+  <h4 id="DotNext_Reflection_Constructor_1_IsGenericMethodDefinition" data-uid="DotNext.Reflection.Constructor`1.IsGenericMethodDefinition">IsGenericMethodDefinition</h4>
   <div class="markdown level1 summary"><p>Gets a value indicating whether the constructor is a generic method definition.</p>
-</div>
-  <div class="markdown level1 conceptual"></div>
-  <h5 class="decalaration">Declaration</h5>
-  <div class="codewrapper">
-    <pre><code class="lang-csharp hljs">public override bool IsGenericMethodDefinition { get; }</code></pre>
-  </div>
-  <h5 class="propertyValue">Property Value</h5>
-  <table class="table table-bordered table-striped table-condensed">
-    <thead>
-      <tr>
-        <th>Type</th>
-        <th>Description</th>
-      </tr>
-    </thead>
-    <tbody>
-      <tr>
-        <td><a class="xref" href="https://docs.microsoft.com/dotnet/api/system.boolean">Boolean</a></td>
-        <td></td>
-      </tr>
-    </tbody>
-  </table>
-  <h5 class="overrides">Overrides</h5>
-  <div><a class="xref" href="https://docs.microsoft.com/dotnet/api/system.reflection.methodbase.isgenericmethoddefinition#System_Reflection_MethodBase_IsGenericMethodDefinition">MethodBase.IsGenericMethodDefinition</a></div>
-  <span class="small pull-right mobile-hide">
-    <span class="divider">|</span>
-    <a href="https://github.com/sakno/dotNext/new/gh-pages/apiSpec/new?filename=DotNext_Reflection_Constructor_1_IsSecurityCritical.md&amp;value=---%0Auid%3A%20DotNext.Reflection.Constructor%601.IsSecurityCritical%0Asummary%3A%20'*You%20can%20override%20summary%20for%20the%20API%20here%20using%20*MARKDOWN*%20syntax'%0A---%0A%0A*Please%20type%20below%20more%20information%20about%20this%20API%3A*%0A%0A">Improve this Doc</a>
-  </span>
-  <span class="small pull-right mobile-hide">
-    <a href="https://github.com/sakno/dotNext/blob/gh-pages/src/DotNext.Reflection/Reflection/Constructor.cs/#L137">View Source</a>
-  </span>
-  <a id="DotNext_Reflection_Constructor_1_IsSecurityCritical_" data-uid="DotNext.Reflection.Constructor`1.IsSecurityCritical*"></a>
-  <h4 id="DotNext_Reflection_Constructor_1_IsSecurityCritical" data-uid="DotNext.Reflection.Constructor`1.IsSecurityCritical">IsSecurityCritical</h4>
+</div>
+  <div class="markdown level1 conceptual"></div>
+  <h5 class="decalaration">Declaration</h5>
+  <div class="codewrapper">
+    <pre><code class="lang-csharp hljs">public override bool IsGenericMethodDefinition { get; }</code></pre>
+  </div>
+  <h5 class="propertyValue">Property Value</h5>
+  <table class="table table-bordered table-striped table-condensed">
+    <thead>
+      <tr>
+        <th>Type</th>
+        <th>Description</th>
+      </tr>
+    </thead>
+    <tbody>
+      <tr>
+        <td><a class="xref" href="https://docs.microsoft.com/dotnet/api/system.boolean">Boolean</a></td>
+        <td></td>
+      </tr>
+    </tbody>
+  </table>
+  <h5 class="overrides">Overrides</h5>
+  <div><a class="xref" href="https://docs.microsoft.com/dotnet/api/system.reflection.methodbase.isgenericmethoddefinition#System_Reflection_MethodBase_IsGenericMethodDefinition">MethodBase.IsGenericMethodDefinition</a></div>
+  <span class="small pull-right mobile-hide">
+    <span class="divider">|</span>
+    <a href="https://github.com/sakno/DotNext/new/gh-pages/apiSpec/new?filename=DotNext_Reflection_Constructor_1_IsSecurityCritical.md&amp;value=---%0Auid%3A%20DotNext.Reflection.Constructor%601.IsSecurityCritical%0Asummary%3A%20'*You%20can%20override%20summary%20for%20the%20API%20here%20using%20*MARKDOWN*%20syntax'%0A---%0A%0A*Please%20type%20below%20more%20information%20about%20this%20API%3A*%0A%0A">Improve this Doc</a>
+  </span>
+  <span class="small pull-right mobile-hide">
+    <a href="https://github.com/sakno/DotNext/blob/gh-pages/src/DotNext.Reflection/Reflection/Constructor.cs/#L137">View Source</a>
+  </span>
+  <a id="DotNext_Reflection_Constructor_1_IsSecurityCritical_" data-uid="DotNext.Reflection.Constructor`1.IsSecurityCritical*"></a>
+  <h4 id="DotNext_Reflection_Constructor_1_IsSecurityCritical" data-uid="DotNext.Reflection.Constructor`1.IsSecurityCritical">IsSecurityCritical</h4>
   <div class="markdown level1 summary"><p>Gets a value that indicates whether the constructor is security-critical or security-safe-critical at the current trust level,
 and therefore can perform critical operations.</p>
-</div>
-  <div class="markdown level1 conceptual"></div>
-  <h5 class="decalaration">Declaration</h5>
-  <div class="codewrapper">
-    <pre><code class="lang-csharp hljs">public override bool IsSecurityCritical { get; }</code></pre>
-  </div>
-  <h5 class="propertyValue">Property Value</h5>
-  <table class="table table-bordered table-striped table-condensed">
-    <thead>
-      <tr>
-        <th>Type</th>
-        <th>Description</th>
-      </tr>
-    </thead>
-    <tbody>
-      <tr>
-        <td><a class="xref" href="https://docs.microsoft.com/dotnet/api/system.boolean">Boolean</a></td>
-        <td></td>
-      </tr>
-    </tbody>
-  </table>
-  <h5 class="overrides">Overrides</h5>
-  <div><a class="xref" href="https://docs.microsoft.com/dotnet/api/system.reflection.methodbase.issecuritycritical#System_Reflection_MethodBase_IsSecurityCritical">MethodBase.IsSecurityCritical</a></div>
-  <span class="small pull-right mobile-hide">
-    <span class="divider">|</span>
-    <a href="https://github.com/sakno/dotNext/new/gh-pages/apiSpec/new?filename=DotNext_Reflection_Constructor_1_IsSecuritySafeCritical.md&amp;value=---%0Auid%3A%20DotNext.Reflection.Constructor%601.IsSecuritySafeCritical%0Asummary%3A%20'*You%20can%20override%20summary%20for%20the%20API%20here%20using%20*MARKDOWN*%20syntax'%0A---%0A%0A*Please%20type%20below%20more%20information%20about%20this%20API%3A*%0A%0A">Improve this Doc</a>
-  </span>
-  <span class="small pull-right mobile-hide">
-    <a href="https://github.com/sakno/dotNext/blob/gh-pages/src/DotNext.Reflection/Reflection/Constructor.cs/#L148">View Source</a>
-  </span>
-  <a id="DotNext_Reflection_Constructor_1_IsSecuritySafeCritical_" data-uid="DotNext.Reflection.Constructor`1.IsSecuritySafeCritical*"></a>
-  <h4 id="DotNext_Reflection_Constructor_1_IsSecuritySafeCritical" data-uid="DotNext.Reflection.Constructor`1.IsSecuritySafeCritical">IsSecuritySafeCritical</h4>
+</div>
+  <div class="markdown level1 conceptual"></div>
+  <h5 class="decalaration">Declaration</h5>
+  <div class="codewrapper">
+    <pre><code class="lang-csharp hljs">public override bool IsSecurityCritical { get; }</code></pre>
+  </div>
+  <h5 class="propertyValue">Property Value</h5>
+  <table class="table table-bordered table-striped table-condensed">
+    <thead>
+      <tr>
+        <th>Type</th>
+        <th>Description</th>
+      </tr>
+    </thead>
+    <tbody>
+      <tr>
+        <td><a class="xref" href="https://docs.microsoft.com/dotnet/api/system.boolean">Boolean</a></td>
+        <td></td>
+      </tr>
+    </tbody>
+  </table>
+  <h5 class="overrides">Overrides</h5>
+  <div><a class="xref" href="https://docs.microsoft.com/dotnet/api/system.reflection.methodbase.issecuritycritical#System_Reflection_MethodBase_IsSecurityCritical">MethodBase.IsSecurityCritical</a></div>
+  <span class="small pull-right mobile-hide">
+    <span class="divider">|</span>
+    <a href="https://github.com/sakno/DotNext/new/gh-pages/apiSpec/new?filename=DotNext_Reflection_Constructor_1_IsSecuritySafeCritical.md&amp;value=---%0Auid%3A%20DotNext.Reflection.Constructor%601.IsSecuritySafeCritical%0Asummary%3A%20'*You%20can%20override%20summary%20for%20the%20API%20here%20using%20*MARKDOWN*%20syntax'%0A---%0A%0A*Please%20type%20below%20more%20information%20about%20this%20API%3A*%0A%0A">Improve this Doc</a>
+  </span>
+  <span class="small pull-right mobile-hide">
+    <a href="https://github.com/sakno/DotNext/blob/gh-pages/src/DotNext.Reflection/Reflection/Constructor.cs/#L148">View Source</a>
+  </span>
+  <a id="DotNext_Reflection_Constructor_1_IsSecuritySafeCritical_" data-uid="DotNext.Reflection.Constructor`1.IsSecuritySafeCritical*"></a>
+  <h4 id="DotNext_Reflection_Constructor_1_IsSecuritySafeCritical" data-uid="DotNext.Reflection.Constructor`1.IsSecuritySafeCritical">IsSecuritySafeCritical</h4>
   <div class="markdown level1 summary"><p>Gets a value that indicates whether the constructor is security-safe-critical at the current trust level; that is,
 whether it can perform critical operations and can be accessed by transparent code.</p>
-</div>
-  <div class="markdown level1 conceptual"></div>
-  <h5 class="decalaration">Declaration</h5>
-  <div class="codewrapper">
-    <pre><code class="lang-csharp hljs">public override bool IsSecuritySafeCritical { get; }</code></pre>
-  </div>
-  <h5 class="propertyValue">Property Value</h5>
-  <table class="table table-bordered table-striped table-condensed">
-    <thead>
-      <tr>
-        <th>Type</th>
-        <th>Description</th>
-      </tr>
-    </thead>
-    <tbody>
-      <tr>
-        <td><a class="xref" href="https://docs.microsoft.com/dotnet/api/system.boolean">Boolean</a></td>
-        <td></td>
-      </tr>
-    </tbody>
-  </table>
-  <h5 class="overrides">Overrides</h5>
-  <div><a class="xref" href="https://docs.microsoft.com/dotnet/api/system.reflection.methodbase.issecuritysafecritical#System_Reflection_MethodBase_IsSecuritySafeCritical">MethodBase.IsSecuritySafeCritical</a></div>
-  <span class="small pull-right mobile-hide">
-    <span class="divider">|</span>
-    <a href="https://github.com/sakno/dotNext/new/gh-pages/apiSpec/new?filename=DotNext_Reflection_Constructor_1_IsSecurityTransparent.md&amp;value=---%0Auid%3A%20DotNext.Reflection.Constructor%601.IsSecurityTransparent%0Asummary%3A%20'*You%20can%20override%20summary%20for%20the%20API%20here%20using%20*MARKDOWN*%20syntax'%0A---%0A%0A*Please%20type%20below%20more%20information%20about%20this%20API%3A*%0A%0A">Improve this Doc</a>
-  </span>
-  <span class="small pull-right mobile-hide">
-    <a href="https://github.com/sakno/dotNext/blob/gh-pages/src/DotNext.Reflection/Reflection/Constructor.cs/#L159">View Source</a>
-  </span>
-  <a id="DotNext_Reflection_Constructor_1_IsSecurityTransparent_" data-uid="DotNext.Reflection.Constructor`1.IsSecurityTransparent*"></a>
-  <h4 id="DotNext_Reflection_Constructor_1_IsSecurityTransparent" data-uid="DotNext.Reflection.Constructor`1.IsSecurityTransparent">IsSecurityTransparent</h4>
+</div>
+  <div class="markdown level1 conceptual"></div>
+  <h5 class="decalaration">Declaration</h5>
+  <div class="codewrapper">
+    <pre><code class="lang-csharp hljs">public override bool IsSecuritySafeCritical { get; }</code></pre>
+  </div>
+  <h5 class="propertyValue">Property Value</h5>
+  <table class="table table-bordered table-striped table-condensed">
+    <thead>
+      <tr>
+        <th>Type</th>
+        <th>Description</th>
+      </tr>
+    </thead>
+    <tbody>
+      <tr>
+        <td><a class="xref" href="https://docs.microsoft.com/dotnet/api/system.boolean">Boolean</a></td>
+        <td></td>
+      </tr>
+    </tbody>
+  </table>
+  <h5 class="overrides">Overrides</h5>
+  <div><a class="xref" href="https://docs.microsoft.com/dotnet/api/system.reflection.methodbase.issecuritysafecritical#System_Reflection_MethodBase_IsSecuritySafeCritical">MethodBase.IsSecuritySafeCritical</a></div>
+  <span class="small pull-right mobile-hide">
+    <span class="divider">|</span>
+    <a href="https://github.com/sakno/DotNext/new/gh-pages/apiSpec/new?filename=DotNext_Reflection_Constructor_1_IsSecurityTransparent.md&amp;value=---%0Auid%3A%20DotNext.Reflection.Constructor%601.IsSecurityTransparent%0Asummary%3A%20'*You%20can%20override%20summary%20for%20the%20API%20here%20using%20*MARKDOWN*%20syntax'%0A---%0A%0A*Please%20type%20below%20more%20information%20about%20this%20API%3A*%0A%0A">Improve this Doc</a>
+  </span>
+  <span class="small pull-right mobile-hide">
+    <a href="https://github.com/sakno/DotNext/blob/gh-pages/src/DotNext.Reflection/Reflection/Constructor.cs/#L159">View Source</a>
+  </span>
+  <a id="DotNext_Reflection_Constructor_1_IsSecurityTransparent_" data-uid="DotNext.Reflection.Constructor`1.IsSecurityTransparent*"></a>
+  <h4 id="DotNext_Reflection_Constructor_1_IsSecurityTransparent" data-uid="DotNext.Reflection.Constructor`1.IsSecurityTransparent">IsSecurityTransparent</h4>
   <div class="markdown level1 summary"><p>Gets a value that indicates whether the current constructor is transparent at the current trust level,
 and therefore cannot perform critical operations.</p>
-</div>
-  <div class="markdown level1 conceptual"></div>
-  <h5 class="decalaration">Declaration</h5>
-  <div class="codewrapper">
-    <pre><code class="lang-csharp hljs">public override bool IsSecurityTransparent { get; }</code></pre>
-  </div>
-  <h5 class="propertyValue">Property Value</h5>
-  <table class="table table-bordered table-striped table-condensed">
-    <thead>
-      <tr>
-        <th>Type</th>
-        <th>Description</th>
-      </tr>
-    </thead>
-    <tbody>
-      <tr>
-        <td><a class="xref" href="https://docs.microsoft.com/dotnet/api/system.boolean">Boolean</a></td>
-        <td></td>
-      </tr>
-    </tbody>
-  </table>
-  <h5 class="overrides">Overrides</h5>
-  <div><a class="xref" href="https://docs.microsoft.com/dotnet/api/system.reflection.methodbase.issecuritytransparent#System_Reflection_MethodBase_IsSecurityTransparent">MethodBase.IsSecurityTransparent</a></div>
-  <span class="small pull-right mobile-hide">
-    <span class="divider">|</span>
-    <a href="https://github.com/sakno/dotNext/new/gh-pages/apiSpec/new?filename=DotNext_Reflection_Constructor_1_MemberType.md&amp;value=---%0Auid%3A%20DotNext.Reflection.Constructor%601.MemberType%0Asummary%3A%20'*You%20can%20override%20summary%20for%20the%20API%20here%20using%20*MARKDOWN*%20syntax'%0A---%0A%0A*Please%20type%20below%20more%20information%20about%20this%20API%3A*%0A%0A">Improve this Doc</a>
-  </span>
-  <span class="small pull-right mobile-hide">
-    <a href="https://github.com/sakno/dotNext/blob/gh-pages/src/DotNext.Reflection/Reflection/Constructor.cs/#L169">View Source</a>
-  </span>
-  <a id="DotNext_Reflection_Constructor_1_MemberType_" data-uid="DotNext.Reflection.Constructor`1.MemberType*"></a>
-  <h4 id="DotNext_Reflection_Constructor_1_MemberType" data-uid="DotNext.Reflection.Constructor`1.MemberType">MemberType</h4>
+</div>
+  <div class="markdown level1 conceptual"></div>
+  <h5 class="decalaration">Declaration</h5>
+  <div class="codewrapper">
+    <pre><code class="lang-csharp hljs">public override bool IsSecurityTransparent { get; }</code></pre>
+  </div>
+  <h5 class="propertyValue">Property Value</h5>
+  <table class="table table-bordered table-striped table-condensed">
+    <thead>
+      <tr>
+        <th>Type</th>
+        <th>Description</th>
+      </tr>
+    </thead>
+    <tbody>
+      <tr>
+        <td><a class="xref" href="https://docs.microsoft.com/dotnet/api/system.boolean">Boolean</a></td>
+        <td></td>
+      </tr>
+    </tbody>
+  </table>
+  <h5 class="overrides">Overrides</h5>
+  <div><a class="xref" href="https://docs.microsoft.com/dotnet/api/system.reflection.methodbase.issecuritytransparent#System_Reflection_MethodBase_IsSecurityTransparent">MethodBase.IsSecurityTransparent</a></div>
+  <span class="small pull-right mobile-hide">
+    <span class="divider">|</span>
+    <a href="https://github.com/sakno/DotNext/new/gh-pages/apiSpec/new?filename=DotNext_Reflection_Constructor_1_MemberType.md&amp;value=---%0Auid%3A%20DotNext.Reflection.Constructor%601.MemberType%0Asummary%3A%20'*You%20can%20override%20summary%20for%20the%20API%20here%20using%20*MARKDOWN*%20syntax'%0A---%0A%0A*Please%20type%20below%20more%20information%20about%20this%20API%3A*%0A%0A">Improve this Doc</a>
+  </span>
+  <span class="small pull-right mobile-hide">
+    <a href="https://github.com/sakno/DotNext/blob/gh-pages/src/DotNext.Reflection/Reflection/Constructor.cs/#L169">View Source</a>
+  </span>
+  <a id="DotNext_Reflection_Constructor_1_MemberType_" data-uid="DotNext.Reflection.Constructor`1.MemberType*"></a>
+  <h4 id="DotNext_Reflection_Constructor_1_MemberType" data-uid="DotNext.Reflection.Constructor`1.MemberType">MemberType</h4>
   <div class="markdown level1 summary"><p>Always returns <a class="xref" href="https://docs.microsoft.com/dotnet/api/system.reflection.membertypes#System_Reflection_MemberTypes_Constructor">Constructor</a>.</p>
-</div>
-  <div class="markdown level1 conceptual"></div>
-  <h5 class="decalaration">Declaration</h5>
-  <div class="codewrapper">
-    <pre><code class="lang-csharp hljs">public override MemberTypes MemberType { get; }</code></pre>
-  </div>
-  <h5 class="propertyValue">Property Value</h5>
-  <table class="table table-bordered table-striped table-condensed">
-    <thead>
-      <tr>
-        <th>Type</th>
-        <th>Description</th>
-      </tr>
-    </thead>
-    <tbody>
-      <tr>
-        <td><a class="xref" href="https://docs.microsoft.com/dotnet/api/system.reflection.membertypes">MemberTypes</a></td>
-        <td></td>
-      </tr>
-    </tbody>
-  </table>
-  <h5 class="overrides">Overrides</h5>
-  <div><a class="xref" href="https://docs.microsoft.com/dotnet/api/system.reflection.constructorinfo.membertype#System_Reflection_ConstructorInfo_MemberType">ConstructorInfo.MemberType</a></div>
-  <span class="small pull-right mobile-hide">
-    <span class="divider">|</span>
-    <a href="https://github.com/sakno/dotNext/new/gh-pages/apiSpec/new?filename=DotNext_Reflection_Constructor_1_MetadataToken.md&amp;value=---%0Auid%3A%20DotNext.Reflection.Constructor%601.MetadataToken%0Asummary%3A%20'*You%20can%20override%20summary%20for%20the%20API%20here%20using%20*MARKDOWN*%20syntax'%0A---%0A%0A*Please%20type%20below%20more%20information%20about%20this%20API%3A*%0A%0A">Improve this Doc</a>
-  </span>
-  <span class="small pull-right mobile-hide">
-    <a href="https://github.com/sakno/dotNext/blob/gh-pages/src/DotNext.Reflection/Reflection/Constructor.cs/#L174">View Source</a>
-  </span>
-  <a id="DotNext_Reflection_Constructor_1_MetadataToken_" data-uid="DotNext.Reflection.Constructor`1.MetadataToken*"></a>
-  <h4 id="DotNext_Reflection_Constructor_1_MetadataToken" data-uid="DotNext.Reflection.Constructor`1.MetadataToken">MetadataToken</h4>
+</div>
+  <div class="markdown level1 conceptual"></div>
+  <h5 class="decalaration">Declaration</h5>
+  <div class="codewrapper">
+    <pre><code class="lang-csharp hljs">public override MemberTypes MemberType { get; }</code></pre>
+  </div>
+  <h5 class="propertyValue">Property Value</h5>
+  <table class="table table-bordered table-striped table-condensed">
+    <thead>
+      <tr>
+        <th>Type</th>
+        <th>Description</th>
+      </tr>
+    </thead>
+    <tbody>
+      <tr>
+        <td><a class="xref" href="https://docs.microsoft.com/dotnet/api/system.reflection.membertypes">MemberTypes</a></td>
+        <td></td>
+      </tr>
+    </tbody>
+  </table>
+  <h5 class="overrides">Overrides</h5>
+  <div><a class="xref" href="https://docs.microsoft.com/dotnet/api/system.reflection.constructorinfo.membertype#System_Reflection_ConstructorInfo_MemberType">ConstructorInfo.MemberType</a></div>
+  <span class="small pull-right mobile-hide">
+    <span class="divider">|</span>
+    <a href="https://github.com/sakno/DotNext/new/gh-pages/apiSpec/new?filename=DotNext_Reflection_Constructor_1_MetadataToken.md&amp;value=---%0Auid%3A%20DotNext.Reflection.Constructor%601.MetadataToken%0Asummary%3A%20'*You%20can%20override%20summary%20for%20the%20API%20here%20using%20*MARKDOWN*%20syntax'%0A---%0A%0A*Please%20type%20below%20more%20information%20about%20this%20API%3A*%0A%0A">Improve this Doc</a>
+  </span>
+  <span class="small pull-right mobile-hide">
+    <a href="https://github.com/sakno/DotNext/blob/gh-pages/src/DotNext.Reflection/Reflection/Constructor.cs/#L174">View Source</a>
+  </span>
+  <a id="DotNext_Reflection_Constructor_1_MetadataToken_" data-uid="DotNext.Reflection.Constructor`1.MetadataToken*"></a>
+  <h4 id="DotNext_Reflection_Constructor_1_MetadataToken" data-uid="DotNext.Reflection.Constructor`1.MetadataToken">MetadataToken</h4>
   <div class="markdown level1 summary"><p>Gets a value that identifies a metadata element.</p>
-</div>
-  <div class="markdown level1 conceptual"></div>
-  <h5 class="decalaration">Declaration</h5>
-  <div class="codewrapper">
-    <pre><code class="lang-csharp hljs">public override int MetadataToken { get; }</code></pre>
-  </div>
-  <h5 class="propertyValue">Property Value</h5>
-  <table class="table table-bordered table-striped table-condensed">
-    <thead>
-      <tr>
-        <th>Type</th>
-        <th>Description</th>
-      </tr>
-    </thead>
-    <tbody>
-      <tr>
-        <td><a class="xref" href="https://docs.microsoft.com/dotnet/api/system.int32">Int32</a></td>
-        <td></td>
-      </tr>
-    </tbody>
-  </table>
-  <h5 class="overrides">Overrides</h5>
-  <div><a class="xref" href="https://docs.microsoft.com/dotnet/api/system.reflection.memberinfo.metadatatoken#System_Reflection_MemberInfo_MetadataToken">MemberInfo.MetadataToken</a></div>
-  <span class="small pull-right mobile-hide">
-    <span class="divider">|</span>
-    <a href="https://github.com/sakno/dotNext/new/gh-pages/apiSpec/new?filename=DotNext_Reflection_Constructor_1_MethodHandle.md&amp;value=---%0Auid%3A%20DotNext.Reflection.Constructor%601.MethodHandle%0Asummary%3A%20'*You%20can%20override%20summary%20for%20the%20API%20here%20using%20*MARKDOWN*%20syntax'%0A---%0A%0A*Please%20type%20below%20more%20information%20about%20this%20API%3A*%0A%0A">Improve this Doc</a>
-  </span>
-  <span class="small pull-right mobile-hide">
-    <a href="https://github.com/sakno/dotNext/blob/gh-pages/src/DotNext.Reflection/Reflection/Constructor.cs/#L73">View Source</a>
-  </span>
-  <a id="DotNext_Reflection_Constructor_1_MethodHandle_" data-uid="DotNext.Reflection.Constructor`1.MethodHandle*"></a>
-  <h4 id="DotNext_Reflection_Constructor_1_MethodHandle" data-uid="DotNext.Reflection.Constructor`1.MethodHandle">MethodHandle</h4>
+</div>
+  <div class="markdown level1 conceptual"></div>
+  <h5 class="decalaration">Declaration</h5>
+  <div class="codewrapper">
+    <pre><code class="lang-csharp hljs">public override int MetadataToken { get; }</code></pre>
+  </div>
+  <h5 class="propertyValue">Property Value</h5>
+  <table class="table table-bordered table-striped table-condensed">
+    <thead>
+      <tr>
+        <th>Type</th>
+        <th>Description</th>
+      </tr>
+    </thead>
+    <tbody>
+      <tr>
+        <td><a class="xref" href="https://docs.microsoft.com/dotnet/api/system.int32">Int32</a></td>
+        <td></td>
+      </tr>
+    </tbody>
+  </table>
+  <h5 class="overrides">Overrides</h5>
+  <div><a class="xref" href="https://docs.microsoft.com/dotnet/api/system.reflection.memberinfo.metadatatoken#System_Reflection_MemberInfo_MetadataToken">MemberInfo.MetadataToken</a></div>
+  <span class="small pull-right mobile-hide">
+    <span class="divider">|</span>
+    <a href="https://github.com/sakno/DotNext/new/gh-pages/apiSpec/new?filename=DotNext_Reflection_Constructor_1_MethodHandle.md&amp;value=---%0Auid%3A%20DotNext.Reflection.Constructor%601.MethodHandle%0Asummary%3A%20'*You%20can%20override%20summary%20for%20the%20API%20here%20using%20*MARKDOWN*%20syntax'%0A---%0A%0A*Please%20type%20below%20more%20information%20about%20this%20API%3A*%0A%0A">Improve this Doc</a>
+  </span>
+  <span class="small pull-right mobile-hide">
+    <a href="https://github.com/sakno/DotNext/blob/gh-pages/src/DotNext.Reflection/Reflection/Constructor.cs/#L73">View Source</a>
+  </span>
+  <a id="DotNext_Reflection_Constructor_1_MethodHandle_" data-uid="DotNext.Reflection.Constructor`1.MethodHandle*"></a>
+  <h4 id="DotNext_Reflection_Constructor_1_MethodHandle" data-uid="DotNext.Reflection.Constructor`1.MethodHandle">MethodHandle</h4>
   <div class="markdown level1 summary"><p>Gets a handle to the internal metadata representation of a constructor.</p>
-</div>
-  <div class="markdown level1 conceptual"></div>
-  <h5 class="decalaration">Declaration</h5>
-  <div class="codewrapper">
-    <pre><code class="lang-csharp hljs">public override RuntimeMethodHandle MethodHandle { get; }</code></pre>
-  </div>
-  <h5 class="propertyValue">Property Value</h5>
-  <table class="table table-bordered table-striped table-condensed">
-    <thead>
-      <tr>
-        <th>Type</th>
-        <th>Description</th>
-      </tr>
-    </thead>
-    <tbody>
-      <tr>
-        <td><a class="xref" href="https://docs.microsoft.com/dotnet/api/system.runtimemethodhandle">RuntimeMethodHandle</a></td>
-        <td></td>
-      </tr>
-    </tbody>
-  </table>
-  <h5 class="overrides">Overrides</h5>
-  <div><a class="xref" href="https://docs.microsoft.com/dotnet/api/system.reflection.methodbase.methodhandle#System_Reflection_MethodBase_MethodHandle">MethodBase.MethodHandle</a></div>
-  <span class="small pull-right mobile-hide">
-    <span class="divider">|</span>
-    <a href="https://github.com/sakno/dotNext/new/gh-pages/apiSpec/new?filename=DotNext_Reflection_Constructor_1_MethodImplementationFlags.md&amp;value=---%0Auid%3A%20DotNext.Reflection.Constructor%601.MethodImplementationFlags%0Asummary%3A%20'*You%20can%20override%20summary%20for%20the%20API%20here%20using%20*MARKDOWN*%20syntax'%0A---%0A%0A*Please%20type%20below%20more%20information%20about%20this%20API%3A*%0A%0A">Improve this Doc</a>
-  </span>
-  <span class="small pull-right mobile-hide">
-    <a href="https://github.com/sakno/dotNext/blob/gh-pages/src/DotNext.Reflection/Reflection/Constructor.cs/#L179">View Source</a>
-  </span>
-  <a id="DotNext_Reflection_Constructor_1_MethodImplementationFlags_" data-uid="DotNext.Reflection.Constructor`1.MethodImplementationFlags*"></a>
-  <h4 id="DotNext_Reflection_Constructor_1_MethodImplementationFlags" data-uid="DotNext.Reflection.Constructor`1.MethodImplementationFlags">MethodImplementationFlags</h4>
+</div>
+  <div class="markdown level1 conceptual"></div>
+  <h5 class="decalaration">Declaration</h5>
+  <div class="codewrapper">
+    <pre><code class="lang-csharp hljs">public override RuntimeMethodHandle MethodHandle { get; }</code></pre>
+  </div>
+  <h5 class="propertyValue">Property Value</h5>
+  <table class="table table-bordered table-striped table-condensed">
+    <thead>
+      <tr>
+        <th>Type</th>
+        <th>Description</th>
+      </tr>
+    </thead>
+    <tbody>
+      <tr>
+        <td><a class="xref" href="https://docs.microsoft.com/dotnet/api/system.runtimemethodhandle">RuntimeMethodHandle</a></td>
+        <td></td>
+      </tr>
+    </tbody>
+  </table>
+  <h5 class="overrides">Overrides</h5>
+  <div><a class="xref" href="https://docs.microsoft.com/dotnet/api/system.reflection.methodbase.methodhandle#System_Reflection_MethodBase_MethodHandle">MethodBase.MethodHandle</a></div>
+  <span class="small pull-right mobile-hide">
+    <span class="divider">|</span>
+    <a href="https://github.com/sakno/DotNext/new/gh-pages/apiSpec/new?filename=DotNext_Reflection_Constructor_1_MethodImplementationFlags.md&amp;value=---%0Auid%3A%20DotNext.Reflection.Constructor%601.MethodImplementationFlags%0Asummary%3A%20'*You%20can%20override%20summary%20for%20the%20API%20here%20using%20*MARKDOWN*%20syntax'%0A---%0A%0A*Please%20type%20below%20more%20information%20about%20this%20API%3A*%0A%0A">Improve this Doc</a>
+  </span>
+  <span class="small pull-right mobile-hide">
+    <a href="https://github.com/sakno/DotNext/blob/gh-pages/src/DotNext.Reflection/Reflection/Constructor.cs/#L179">View Source</a>
+  </span>
+  <a id="DotNext_Reflection_Constructor_1_MethodImplementationFlags_" data-uid="DotNext.Reflection.Constructor`1.MethodImplementationFlags*"></a>
+  <h4 id="DotNext_Reflection_Constructor_1_MethodImplementationFlags" data-uid="DotNext.Reflection.Constructor`1.MethodImplementationFlags">MethodImplementationFlags</h4>
   <div class="markdown level1 summary"><p>Gets constructor implementation attributes.</p>
-</div>
-  <div class="markdown level1 conceptual"></div>
-  <h5 class="decalaration">Declaration</h5>
-  <div class="codewrapper">
-    <pre><code class="lang-csharp hljs">public override MethodImplAttributes MethodImplementationFlags { get; }</code></pre>
-  </div>
-  <h5 class="propertyValue">Property Value</h5>
-  <table class="table table-bordered table-striped table-condensed">
-    <thead>
-      <tr>
-        <th>Type</th>
-        <th>Description</th>
-      </tr>
-    </thead>
-    <tbody>
-      <tr>
-        <td><a class="xref" href="https://docs.microsoft.com/dotnet/api/system.reflection.methodimplattributes">MethodImplAttributes</a></td>
-        <td></td>
-      </tr>
-    </tbody>
-  </table>
-  <h5 class="overrides">Overrides</h5>
-  <div><a class="xref" href="https://docs.microsoft.com/dotnet/api/system.reflection.methodbase.methodimplementationflags#System_Reflection_MethodBase_MethodImplementationFlags">MethodBase.MethodImplementationFlags</a></div>
-  <span class="small pull-right mobile-hide">
-    <span class="divider">|</span>
-    <a href="https://github.com/sakno/dotNext/new/gh-pages/apiSpec/new?filename=DotNext_Reflection_Constructor_1_Module.md&amp;value=---%0Auid%3A%20DotNext.Reflection.Constructor%601.Module%0Asummary%3A%20'*You%20can%20override%20summary%20for%20the%20API%20here%20using%20*MARKDOWN*%20syntax'%0A---%0A%0A*Please%20type%20below%20more%20information%20about%20this%20API%3A*%0A%0A">Improve this Doc</a>
-  </span>
-  <span class="small pull-right mobile-hide">
-    <a href="https://github.com/sakno/dotNext/blob/gh-pages/src/DotNext.Reflection/Reflection/Constructor.cs/#L184">View Source</a>
-  </span>
-  <a id="DotNext_Reflection_Constructor_1_Module_" data-uid="DotNext.Reflection.Constructor`1.Module*"></a>
-  <h4 id="DotNext_Reflection_Constructor_1_Module" data-uid="DotNext.Reflection.Constructor`1.Module">Module</h4>
+</div>
+  <div class="markdown level1 conceptual"></div>
+  <h5 class="decalaration">Declaration</h5>
+  <div class="codewrapper">
+    <pre><code class="lang-csharp hljs">public override MethodImplAttributes MethodImplementationFlags { get; }</code></pre>
+  </div>
+  <h5 class="propertyValue">Property Value</h5>
+  <table class="table table-bordered table-striped table-condensed">
+    <thead>
+      <tr>
+        <th>Type</th>
+        <th>Description</th>
+      </tr>
+    </thead>
+    <tbody>
+      <tr>
+        <td><a class="xref" href="https://docs.microsoft.com/dotnet/api/system.reflection.methodimplattributes">MethodImplAttributes</a></td>
+        <td></td>
+      </tr>
+    </tbody>
+  </table>
+  <h5 class="overrides">Overrides</h5>
+  <div><a class="xref" href="https://docs.microsoft.com/dotnet/api/system.reflection.methodbase.methodimplementationflags#System_Reflection_MethodBase_MethodImplementationFlags">MethodBase.MethodImplementationFlags</a></div>
+  <span class="small pull-right mobile-hide">
+    <span class="divider">|</span>
+    <a href="https://github.com/sakno/DotNext/new/gh-pages/apiSpec/new?filename=DotNext_Reflection_Constructor_1_Module.md&amp;value=---%0Auid%3A%20DotNext.Reflection.Constructor%601.Module%0Asummary%3A%20'*You%20can%20override%20summary%20for%20the%20API%20here%20using%20*MARKDOWN*%20syntax'%0A---%0A%0A*Please%20type%20below%20more%20information%20about%20this%20API%3A*%0A%0A">Improve this Doc</a>
+  </span>
+  <span class="small pull-right mobile-hide">
+    <a href="https://github.com/sakno/DotNext/blob/gh-pages/src/DotNext.Reflection/Reflection/Constructor.cs/#L184">View Source</a>
+  </span>
+  <a id="DotNext_Reflection_Constructor_1_Module_" data-uid="DotNext.Reflection.Constructor`1.Module*"></a>
+  <h4 id="DotNext_Reflection_Constructor_1_Module" data-uid="DotNext.Reflection.Constructor`1.Module">Module</h4>
   <div class="markdown level1 summary"><p>Gets the module in which the type that declares the constructor represented by the current instance is defined.</p>
-</div>
-  <div class="markdown level1 conceptual"></div>
-  <h5 class="decalaration">Declaration</h5>
-  <div class="codewrapper">
-    <pre><code class="lang-csharp hljs">public override Module Module { get; }</code></pre>
-  </div>
-  <h5 class="propertyValue">Property Value</h5>
-  <table class="table table-bordered table-striped table-condensed">
-    <thead>
-      <tr>
-        <th>Type</th>
-        <th>Description</th>
-      </tr>
-    </thead>
-    <tbody>
-      <tr>
-        <td><a class="xref" href="https://docs.microsoft.com/dotnet/api/system.reflection.module">Module</a></td>
-        <td></td>
-      </tr>
-    </tbody>
-  </table>
-  <h5 class="overrides">Overrides</h5>
-  <div><a class="xref" href="https://docs.microsoft.com/dotnet/api/system.reflection.memberinfo.module#System_Reflection_MemberInfo_Module">MemberInfo.Module</a></div>
-  <span class="small pull-right mobile-hide">
-    <span class="divider">|</span>
-    <a href="https://github.com/sakno/dotNext/new/gh-pages/apiSpec/new?filename=DotNext_Reflection_Constructor_1_Name.md&amp;value=---%0Auid%3A%20DotNext.Reflection.Constructor%601.Name%0Asummary%3A%20'*You%20can%20override%20summary%20for%20the%20API%20here%20using%20*MARKDOWN*%20syntax'%0A---%0A%0A*Please%20type%20below%20more%20information%20about%20this%20API%3A*%0A%0A">Improve this Doc</a>
-  </span>
-  <span class="small pull-right mobile-hide">
-    <a href="https://github.com/sakno/dotNext/blob/gh-pages/src/DotNext.Reflection/Reflection/Constructor.cs/#L59">View Source</a>
-  </span>
-  <a id="DotNext_Reflection_Constructor_1_Name_" data-uid="DotNext.Reflection.Constructor`1.Name*"></a>
-  <h4 id="DotNext_Reflection_Constructor_1_Name" data-uid="DotNext.Reflection.Constructor`1.Name">Name</h4>
+</div>
+  <div class="markdown level1 conceptual"></div>
+  <h5 class="decalaration">Declaration</h5>
+  <div class="codewrapper">
+    <pre><code class="lang-csharp hljs">public override Module Module { get; }</code></pre>
+  </div>
+  <h5 class="propertyValue">Property Value</h5>
+  <table class="table table-bordered table-striped table-condensed">
+    <thead>
+      <tr>
+        <th>Type</th>
+        <th>Description</th>
+      </tr>
+    </thead>
+    <tbody>
+      <tr>
+        <td><a class="xref" href="https://docs.microsoft.com/dotnet/api/system.reflection.module">Module</a></td>
+        <td></td>
+      </tr>
+    </tbody>
+  </table>
+  <h5 class="overrides">Overrides</h5>
+  <div><a class="xref" href="https://docs.microsoft.com/dotnet/api/system.reflection.memberinfo.module#System_Reflection_MemberInfo_Module">MemberInfo.Module</a></div>
+  <span class="small pull-right mobile-hide">
+    <span class="divider">|</span>
+    <a href="https://github.com/sakno/DotNext/new/gh-pages/apiSpec/new?filename=DotNext_Reflection_Constructor_1_Name.md&amp;value=---%0Auid%3A%20DotNext.Reflection.Constructor%601.Name%0Asummary%3A%20'*You%20can%20override%20summary%20for%20the%20API%20here%20using%20*MARKDOWN*%20syntax'%0A---%0A%0A*Please%20type%20below%20more%20information%20about%20this%20API%3A*%0A%0A">Improve this Doc</a>
+  </span>
+  <span class="small pull-right mobile-hide">
+    <a href="https://github.com/sakno/DotNext/blob/gh-pages/src/DotNext.Reflection/Reflection/Constructor.cs/#L59">View Source</a>
+  </span>
+  <a id="DotNext_Reflection_Constructor_1_Name_" data-uid="DotNext.Reflection.Constructor`1.Name*"></a>
+  <h4 id="DotNext_Reflection_Constructor_1_Name" data-uid="DotNext.Reflection.Constructor`1.Name">Name</h4>
   <div class="markdown level1 summary"><p>Gets name of the constructor.</p>
-</div>
-  <div class="markdown level1 conceptual"></div>
-  <h5 class="decalaration">Declaration</h5>
-  <div class="codewrapper">
-    <pre><code class="lang-csharp hljs">public override string Name { get; }</code></pre>
-  </div>
-  <h5 class="propertyValue">Property Value</h5>
-  <table class="table table-bordered table-striped table-condensed">
-    <thead>
-      <tr>
-        <th>Type</th>
-        <th>Description</th>
-      </tr>
-    </thead>
-    <tbody>
-      <tr>
-        <td><a class="xref" href="https://docs.microsoft.com/dotnet/api/system.string">String</a></td>
-        <td></td>
-      </tr>
-    </tbody>
-  </table>
-  <h5 class="overrides">Overrides</h5>
-  <div><a class="xref" href="https://docs.microsoft.com/dotnet/api/system.reflection.memberinfo.name#System_Reflection_MemberInfo_Name">MemberInfo.Name</a></div>
-  <span class="small pull-right mobile-hide">
-    <span class="divider">|</span>
-    <a href="https://github.com/sakno/dotNext/new/gh-pages/apiSpec/new?filename=DotNext_Reflection_Constructor_1_ReflectedType.md&amp;value=---%0Auid%3A%20DotNext.Reflection.Constructor%601.ReflectedType%0Asummary%3A%20'*You%20can%20override%20summary%20for%20the%20API%20here%20using%20*MARKDOWN*%20syntax'%0A---%0A%0A*Please%20type%20below%20more%20information%20about%20this%20API%3A*%0A%0A">Improve this Doc</a>
-  </span>
-  <span class="small pull-right mobile-hide">
-    <a href="https://github.com/sakno/dotNext/blob/gh-pages/src/DotNext.Reflection/Reflection/Constructor.cs/#L88">View Source</a>
-  </span>
-  <a id="DotNext_Reflection_Constructor_1_ReflectedType_" data-uid="DotNext.Reflection.Constructor`1.ReflectedType*"></a>
-  <h4 id="DotNext_Reflection_Constructor_1_ReflectedType" data-uid="DotNext.Reflection.Constructor`1.ReflectedType">ReflectedType</h4>
+</div>
+  <div class="markdown level1 conceptual"></div>
+  <h5 class="decalaration">Declaration</h5>
+  <div class="codewrapper">
+    <pre><code class="lang-csharp hljs">public override string Name { get; }</code></pre>
+  </div>
+  <h5 class="propertyValue">Property Value</h5>
+  <table class="table table-bordered table-striped table-condensed">
+    <thead>
+      <tr>
+        <th>Type</th>
+        <th>Description</th>
+      </tr>
+    </thead>
+    <tbody>
+      <tr>
+        <td><a class="xref" href="https://docs.microsoft.com/dotnet/api/system.string">String</a></td>
+        <td></td>
+      </tr>
+    </tbody>
+  </table>
+  <h5 class="overrides">Overrides</h5>
+  <div><a class="xref" href="https://docs.microsoft.com/dotnet/api/system.reflection.memberinfo.name#System_Reflection_MemberInfo_Name">MemberInfo.Name</a></div>
+  <span class="small pull-right mobile-hide">
+    <span class="divider">|</span>
+    <a href="https://github.com/sakno/DotNext/new/gh-pages/apiSpec/new?filename=DotNext_Reflection_Constructor_1_ReflectedType.md&amp;value=---%0Auid%3A%20DotNext.Reflection.Constructor%601.ReflectedType%0Asummary%3A%20'*You%20can%20override%20summary%20for%20the%20API%20here%20using%20*MARKDOWN*%20syntax'%0A---%0A%0A*Please%20type%20below%20more%20information%20about%20this%20API%3A*%0A%0A">Improve this Doc</a>
+  </span>
+  <span class="small pull-right mobile-hide">
+    <a href="https://github.com/sakno/DotNext/blob/gh-pages/src/DotNext.Reflection/Reflection/Constructor.cs/#L88">View Source</a>
+  </span>
+  <a id="DotNext_Reflection_Constructor_1_ReflectedType_" data-uid="DotNext.Reflection.Constructor`1.ReflectedType*"></a>
+  <h4 id="DotNext_Reflection_Constructor_1_ReflectedType" data-uid="DotNext.Reflection.Constructor`1.ReflectedType">ReflectedType</h4>
   <div class="markdown level1 summary"><p>Gets the class object that was used to obtain this instance.</p>
-</div>
-  <div class="markdown level1 conceptual"></div>
-  <h5 class="decalaration">Declaration</h5>
-  <div class="codewrapper">
-    <pre><code class="lang-csharp hljs">public override Type ReflectedType { get; }</code></pre>
-  </div>
-  <h5 class="propertyValue">Property Value</h5>
-  <table class="table table-bordered table-striped table-condensed">
-    <thead>
-      <tr>
-        <th>Type</th>
-        <th>Description</th>
-      </tr>
-    </thead>
-    <tbody>
-      <tr>
-        <td><a class="xref" href="https://docs.microsoft.com/dotnet/api/system.type">Type</a></td>
-        <td></td>
-      </tr>
-    </tbody>
-  </table>
-  <h5 class="overrides">Overrides</h5>
-  <div><a class="xref" href="https://docs.microsoft.com/dotnet/api/system.reflection.memberinfo.reflectedtype#System_Reflection_MemberInfo_ReflectedType">MemberInfo.ReflectedType</a></div>
-  <h3 id="methods">Methods
-  </h3>
-  <span class="small pull-right mobile-hide">
-    <span class="divider">|</span>
-    <a href="https://github.com/sakno/dotNext/new/gh-pages/apiSpec/new?filename=DotNext_Reflection_Constructor_1_Equals_System_Object_.md&amp;value=---%0Auid%3A%20DotNext.Reflection.Constructor%601.Equals(System.Object)%0Asummary%3A%20'*You%20can%20override%20summary%20for%20the%20API%20here%20using%20*MARKDOWN*%20syntax'%0A---%0A%0A*Please%20type%20below%20more%20information%20about%20this%20API%3A*%0A%0A">Improve this Doc</a>
-  </span>
-  <span class="small pull-right mobile-hide">
-    <a href="https://github.com/sakno/dotNext/blob/gh-pages/src/DotNext.Reflection/Reflection/Constructor.cs/#L259">View Source</a>
-  </span>
-  <a id="DotNext_Reflection_Constructor_1_Equals_" data-uid="DotNext.Reflection.Constructor`1.Equals*"></a>
-  <h4 id="DotNext_Reflection_Constructor_1_Equals_System_Object_" data-uid="DotNext.Reflection.Constructor`1.Equals(System.Object)">Equals(Object)</h4>
+</div>
+  <div class="markdown level1 conceptual"></div>
+  <h5 class="decalaration">Declaration</h5>
+  <div class="codewrapper">
+    <pre><code class="lang-csharp hljs">public override Type ReflectedType { get; }</code></pre>
+  </div>
+  <h5 class="propertyValue">Property Value</h5>
+  <table class="table table-bordered table-striped table-condensed">
+    <thead>
+      <tr>
+        <th>Type</th>
+        <th>Description</th>
+      </tr>
+    </thead>
+    <tbody>
+      <tr>
+        <td><a class="xref" href="https://docs.microsoft.com/dotnet/api/system.type">Type</a></td>
+        <td></td>
+      </tr>
+    </tbody>
+  </table>
+  <h5 class="overrides">Overrides</h5>
+  <div><a class="xref" href="https://docs.microsoft.com/dotnet/api/system.reflection.memberinfo.reflectedtype#System_Reflection_MemberInfo_ReflectedType">MemberInfo.ReflectedType</a></div>
+  <h3 id="methods">Methods
+  </h3>
+  <span class="small pull-right mobile-hide">
+    <span class="divider">|</span>
+    <a href="https://github.com/sakno/DotNext/new/gh-pages/apiSpec/new?filename=DotNext_Reflection_Constructor_1_Equals_System_Object_.md&amp;value=---%0Auid%3A%20DotNext.Reflection.Constructor%601.Equals(System.Object)%0Asummary%3A%20'*You%20can%20override%20summary%20for%20the%20API%20here%20using%20*MARKDOWN*%20syntax'%0A---%0A%0A*Please%20type%20below%20more%20information%20about%20this%20API%3A*%0A%0A">Improve this Doc</a>
+  </span>
+  <span class="small pull-right mobile-hide">
+    <a href="https://github.com/sakno/DotNext/blob/gh-pages/src/DotNext.Reflection/Reflection/Constructor.cs/#L259">View Source</a>
+  </span>
+  <a id="DotNext_Reflection_Constructor_1_Equals_" data-uid="DotNext.Reflection.Constructor`1.Equals*"></a>
+  <h4 id="DotNext_Reflection_Constructor_1_Equals_System_Object_" data-uid="DotNext.Reflection.Constructor`1.Equals(System.Object)">Equals(Object)</h4>
   <div class="markdown level1 summary"><p>Determines whether this constructor is equal to the given constructor.</p>
-</div>
-  <div class="markdown level1 conceptual"></div>
-  <h5 class="decalaration">Declaration</h5>
-  <div class="codewrapper">
-    <pre><code class="lang-csharp hljs">public override bool Equals(object other)</code></pre>
-  </div>
-  <h5 class="parameters">Parameters</h5>
-  <table class="table table-bordered table-striped table-condensed">
-    <thead>
-      <tr>
-        <th>Type</th>
-        <th>Name</th>
-        <th>Description</th>
-      </tr>
-    </thead>
-    <tbody>
-      <tr>
-        <td><a class="xref" href="https://docs.microsoft.com/dotnet/api/system.object">Object</a></td>
-        <td><span class="parametername">other</span></td>
+</div>
+  <div class="markdown level1 conceptual"></div>
+  <h5 class="decalaration">Declaration</h5>
+  <div class="codewrapper">
+    <pre><code class="lang-csharp hljs">public override bool Equals(object other)</code></pre>
+  </div>
+  <h5 class="parameters">Parameters</h5>
+  <table class="table table-bordered table-striped table-condensed">
+    <thead>
+      <tr>
+        <th>Type</th>
+        <th>Name</th>
+        <th>Description</th>
+      </tr>
+    </thead>
+    <tbody>
+      <tr>
+        <td><a class="xref" href="https://docs.microsoft.com/dotnet/api/system.object">Object</a></td>
+        <td><span class="parametername">other</span></td>
         <td><p>Other constructor to compare.</p>
-</td>
-      </tr>
-    </tbody>
-  </table>
-  <h5 class="returns">Returns</h5>
-  <table class="table table-bordered table-striped table-condensed">
-    <thead>
-      <tr>
-        <th>Type</th>
-        <th>Description</th>
-      </tr>
-    </thead>
-    <tbody>
-      <tr>
-        <td><a class="xref" href="https://docs.microsoft.com/dotnet/api/system.boolean">Boolean</a></td>
+</td>
+      </tr>
+    </tbody>
+  </table>
+  <h5 class="returns">Returns</h5>
+  <table class="table table-bordered table-striped table-condensed">
+    <thead>
+      <tr>
+        <th>Type</th>
+        <th>Description</th>
+      </tr>
+    </thead>
+    <tbody>
+      <tr>
+        <td><a class="xref" href="https://docs.microsoft.com/dotnet/api/system.boolean">Boolean</a></td>
         <td><p><span class="xref">true</span> if this object reflects the same constructor as the specified object; otherwise, <span class="xref">false</span>.</p>
-</td>
-      </tr>
-    </tbody>
-  </table>
-  <h5 class="overrides">Overrides</h5>
-  <div><a class="xref" href="https://docs.microsoft.com/dotnet/api/system.reflection.constructorinfo.equals#System_Reflection_ConstructorInfo_Equals_System_Object_">ConstructorInfo.Equals(Object)</a></div>
-  <span class="small pull-right mobile-hide">
-    <span class="divider">|</span>
-    <a href="https://github.com/sakno/dotNext/new/gh-pages/apiSpec/new?filename=DotNext_Reflection_Constructor_1_Equals_System_Reflection_ConstructorInfo_.md&amp;value=---%0Auid%3A%20DotNext.Reflection.Constructor%601.Equals(System.Reflection.ConstructorInfo)%0Asummary%3A%20'*You%20can%20override%20summary%20for%20the%20API%20here%20using%20*MARKDOWN*%20syntax'%0A---%0A%0A*Please%20type%20below%20more%20information%20about%20this%20API%3A*%0A%0A">Improve this Doc</a>
-  </span>
-  <span class="small pull-right mobile-hide">
-    <a href="https://github.com/sakno/dotNext/blob/gh-pages/src/DotNext.Reflection/Reflection/Constructor.cs/#L252">View Source</a>
-  </span>
-  <a id="DotNext_Reflection_Constructor_1_Equals_" data-uid="DotNext.Reflection.Constructor`1.Equals*"></a>
-  <h4 id="DotNext_Reflection_Constructor_1_Equals_System_Reflection_ConstructorInfo_" data-uid="DotNext.Reflection.Constructor`1.Equals(System.Reflection.ConstructorInfo)">Equals(ConstructorInfo)</h4>
+</td>
+      </tr>
+    </tbody>
+  </table>
+  <h5 class="overrides">Overrides</h5>
+  <div><a class="xref" href="https://docs.microsoft.com/dotnet/api/system.reflection.constructorinfo.equals#System_Reflection_ConstructorInfo_Equals_System_Object_">ConstructorInfo.Equals(Object)</a></div>
+  <span class="small pull-right mobile-hide">
+    <span class="divider">|</span>
+    <a href="https://github.com/sakno/DotNext/new/gh-pages/apiSpec/new?filename=DotNext_Reflection_Constructor_1_Equals_System_Reflection_ConstructorInfo_.md&amp;value=---%0Auid%3A%20DotNext.Reflection.Constructor%601.Equals(System.Reflection.ConstructorInfo)%0Asummary%3A%20'*You%20can%20override%20summary%20for%20the%20API%20here%20using%20*MARKDOWN*%20syntax'%0A---%0A%0A*Please%20type%20below%20more%20information%20about%20this%20API%3A*%0A%0A">Improve this Doc</a>
+  </span>
+  <span class="small pull-right mobile-hide">
+    <a href="https://github.com/sakno/DotNext/blob/gh-pages/src/DotNext.Reflection/Reflection/Constructor.cs/#L252">View Source</a>
+  </span>
+  <a id="DotNext_Reflection_Constructor_1_Equals_" data-uid="DotNext.Reflection.Constructor`1.Equals*"></a>
+  <h4 id="DotNext_Reflection_Constructor_1_Equals_System_Reflection_ConstructorInfo_" data-uid="DotNext.Reflection.Constructor`1.Equals(System.Reflection.ConstructorInfo)">Equals(ConstructorInfo)</h4>
   <div class="markdown level1 summary"><p>Determines whether this constructor is equal to the given constructor.</p>
-</div>
-  <div class="markdown level1 conceptual"></div>
-  <h5 class="decalaration">Declaration</h5>
-  <div class="codewrapper">
-    <pre><code class="lang-csharp hljs">public bool Equals(ConstructorInfo other)</code></pre>
-  </div>
-  <h5 class="parameters">Parameters</h5>
-  <table class="table table-bordered table-striped table-condensed">
-    <thead>
-      <tr>
-        <th>Type</th>
-        <th>Name</th>
-        <th>Description</th>
-      </tr>
-    </thead>
-    <tbody>
-      <tr>
-        <td><a class="xref" href="https://docs.microsoft.com/dotnet/api/system.reflection.constructorinfo">ConstructorInfo</a></td>
-        <td><span class="parametername">other</span></td>
+</div>
+  <div class="markdown level1 conceptual"></div>
+  <h5 class="decalaration">Declaration</h5>
+  <div class="codewrapper">
+    <pre><code class="lang-csharp hljs">public bool Equals(ConstructorInfo other)</code></pre>
+  </div>
+  <h5 class="parameters">Parameters</h5>
+  <table class="table table-bordered table-striped table-condensed">
+    <thead>
+      <tr>
+        <th>Type</th>
+        <th>Name</th>
+        <th>Description</th>
+      </tr>
+    </thead>
+    <tbody>
+      <tr>
+        <td><a class="xref" href="https://docs.microsoft.com/dotnet/api/system.reflection.constructorinfo">ConstructorInfo</a></td>
+        <td><span class="parametername">other</span></td>
         <td><p>Other constructor to compare.</p>
-</td>
-      </tr>
-    </tbody>
-  </table>
-  <h5 class="returns">Returns</h5>
-  <table class="table table-bordered table-striped table-condensed">
-    <thead>
-      <tr>
-        <th>Type</th>
-        <th>Description</th>
-      </tr>
-    </thead>
-    <tbody>
-      <tr>
-        <td><a class="xref" href="https://docs.microsoft.com/dotnet/api/system.boolean">Boolean</a></td>
+</td>
+      </tr>
+    </tbody>
+  </table>
+  <h5 class="returns">Returns</h5>
+  <table class="table table-bordered table-striped table-condensed">
+    <thead>
+      <tr>
+        <th>Type</th>
+        <th>Description</th>
+      </tr>
+    </thead>
+    <tbody>
+      <tr>
+        <td><a class="xref" href="https://docs.microsoft.com/dotnet/api/system.boolean">Boolean</a></td>
         <td><p><span class="xref">true</span> if this object reflects the same constructor as the specified object; otherwise, <span class="xref">false</span>.</p>
-</td>
-      </tr>
-    </tbody>
-  </table>
-  <span class="small pull-right mobile-hide">
-    <span class="divider">|</span>
-    <a href="https://github.com/sakno/dotNext/new/gh-pages/apiSpec/new?filename=DotNext_Reflection_Constructor_1_GetCustomAttributes_System_Boolean_.md&amp;value=---%0Auid%3A%20DotNext.Reflection.Constructor%601.GetCustomAttributes(System.Boolean)%0Asummary%3A%20'*You%20can%20override%20summary%20for%20the%20API%20here%20using%20*MARKDOWN*%20syntax'%0A---%0A%0A*Please%20type%20below%20more%20information%20about%20this%20API%3A*%0A%0A">Improve this Doc</a>
-  </span>
-  <span class="small pull-right mobile-hide">
-    <a href="https://github.com/sakno/dotNext/blob/gh-pages/src/DotNext.Reflection/Reflection/Constructor.cs/#L226">View Source</a>
-  </span>
-  <a id="DotNext_Reflection_Constructor_1_GetCustomAttributes_" data-uid="DotNext.Reflection.Constructor`1.GetCustomAttributes*"></a>
-  <h4 id="DotNext_Reflection_Constructor_1_GetCustomAttributes_System_Boolean_" data-uid="DotNext.Reflection.Constructor`1.GetCustomAttributes(System.Boolean)">GetCustomAttributes(Boolean)</h4>
+</td>
+      </tr>
+    </tbody>
+  </table>
+  <span class="small pull-right mobile-hide">
+    <span class="divider">|</span>
+    <a href="https://github.com/sakno/DotNext/new/gh-pages/apiSpec/new?filename=DotNext_Reflection_Constructor_1_GetCustomAttributes_System_Boolean_.md&amp;value=---%0Auid%3A%20DotNext.Reflection.Constructor%601.GetCustomAttributes(System.Boolean)%0Asummary%3A%20'*You%20can%20override%20summary%20for%20the%20API%20here%20using%20*MARKDOWN*%20syntax'%0A---%0A%0A*Please%20type%20below%20more%20information%20about%20this%20API%3A*%0A%0A">Improve this Doc</a>
+  </span>
+  <span class="small pull-right mobile-hide">
+    <a href="https://github.com/sakno/DotNext/blob/gh-pages/src/DotNext.Reflection/Reflection/Constructor.cs/#L226">View Source</a>
+  </span>
+  <a id="DotNext_Reflection_Constructor_1_GetCustomAttributes_" data-uid="DotNext.Reflection.Constructor`1.GetCustomAttributes*"></a>
+  <h4 id="DotNext_Reflection_Constructor_1_GetCustomAttributes_System_Boolean_" data-uid="DotNext.Reflection.Constructor`1.GetCustomAttributes(System.Boolean)">GetCustomAttributes(Boolean)</h4>
   <div class="markdown level1 summary"><p>Returns an array of all custom attributes applied to this constructor.</p>
-</div>
-  <div class="markdown level1 conceptual"></div>
-  <h5 class="decalaration">Declaration</h5>
-  <div class="codewrapper">
-    <pre><code class="lang-csharp hljs">public override object[] GetCustomAttributes(bool inherit)</code></pre>
-  </div>
-  <h5 class="parameters">Parameters</h5>
-  <table class="table table-bordered table-striped table-condensed">
-    <thead>
-      <tr>
-        <th>Type</th>
-        <th>Name</th>
-        <th>Description</th>
-      </tr>
-    </thead>
-    <tbody>
-      <tr>
-        <td><a class="xref" href="https://docs.microsoft.com/dotnet/api/system.boolean">Boolean</a></td>
-        <td><span class="parametername">inherit</span></td>
+</div>
+  <div class="markdown level1 conceptual"></div>
+  <h5 class="decalaration">Declaration</h5>
+  <div class="codewrapper">
+    <pre><code class="lang-csharp hljs">public override object[] GetCustomAttributes(bool inherit)</code></pre>
+  </div>
+  <h5 class="parameters">Parameters</h5>
+  <table class="table table-bordered table-striped table-condensed">
+    <thead>
+      <tr>
+        <th>Type</th>
+        <th>Name</th>
+        <th>Description</th>
+      </tr>
+    </thead>
+    <tbody>
+      <tr>
+        <td><a class="xref" href="https://docs.microsoft.com/dotnet/api/system.boolean">Boolean</a></td>
+        <td><span class="parametername">inherit</span></td>
         <td><p><span class="xref">true</span> to search this member's inheritance chain to find the attributes; otherwise, <span class="xref">false</span>.</p>
-</td>
-      </tr>
-    </tbody>
-  </table>
-  <h5 class="returns">Returns</h5>
-  <table class="table table-bordered table-striped table-condensed">
-    <thead>
-      <tr>
-        <th>Type</th>
-        <th>Description</th>
-      </tr>
-    </thead>
-    <tbody>
-      <tr>
-        <td><a class="xref" href="https://docs.microsoft.com/dotnet/api/system.object">Object</a>[]</td>
+</td>
+      </tr>
+    </tbody>
+  </table>
+  <h5 class="returns">Returns</h5>
+  <table class="table table-bordered table-striped table-condensed">
+    <thead>
+      <tr>
+        <th>Type</th>
+        <th>Description</th>
+      </tr>
+    </thead>
+    <tbody>
+      <tr>
+        <td><a class="xref" href="https://docs.microsoft.com/dotnet/api/system.object">Object</a>[]</td>
         <td><p>An array that contains all the custom attributes applied to this constructor.</p>
-</td>
-      </tr>
-    </tbody>
-  </table>
-  <h5 class="overrides">Overrides</h5>
-  <div><a class="xref" href="https://docs.microsoft.com/dotnet/api/system.reflection.memberinfo.getcustomattributes#System_Reflection_MemberInfo_GetCustomAttributes_System_Boolean_">MemberInfo.GetCustomAttributes(Boolean)</a></div>
-  <span class="small pull-right mobile-hide">
-    <span class="divider">|</span>
-    <a href="https://github.com/sakno/dotNext/new/gh-pages/apiSpec/new?filename=DotNext_Reflection_Constructor_1_GetCustomAttributes_System_Type_System_Boolean_.md&amp;value=---%0Auid%3A%20DotNext.Reflection.Constructor%601.GetCustomAttributes(System.Type%2CSystem.Boolean)%0Asummary%3A%20'*You%20can%20override%20summary%20for%20the%20API%20here%20using%20*MARKDOWN*%20syntax'%0A---%0A%0A*Please%20type%20below%20more%20information%20about%20this%20API%3A*%0A%0A">Improve this Doc</a>
-  </span>
-  <span class="small pull-right mobile-hide">
-    <a href="https://github.com/sakno/dotNext/blob/gh-pages/src/DotNext.Reflection/Reflection/Constructor.cs/#L235">View Source</a>
-  </span>
-  <a id="DotNext_Reflection_Constructor_1_GetCustomAttributes_" data-uid="DotNext.Reflection.Constructor`1.GetCustomAttributes*"></a>
-  <h4 id="DotNext_Reflection_Constructor_1_GetCustomAttributes_System_Type_System_Boolean_" data-uid="DotNext.Reflection.Constructor`1.GetCustomAttributes(System.Type,System.Boolean)">GetCustomAttributes(Type, Boolean)</h4>
+</td>
+      </tr>
+    </tbody>
+  </table>
+  <h5 class="overrides">Overrides</h5>
+  <div><a class="xref" href="https://docs.microsoft.com/dotnet/api/system.reflection.memberinfo.getcustomattributes#System_Reflection_MemberInfo_GetCustomAttributes_System_Boolean_">MemberInfo.GetCustomAttributes(Boolean)</a></div>
+  <span class="small pull-right mobile-hide">
+    <span class="divider">|</span>
+    <a href="https://github.com/sakno/DotNext/new/gh-pages/apiSpec/new?filename=DotNext_Reflection_Constructor_1_GetCustomAttributes_System_Type_System_Boolean_.md&amp;value=---%0Auid%3A%20DotNext.Reflection.Constructor%601.GetCustomAttributes(System.Type%2CSystem.Boolean)%0Asummary%3A%20'*You%20can%20override%20summary%20for%20the%20API%20here%20using%20*MARKDOWN*%20syntax'%0A---%0A%0A*Please%20type%20below%20more%20information%20about%20this%20API%3A*%0A%0A">Improve this Doc</a>
+  </span>
+  <span class="small pull-right mobile-hide">
+    <a href="https://github.com/sakno/DotNext/blob/gh-pages/src/DotNext.Reflection/Reflection/Constructor.cs/#L235">View Source</a>
+  </span>
+  <a id="DotNext_Reflection_Constructor_1_GetCustomAttributes_" data-uid="DotNext.Reflection.Constructor`1.GetCustomAttributes*"></a>
+  <h4 id="DotNext_Reflection_Constructor_1_GetCustomAttributes_System_Type_System_Boolean_" data-uid="DotNext.Reflection.Constructor`1.GetCustomAttributes(System.Type,System.Boolean)">GetCustomAttributes(Type, Boolean)</h4>
   <div class="markdown level1 summary"><p>Returns an array of all custom attributes applied to this constructor.</p>
-</div>
-  <div class="markdown level1 conceptual"></div>
-  <h5 class="decalaration">Declaration</h5>
-  <div class="codewrapper">
-    <pre><code class="lang-csharp hljs">public override object[] GetCustomAttributes(Type attributeType, bool inherit)</code></pre>
-  </div>
-  <h5 class="parameters">Parameters</h5>
-  <table class="table table-bordered table-striped table-condensed">
-    <thead>
-      <tr>
-        <th>Type</th>
-        <th>Name</th>
-        <th>Description</th>
-      </tr>
-    </thead>
-    <tbody>
-      <tr>
-        <td><a class="xref" href="https://docs.microsoft.com/dotnet/api/system.type">Type</a></td>
-        <td><span class="parametername">attributeType</span></td>
+</div>
+  <div class="markdown level1 conceptual"></div>
+  <h5 class="decalaration">Declaration</h5>
+  <div class="codewrapper">
+    <pre><code class="lang-csharp hljs">public override object[] GetCustomAttributes(Type attributeType, bool inherit)</code></pre>
+  </div>
+  <h5 class="parameters">Parameters</h5>
+  <table class="table table-bordered table-striped table-condensed">
+    <thead>
+      <tr>
+        <th>Type</th>
+        <th>Name</th>
+        <th>Description</th>
+      </tr>
+    </thead>
+    <tbody>
+      <tr>
+        <td><a class="xref" href="https://docs.microsoft.com/dotnet/api/system.type">Type</a></td>
+        <td><span class="parametername">attributeType</span></td>
         <td><p>The type of attribute to search for. Only attributes that are assignable to this type are returned.</p>
-</td>
-      </tr>
-      <tr>
-        <td><a class="xref" href="https://docs.microsoft.com/dotnet/api/system.boolean">Boolean</a></td>
-        <td><span class="parametername">inherit</span></td>
+</td>
+      </tr>
+      <tr>
+        <td><a class="xref" href="https://docs.microsoft.com/dotnet/api/system.boolean">Boolean</a></td>
+        <td><span class="parametername">inherit</span></td>
         <td><p><span class="xref">true</span> to search this member's inheritance chain to find the attributes; otherwise, <span class="xref">false</span>.</p>
-</td>
-      </tr>
-    </tbody>
-  </table>
-  <h5 class="returns">Returns</h5>
-  <table class="table table-bordered table-striped table-condensed">
-    <thead>
-      <tr>
-        <th>Type</th>
-        <th>Description</th>
-      </tr>
-    </thead>
-    <tbody>
-      <tr>
-        <td><a class="xref" href="https://docs.microsoft.com/dotnet/api/system.object">Object</a>[]</td>
+</td>
+      </tr>
+    </tbody>
+  </table>
+  <h5 class="returns">Returns</h5>
+  <table class="table table-bordered table-striped table-condensed">
+    <thead>
+      <tr>
+        <th>Type</th>
+        <th>Description</th>
+      </tr>
+    </thead>
+    <tbody>
+      <tr>
+        <td><a class="xref" href="https://docs.microsoft.com/dotnet/api/system.object">Object</a>[]</td>
         <td><p>An array that contains all the custom attributes applied to this constructor.</p>
-</td>
-      </tr>
-    </tbody>
-  </table>
-  <h5 class="overrides">Overrides</h5>
-  <div><a class="xref" href="https://docs.microsoft.com/dotnet/api/system.reflection.memberinfo.getcustomattributes#System_Reflection_MemberInfo_GetCustomAttributes_System_Type_System_Boolean_">MemberInfo.GetCustomAttributes(Type, Boolean)</a></div>
-  <span class="small pull-right mobile-hide">
-    <span class="divider">|</span>
-    <a href="https://github.com/sakno/dotNext/new/gh-pages/apiSpec/new?filename=DotNext_Reflection_Constructor_1_GetCustomAttributesData.md&amp;value=---%0Auid%3A%20DotNext.Reflection.Constructor%601.GetCustomAttributesData%0Asummary%3A%20'*You%20can%20override%20summary%20for%20the%20API%20here%20using%20*MARKDOWN*%20syntax'%0A---%0A%0A*Please%20type%20below%20more%20information%20about%20this%20API%3A*%0A%0A">Improve this Doc</a>
-  </span>
-  <span class="small pull-right mobile-hide">
-    <a href="https://github.com/sakno/dotNext/blob/gh-pages/src/DotNext.Reflection/Reflection/Constructor.cs/#L115">View Source</a>
-  </span>
-  <a id="DotNext_Reflection_Constructor_1_GetCustomAttributesData_" data-uid="DotNext.Reflection.Constructor`1.GetCustomAttributesData*"></a>
-  <h4 id="DotNext_Reflection_Constructor_1_GetCustomAttributesData" data-uid="DotNext.Reflection.Constructor`1.GetCustomAttributesData">GetCustomAttributesData()</h4>
+</td>
+      </tr>
+    </tbody>
+  </table>
+  <h5 class="overrides">Overrides</h5>
+  <div><a class="xref" href="https://docs.microsoft.com/dotnet/api/system.reflection.memberinfo.getcustomattributes#System_Reflection_MemberInfo_GetCustomAttributes_System_Type_System_Boolean_">MemberInfo.GetCustomAttributes(Type, Boolean)</a></div>
+  <span class="small pull-right mobile-hide">
+    <span class="divider">|</span>
+    <a href="https://github.com/sakno/DotNext/new/gh-pages/apiSpec/new?filename=DotNext_Reflection_Constructor_1_GetCustomAttributesData.md&amp;value=---%0Auid%3A%20DotNext.Reflection.Constructor%601.GetCustomAttributesData%0Asummary%3A%20'*You%20can%20override%20summary%20for%20the%20API%20here%20using%20*MARKDOWN*%20syntax'%0A---%0A%0A*Please%20type%20below%20more%20information%20about%20this%20API%3A*%0A%0A">Improve this Doc</a>
+  </span>
+  <span class="small pull-right mobile-hide">
+    <a href="https://github.com/sakno/DotNext/blob/gh-pages/src/DotNext.Reflection/Reflection/Constructor.cs/#L115">View Source</a>
+  </span>
+  <a id="DotNext_Reflection_Constructor_1_GetCustomAttributesData_" data-uid="DotNext.Reflection.Constructor`1.GetCustomAttributesData*"></a>
+  <h4 id="DotNext_Reflection_Constructor_1_GetCustomAttributesData" data-uid="DotNext.Reflection.Constructor`1.GetCustomAttributesData">GetCustomAttributesData()</h4>
   <div class="markdown level1 summary"><p>Returns a list of custom attributes that have been applied to the target constructor.</p>
-</div>
-  <div class="markdown level1 conceptual"></div>
-  <h5 class="decalaration">Declaration</h5>
-  <div class="codewrapper">
-    <pre><code class="lang-csharp hljs">public override IList&lt;CustomAttributeData&gt; GetCustomAttributesData()</code></pre>
-  </div>
-  <h5 class="returns">Returns</h5>
-  <table class="table table-bordered table-striped table-condensed">
-    <thead>
-      <tr>
-        <th>Type</th>
-        <th>Description</th>
-      </tr>
-    </thead>
-    <tbody>
-      <tr>
-        <td><a class="xref" href="https://docs.microsoft.com/dotnet/api/system.collections.generic.ilist-1">IList</a>&lt;<a class="xref" href="https://docs.microsoft.com/dotnet/api/system.reflection.customattributedata">CustomAttributeData</a>&gt;</td>
+</div>
+  <div class="markdown level1 conceptual"></div>
+  <h5 class="decalaration">Declaration</h5>
+  <div class="codewrapper">
+    <pre><code class="lang-csharp hljs">public override IList&lt;CustomAttributeData&gt; GetCustomAttributesData()</code></pre>
+  </div>
+  <h5 class="returns">Returns</h5>
+  <table class="table table-bordered table-striped table-condensed">
+    <thead>
+      <tr>
+        <th>Type</th>
+        <th>Description</th>
+      </tr>
+    </thead>
+    <tbody>
+      <tr>
+        <td><a class="xref" href="https://docs.microsoft.com/dotnet/api/system.collections.generic.ilist-1">IList</a>&lt;<a class="xref" href="https://docs.microsoft.com/dotnet/api/system.reflection.customattributedata">CustomAttributeData</a>&gt;</td>
         <td><p>The data about the attributes that have been applied to the target constructor.</p>
-</td>
-      </tr>
-    </tbody>
-  </table>
-  <h5 class="overrides">Overrides</h5>
-  <div><a class="xref" href="https://docs.microsoft.com/dotnet/api/system.reflection.memberinfo.getcustomattributesdata#System_Reflection_MemberInfo_GetCustomAttributesData">MemberInfo.GetCustomAttributesData()</a></div>
-  <span class="small pull-right mobile-hide">
-    <span class="divider">|</span>
-    <a href="https://github.com/sakno/dotNext/new/gh-pages/apiSpec/new?filename=DotNext_Reflection_Constructor_1_GetGenericArguments.md&amp;value=---%0Auid%3A%20DotNext.Reflection.Constructor%601.GetGenericArguments%0Asummary%3A%20'*You%20can%20override%20summary%20for%20the%20API%20here%20using%20*MARKDOWN*%20syntax'%0A---%0A%0A*Please%20type%20below%20more%20information%20about%20this%20API%3A*%0A%0A">Improve this Doc</a>
-  </span>
-  <span class="small pull-right mobile-hide">
-    <a href="https://github.com/sakno/dotNext/blob/gh-pages/src/DotNext.Reflection/Reflection/Constructor.cs/#L121">View Source</a>
-  </span>
-  <a id="DotNext_Reflection_Constructor_1_GetGenericArguments_" data-uid="DotNext.Reflection.Constructor`1.GetGenericArguments*"></a>
-  <h4 id="DotNext_Reflection_Constructor_1_GetGenericArguments" data-uid="DotNext.Reflection.Constructor`1.GetGenericArguments">GetGenericArguments()</h4>
+</td>
+      </tr>
+    </tbody>
+  </table>
+  <h5 class="overrides">Overrides</h5>
+  <div><a class="xref" href="https://docs.microsoft.com/dotnet/api/system.reflection.memberinfo.getcustomattributesdata#System_Reflection_MemberInfo_GetCustomAttributesData">MemberInfo.GetCustomAttributesData()</a></div>
+  <span class="small pull-right mobile-hide">
+    <span class="divider">|</span>
+    <a href="https://github.com/sakno/DotNext/new/gh-pages/apiSpec/new?filename=DotNext_Reflection_Constructor_1_GetGenericArguments.md&amp;value=---%0Auid%3A%20DotNext.Reflection.Constructor%601.GetGenericArguments%0Asummary%3A%20'*You%20can%20override%20summary%20for%20the%20API%20here%20using%20*MARKDOWN*%20syntax'%0A---%0A%0A*Please%20type%20below%20more%20information%20about%20this%20API%3A*%0A%0A">Improve this Doc</a>
+  </span>
+  <span class="small pull-right mobile-hide">
+    <a href="https://github.com/sakno/DotNext/blob/gh-pages/src/DotNext.Reflection/Reflection/Constructor.cs/#L121">View Source</a>
+  </span>
+  <a id="DotNext_Reflection_Constructor_1_GetGenericArguments_" data-uid="DotNext.Reflection.Constructor`1.GetGenericArguments*"></a>
+  <h4 id="DotNext_Reflection_Constructor_1_GetGenericArguments" data-uid="DotNext.Reflection.Constructor`1.GetGenericArguments">GetGenericArguments()</h4>
   <div class="markdown level1 summary"><p>Returns the type arguments of a generic method or the type parameters of a generic method definition.</p>
-</div>
-  <div class="markdown level1 conceptual"></div>
-  <h5 class="decalaration">Declaration</h5>
-  <div class="codewrapper">
-    <pre><code class="lang-csharp hljs">public override Type[] GetGenericArguments()</code></pre>
-  </div>
-  <h5 class="returns">Returns</h5>
-  <table class="table table-bordered table-striped table-condensed">
-    <thead>
-      <tr>
-        <th>Type</th>
-        <th>Description</th>
-      </tr>
-    </thead>
-    <tbody>
-      <tr>
-        <td><a class="xref" href="https://docs.microsoft.com/dotnet/api/system.type">Type</a>[]</td>
+</div>
+  <div class="markdown level1 conceptual"></div>
+  <h5 class="decalaration">Declaration</h5>
+  <div class="codewrapper">
+    <pre><code class="lang-csharp hljs">public override Type[] GetGenericArguments()</code></pre>
+  </div>
+  <h5 class="returns">Returns</h5>
+  <table class="table table-bordered table-striped table-condensed">
+    <thead>
+      <tr>
+        <th>Type</th>
+        <th>Description</th>
+      </tr>
+    </thead>
+    <tbody>
+      <tr>
+        <td><a class="xref" href="https://docs.microsoft.com/dotnet/api/system.type">Type</a>[]</td>
         <td><p>The list of generic arguments.</p>
-</td>
-      </tr>
-    </tbody>
-  </table>
-  <h5 class="overrides">Overrides</h5>
-  <div><a class="xref" href="https://docs.microsoft.com/dotnet/api/system.reflection.methodbase.getgenericarguments#System_Reflection_MethodBase_GetGenericArguments">MethodBase.GetGenericArguments()</a></div>
-  <span class="small pull-right mobile-hide">
-    <span class="divider">|</span>
-    <a href="https://github.com/sakno/dotNext/new/gh-pages/apiSpec/new?filename=DotNext_Reflection_Constructor_1_GetHashCode.md&amp;value=---%0Auid%3A%20DotNext.Reflection.Constructor%601.GetHashCode%0Asummary%3A%20'*You%20can%20override%20summary%20for%20the%20API%20here%20using%20*MARKDOWN*%20syntax'%0A---%0A%0A*Please%20type%20below%20more%20information%20about%20this%20API%3A*%0A%0A">Improve this Doc</a>
-  </span>
-  <span class="small pull-right mobile-hide">
-    <a href="https://github.com/sakno/dotNext/blob/gh-pages/src/DotNext.Reflection/Reflection/Constructor.cs/#L277">View Source</a>
-  </span>
-  <a id="DotNext_Reflection_Constructor_1_GetHashCode_" data-uid="DotNext.Reflection.Constructor`1.GetHashCode*"></a>
-  <h4 id="DotNext_Reflection_Constructor_1_GetHashCode" data-uid="DotNext.Reflection.Constructor`1.GetHashCode">GetHashCode()</h4>
+</td>
+      </tr>
+    </tbody>
+  </table>
+  <h5 class="overrides">Overrides</h5>
+  <div><a class="xref" href="https://docs.microsoft.com/dotnet/api/system.reflection.methodbase.getgenericarguments#System_Reflection_MethodBase_GetGenericArguments">MethodBase.GetGenericArguments()</a></div>
+  <span class="small pull-right mobile-hide">
+    <span class="divider">|</span>
+    <a href="https://github.com/sakno/DotNext/new/gh-pages/apiSpec/new?filename=DotNext_Reflection_Constructor_1_GetHashCode.md&amp;value=---%0Auid%3A%20DotNext.Reflection.Constructor%601.GetHashCode%0Asummary%3A%20'*You%20can%20override%20summary%20for%20the%20API%20here%20using%20*MARKDOWN*%20syntax'%0A---%0A%0A*Please%20type%20below%20more%20information%20about%20this%20API%3A*%0A%0A">Improve this Doc</a>
+  </span>
+  <span class="small pull-right mobile-hide">
+    <a href="https://github.com/sakno/DotNext/blob/gh-pages/src/DotNext.Reflection/Reflection/Constructor.cs/#L277">View Source</a>
+  </span>
+  <a id="DotNext_Reflection_Constructor_1_GetHashCode_" data-uid="DotNext.Reflection.Constructor`1.GetHashCode*"></a>
+  <h4 id="DotNext_Reflection_Constructor_1_GetHashCode" data-uid="DotNext.Reflection.Constructor`1.GetHashCode">GetHashCode()</h4>
   <div class="markdown level1 summary"><p>Computes hash code uniquely identifies the reflected constructor.</p>
-</div>
-  <div class="markdown level1 conceptual"></div>
-  <h5 class="decalaration">Declaration</h5>
-  <div class="codewrapper">
-    <pre><code class="lang-csharp hljs">public override int GetHashCode()</code></pre>
-  </div>
-  <h5 class="returns">Returns</h5>
-  <table class="table table-bordered table-striped table-condensed">
-    <thead>
-      <tr>
-        <th>Type</th>
-        <th>Description</th>
-      </tr>
-    </thead>
-    <tbody>
-      <tr>
-        <td><a class="xref" href="https://docs.microsoft.com/dotnet/api/system.int32">Int32</a></td>
+</div>
+  <div class="markdown level1 conceptual"></div>
+  <h5 class="decalaration">Declaration</h5>
+  <div class="codewrapper">
+    <pre><code class="lang-csharp hljs">public override int GetHashCode()</code></pre>
+  </div>
+  <h5 class="returns">Returns</h5>
+  <table class="table table-bordered table-striped table-condensed">
+    <thead>
+      <tr>
+        <th>Type</th>
+        <th>Description</th>
+      </tr>
+    </thead>
+    <tbody>
+      <tr>
+        <td><a class="xref" href="https://docs.microsoft.com/dotnet/api/system.int32">Int32</a></td>
         <td><p>The hash code of the constructor.</p>
-</td>
-      </tr>
-    </tbody>
-  </table>
-  <h5 class="overrides">Overrides</h5>
-  <div><a class="xref" href="https://docs.microsoft.com/dotnet/api/system.reflection.constructorinfo.gethashcode#System_Reflection_ConstructorInfo_GetHashCode">ConstructorInfo.GetHashCode()</a></div>
-  <span class="small pull-right mobile-hide">
-    <span class="divider">|</span>
-    <a href="https://github.com/sakno/dotNext/new/gh-pages/apiSpec/new?filename=DotNext_Reflection_Constructor_1_GetMethodBody.md&amp;value=---%0Auid%3A%20DotNext.Reflection.Constructor%601.GetMethodBody%0Asummary%3A%20'*You%20can%20override%20summary%20for%20the%20API%20here%20using%20*MARKDOWN*%20syntax'%0A---%0A%0A*Please%20type%20below%20more%20information%20about%20this%20API%3A*%0A%0A">Improve this Doc</a>
-  </span>
-  <span class="small pull-right mobile-hide">
-    <a href="https://github.com/sakno/dotNext/blob/gh-pages/src/DotNext.Reflection/Reflection/Constructor.cs/#L109">View Source</a>
-  </span>
-  <a id="DotNext_Reflection_Constructor_1_GetMethodBody_" data-uid="DotNext.Reflection.Constructor`1.GetMethodBody*"></a>
-  <h4 id="DotNext_Reflection_Constructor_1_GetMethodBody" data-uid="DotNext.Reflection.Constructor`1.GetMethodBody">GetMethodBody()</h4>
+</td>
+      </tr>
+    </tbody>
+  </table>
+  <h5 class="overrides">Overrides</h5>
+  <div><a class="xref" href="https://docs.microsoft.com/dotnet/api/system.reflection.constructorinfo.gethashcode#System_Reflection_ConstructorInfo_GetHashCode">ConstructorInfo.GetHashCode()</a></div>
+  <span class="small pull-right mobile-hide">
+    <span class="divider">|</span>
+    <a href="https://github.com/sakno/DotNext/new/gh-pages/apiSpec/new?filename=DotNext_Reflection_Constructor_1_GetMethodBody.md&amp;value=---%0Auid%3A%20DotNext.Reflection.Constructor%601.GetMethodBody%0Asummary%3A%20'*You%20can%20override%20summary%20for%20the%20API%20here%20using%20*MARKDOWN*%20syntax'%0A---%0A%0A*Please%20type%20below%20more%20information%20about%20this%20API%3A*%0A%0A">Improve this Doc</a>
+  </span>
+  <span class="small pull-right mobile-hide">
+    <a href="https://github.com/sakno/DotNext/blob/gh-pages/src/DotNext.Reflection/Reflection/Constructor.cs/#L109">View Source</a>
+  </span>
+  <a id="DotNext_Reflection_Constructor_1_GetMethodBody_" data-uid="DotNext.Reflection.Constructor`1.GetMethodBody*"></a>
+  <h4 id="DotNext_Reflection_Constructor_1_GetMethodBody" data-uid="DotNext.Reflection.Constructor`1.GetMethodBody">GetMethodBody()</h4>
   <div class="markdown level1 summary"><p>Provides access to the MSIL stream, local variables, and exceptions for the current constructor.</p>
-</div>
-  <div class="markdown level1 conceptual"></div>
-  <h5 class="decalaration">Declaration</h5>
-  <div class="codewrapper">
-    <pre><code class="lang-csharp hljs">public override MethodBody GetMethodBody()</code></pre>
-  </div>
-  <h5 class="returns">Returns</h5>
-  <table class="table table-bordered table-striped table-condensed">
-    <thead>
-      <tr>
-        <th>Type</th>
-        <th>Description</th>
-      </tr>
-    </thead>
-    <tbody>
-      <tr>
-        <td><a class="xref" href="https://docs.microsoft.com/dotnet/api/system.reflection.methodbody">MethodBody</a></td>
+</div>
+  <div class="markdown level1 conceptual"></div>
+  <h5 class="decalaration">Declaration</h5>
+  <div class="codewrapper">
+    <pre><code class="lang-csharp hljs">public override MethodBody GetMethodBody()</code></pre>
+  </div>
+  <h5 class="returns">Returns</h5>
+  <table class="table table-bordered table-striped table-condensed">
+    <thead>
+      <tr>
+        <th>Type</th>
+        <th>Description</th>
+      </tr>
+    </thead>
+    <tbody>
+      <tr>
+        <td><a class="xref" href="https://docs.microsoft.com/dotnet/api/system.reflection.methodbody">MethodBody</a></td>
         <td><p>An object that provides access to the MSIL stream, local variables, and exceptions for the current constructor.</p>
-</td>
-      </tr>
-    </tbody>
-  </table>
-  <h5 class="overrides">Overrides</h5>
-  <div><a class="xref" href="https://docs.microsoft.com/dotnet/api/system.reflection.methodbase.getmethodbody#System_Reflection_MethodBase_GetMethodBody">MethodBase.GetMethodBody()</a></div>
-  <span class="small pull-right mobile-hide">
-    <span class="divider">|</span>
-    <a href="https://github.com/sakno/dotNext/new/gh-pages/apiSpec/new?filename=DotNext_Reflection_Constructor_1_GetMethodImplementationFlags.md&amp;value=---%0Auid%3A%20DotNext.Reflection.Constructor%601.GetMethodImplementationFlags%0Asummary%3A%20'*You%20can%20override%20summary%20for%20the%20API%20here%20using%20*MARKDOWN*%20syntax'%0A---%0A%0A*Please%20type%20below%20more%20information%20about%20this%20API%3A*%0A%0A">Improve this Doc</a>
-  </span>
-  <span class="small pull-right mobile-hide">
-    <a href="https://github.com/sakno/dotNext/blob/gh-pages/src/DotNext.Reflection/Reflection/Constructor.cs/#L201">View Source</a>
-  </span>
-  <a id="DotNext_Reflection_Constructor_1_GetMethodImplementationFlags_" data-uid="DotNext.Reflection.Constructor`1.GetMethodImplementationFlags*"></a>
-  <h4 id="DotNext_Reflection_Constructor_1_GetMethodImplementationFlags" data-uid="DotNext.Reflection.Constructor`1.GetMethodImplementationFlags">GetMethodImplementationFlags()</h4>
+</td>
+      </tr>
+    </tbody>
+  </table>
+  <h5 class="overrides">Overrides</h5>
+  <div><a class="xref" href="https://docs.microsoft.com/dotnet/api/system.reflection.methodbase.getmethodbody#System_Reflection_MethodBase_GetMethodBody">MethodBase.GetMethodBody()</a></div>
+  <span class="small pull-right mobile-hide">
+    <span class="divider">|</span>
+    <a href="https://github.com/sakno/DotNext/new/gh-pages/apiSpec/new?filename=DotNext_Reflection_Constructor_1_GetMethodImplementationFlags.md&amp;value=---%0Auid%3A%20DotNext.Reflection.Constructor%601.GetMethodImplementationFlags%0Asummary%3A%20'*You%20can%20override%20summary%20for%20the%20API%20here%20using%20*MARKDOWN*%20syntax'%0A---%0A%0A*Please%20type%20below%20more%20information%20about%20this%20API%3A*%0A%0A">Improve this Doc</a>
+  </span>
+  <span class="small pull-right mobile-hide">
+    <a href="https://github.com/sakno/DotNext/blob/gh-pages/src/DotNext.Reflection/Reflection/Constructor.cs/#L201">View Source</a>
+  </span>
+  <a id="DotNext_Reflection_Constructor_1_GetMethodImplementationFlags_" data-uid="DotNext.Reflection.Constructor`1.GetMethodImplementationFlags*"></a>
+  <h4 id="DotNext_Reflection_Constructor_1_GetMethodImplementationFlags" data-uid="DotNext.Reflection.Constructor`1.GetMethodImplementationFlags">GetMethodImplementationFlags()</h4>
   <div class="markdown level1 summary"><p>Gets constructor implementation attributes.</p>
-</div>
-  <div class="markdown level1 conceptual"></div>
-  <h5 class="decalaration">Declaration</h5>
-  <div class="codewrapper">
-    <pre><code class="lang-csharp hljs">public override MethodImplAttributes GetMethodImplementationFlags()</code></pre>
-  </div>
-  <h5 class="returns">Returns</h5>
-  <table class="table table-bordered table-striped table-condensed">
-    <thead>
-      <tr>
-        <th>Type</th>
-        <th>Description</th>
-      </tr>
-    </thead>
-    <tbody>
-      <tr>
-        <td><a class="xref" href="https://docs.microsoft.com/dotnet/api/system.reflection.methodimplattributes">MethodImplAttributes</a></td>
+</div>
+  <div class="markdown level1 conceptual"></div>
+  <h5 class="decalaration">Declaration</h5>
+  <div class="codewrapper">
+    <pre><code class="lang-csharp hljs">public override MethodImplAttributes GetMethodImplementationFlags()</code></pre>
+  </div>
+  <h5 class="returns">Returns</h5>
+  <table class="table table-bordered table-striped table-condensed">
+    <thead>
+      <tr>
+        <th>Type</th>
+        <th>Description</th>
+      </tr>
+    </thead>
+    <tbody>
+      <tr>
+        <td><a class="xref" href="https://docs.microsoft.com/dotnet/api/system.reflection.methodimplattributes">MethodImplAttributes</a></td>
         <td><p>Implementation attributes.</p>
-</td>
-      </tr>
-    </tbody>
-  </table>
-  <h5 class="overrides">Overrides</h5>
-  <div><a class="xref" href="https://docs.microsoft.com/dotnet/api/system.reflection.methodbase.getmethodimplementationflags#System_Reflection_MethodBase_GetMethodImplementationFlags">MethodBase.GetMethodImplementationFlags()</a></div>
-  <span class="small pull-right mobile-hide">
-    <span class="divider">|</span>
-    <a href="https://github.com/sakno/dotNext/new/gh-pages/apiSpec/new?filename=DotNext_Reflection_Constructor_1_GetParameters.md&amp;value=---%0Auid%3A%20DotNext.Reflection.Constructor%601.GetParameters%0Asummary%3A%20'*You%20can%20override%20summary%20for%20the%20API%20here%20using%20*MARKDOWN*%20syntax'%0A---%0A%0A*Please%20type%20below%20more%20information%20about%20this%20API%3A*%0A%0A">Improve this Doc</a>
-  </span>
-  <span class="small pull-right mobile-hide">
-    <a href="https://github.com/sakno/dotNext/blob/gh-pages/src/DotNext.Reflection/Reflection/Constructor.cs/#L207">View Source</a>
-  </span>
-  <a id="DotNext_Reflection_Constructor_1_GetParameters_" data-uid="DotNext.Reflection.Constructor`1.GetParameters*"></a>
-  <h4 id="DotNext_Reflection_Constructor_1_GetParameters" data-uid="DotNext.Reflection.Constructor`1.GetParameters">GetParameters()</h4>
+</td>
+      </tr>
+    </tbody>
+  </table>
+  <h5 class="overrides">Overrides</h5>
+  <div><a class="xref" href="https://docs.microsoft.com/dotnet/api/system.reflection.methodbase.getmethodimplementationflags#System_Reflection_MethodBase_GetMethodImplementationFlags">MethodBase.GetMethodImplementationFlags()</a></div>
+  <span class="small pull-right mobile-hide">
+    <span class="divider">|</span>
+    <a href="https://github.com/sakno/DotNext/new/gh-pages/apiSpec/new?filename=DotNext_Reflection_Constructor_1_GetParameters.md&amp;value=---%0Auid%3A%20DotNext.Reflection.Constructor%601.GetParameters%0Asummary%3A%20'*You%20can%20override%20summary%20for%20the%20API%20here%20using%20*MARKDOWN*%20syntax'%0A---%0A%0A*Please%20type%20below%20more%20information%20about%20this%20API%3A*%0A%0A">Improve this Doc</a>
+  </span>
+  <span class="small pull-right mobile-hide">
+    <a href="https://github.com/sakno/DotNext/blob/gh-pages/src/DotNext.Reflection/Reflection/Constructor.cs/#L207">View Source</a>
+  </span>
+  <a id="DotNext_Reflection_Constructor_1_GetParameters_" data-uid="DotNext.Reflection.Constructor`1.GetParameters*"></a>
+  <h4 id="DotNext_Reflection_Constructor_1_GetParameters" data-uid="DotNext.Reflection.Constructor`1.GetParameters">GetParameters()</h4>
   <div class="markdown level1 summary"><p>Gets constructor parameters.</p>
-</div>
-  <div class="markdown level1 conceptual"></div>
-  <h5 class="decalaration">Declaration</h5>
-  <div class="codewrapper">
-    <pre><code class="lang-csharp hljs">public override ParameterInfo[] GetParameters()</code></pre>
-  </div>
-  <h5 class="returns">Returns</h5>
-  <table class="table table-bordered table-striped table-condensed">
-    <thead>
-      <tr>
-        <th>Type</th>
-        <th>Description</th>
-      </tr>
-    </thead>
-    <tbody>
-      <tr>
-        <td><a class="xref" href="https://docs.microsoft.com/dotnet/api/system.reflection.parameterinfo">ParameterInfo</a>[]</td>
+</div>
+  <div class="markdown level1 conceptual"></div>
+  <h5 class="decalaration">Declaration</h5>
+  <div class="codewrapper">
+    <pre><code class="lang-csharp hljs">public override ParameterInfo[] GetParameters()</code></pre>
+  </div>
+  <h5 class="returns">Returns</h5>
+  <table class="table table-bordered table-striped table-condensed">
+    <thead>
+      <tr>
+        <th>Type</th>
+        <th>Description</th>
+      </tr>
+    </thead>
+    <tbody>
+      <tr>
+        <td><a class="xref" href="https://docs.microsoft.com/dotnet/api/system.reflection.parameterinfo">ParameterInfo</a>[]</td>
         <td><p>The array of constructor parameters.</p>
-</td>
-      </tr>
-    </tbody>
-  </table>
-  <h5 class="overrides">Overrides</h5>
-  <div><a class="xref" href="https://docs.microsoft.com/dotnet/api/system.reflection.methodbase.getparameters#System_Reflection_MethodBase_GetParameters">MethodBase.GetParameters()</a></div>
-  <span class="small pull-right mobile-hide">
-    <span class="divider">|</span>
-    <a href="https://github.com/sakno/dotNext/new/gh-pages/apiSpec/new?filename=DotNext_Reflection_Constructor_1_Invoke_System_Object_System_Reflection_BindingFlags_System_Reflection_Binder_System_Object___System_Globalization_CultureInfo_.md&amp;value=---%0Auid%3A%20DotNext.Reflection.Constructor%601.Invoke(System.Object%2CSystem.Reflection.BindingFlags%2CSystem.Reflection.Binder%2CSystem.Object%5B%5D%2CSystem.Globalization.CultureInfo)%0Asummary%3A%20'*You%20can%20override%20summary%20for%20the%20API%20here%20using%20*MARKDOWN*%20syntax'%0A---%0A%0A*Please%20type%20below%20more%20information%20about%20this%20API%3A*%0A%0A">Improve this Doc</a>
-  </span>
-  <span class="small pull-right mobile-hide">
-    <a href="https://github.com/sakno/dotNext/blob/gh-pages/src/DotNext.Reflection/Reflection/Constructor.cs/#L218">View Source</a>
-  </span>
-  <a id="DotNext_Reflection_Constructor_1_Invoke_" data-uid="DotNext.Reflection.Constructor`1.Invoke*"></a>
-  <h4 id="DotNext_Reflection_Constructor_1_Invoke_System_Object_System_Reflection_BindingFlags_System_Reflection_Binder_System_Object___System_Globalization_CultureInfo_" data-uid="DotNext.Reflection.Constructor`1.Invoke(System.Object,System.Reflection.BindingFlags,System.Reflection.Binder,System.Object[],System.Globalization.CultureInfo)">Invoke(Object, BindingFlags, Binder, Object[], CultureInfo)</h4>
+</td>
+      </tr>
+    </tbody>
+  </table>
+  <h5 class="overrides">Overrides</h5>
+  <div><a class="xref" href="https://docs.microsoft.com/dotnet/api/system.reflection.methodbase.getparameters#System_Reflection_MethodBase_GetParameters">MethodBase.GetParameters()</a></div>
+  <span class="small pull-right mobile-hide">
+    <span class="divider">|</span>
+    <a href="https://github.com/sakno/DotNext/new/gh-pages/apiSpec/new?filename=DotNext_Reflection_Constructor_1_Invoke_System_Object_System_Reflection_BindingFlags_System_Reflection_Binder_System_Object___System_Globalization_CultureInfo_.md&amp;value=---%0Auid%3A%20DotNext.Reflection.Constructor%601.Invoke(System.Object%2CSystem.Reflection.BindingFlags%2CSystem.Reflection.Binder%2CSystem.Object%5B%5D%2CSystem.Globalization.CultureInfo)%0Asummary%3A%20'*You%20can%20override%20summary%20for%20the%20API%20here%20using%20*MARKDOWN*%20syntax'%0A---%0A%0A*Please%20type%20below%20more%20information%20about%20this%20API%3A*%0A%0A">Improve this Doc</a>
+  </span>
+  <span class="small pull-right mobile-hide">
+    <a href="https://github.com/sakno/DotNext/blob/gh-pages/src/DotNext.Reflection/Reflection/Constructor.cs/#L218">View Source</a>
+  </span>
+  <a id="DotNext_Reflection_Constructor_1_Invoke_" data-uid="DotNext.Reflection.Constructor`1.Invoke*"></a>
+  <h4 id="DotNext_Reflection_Constructor_1_Invoke_System_Object_System_Reflection_BindingFlags_System_Reflection_Binder_System_Object___System_Globalization_CultureInfo_" data-uid="DotNext.Reflection.Constructor`1.Invoke(System.Object,System.Reflection.BindingFlags,System.Reflection.Binder,System.Object[],System.Globalization.CultureInfo)">Invoke(Object, BindingFlags, Binder, Object[], CultureInfo)</h4>
   <div class="markdown level1 summary"><p>Invokes this constructor.</p>
-</div>
-  <div class="markdown level1 conceptual"></div>
-  <h5 class="decalaration">Declaration</h5>
-  <div class="codewrapper">
-    <pre><code class="lang-csharp hljs">public override object Invoke(object obj, BindingFlags invokeAttr, Binder binder, object[] parameters, CultureInfo culture)</code></pre>
-  </div>
-  <h5 class="parameters">Parameters</h5>
-  <table class="table table-bordered table-striped table-condensed">
-    <thead>
-      <tr>
-        <th>Type</th>
-        <th>Name</th>
-        <th>Description</th>
-      </tr>
-    </thead>
-    <tbody>
-      <tr>
-        <td><a class="xref" href="https://docs.microsoft.com/dotnet/api/system.object">Object</a></td>
-        <td><span class="parametername">obj</span></td>
+</div>
+  <div class="markdown level1 conceptual"></div>
+  <h5 class="decalaration">Declaration</h5>
+  <div class="codewrapper">
+    <pre><code class="lang-csharp hljs">public override object Invoke(object obj, BindingFlags invokeAttr, Binder binder, object[] parameters, CultureInfo culture)</code></pre>
+  </div>
+  <h5 class="parameters">Parameters</h5>
+  <table class="table table-bordered table-striped table-condensed">
+    <thead>
+      <tr>
+        <th>Type</th>
+        <th>Name</th>
+        <th>Description</th>
+      </tr>
+    </thead>
+    <tbody>
+      <tr>
+        <td><a class="xref" href="https://docs.microsoft.com/dotnet/api/system.object">Object</a></td>
+        <td><span class="parametername">obj</span></td>
         <td><p>The object on which to invoke the constructor.</p>
-</td>
-      </tr>
-      <tr>
-        <td><a class="xref" href="https://docs.microsoft.com/dotnet/api/system.reflection.bindingflags">BindingFlags</a></td>
-        <td><span class="parametername">invokeAttr</span></td>
+</td>
+      </tr>
+      <tr>
+        <td><a class="xref" href="https://docs.microsoft.com/dotnet/api/system.reflection.bindingflags">BindingFlags</a></td>
+        <td><span class="parametername">invokeAttr</span></td>
         <td><p>Specifies the type of binding.</p>
-</td>
-      </tr>
-      <tr>
-        <td><a class="xref" href="https://docs.microsoft.com/dotnet/api/system.reflection.binder">Binder</a></td>
-        <td><span class="parametername">binder</span></td>
+</td>
+      </tr>
+      <tr>
+        <td><a class="xref" href="https://docs.microsoft.com/dotnet/api/system.reflection.binder">Binder</a></td>
+        <td><span class="parametername">binder</span></td>
         <td><p>Defines a set of properties and enables the binding, coercion of argument types, and invocation of members using reflection</p>
-</td>
-      </tr>
-      <tr>
-        <td><a class="xref" href="https://docs.microsoft.com/dotnet/api/system.object">Object</a>[]</td>
-        <td><span class="parametername">parameters</span></td>
+</td>
+      </tr>
+      <tr>
+        <td><a class="xref" href="https://docs.microsoft.com/dotnet/api/system.object">Object</a>[]</td>
+        <td><span class="parametername">parameters</span></td>
         <td><p>A list of constructor arguments.</p>
-</td>
-      </tr>
-      <tr>
-        <td><a class="xref" href="https://docs.microsoft.com/dotnet/api/system.globalization.cultureinfo">CultureInfo</a></td>
-        <td><span class="parametername">culture</span></td>
+</td>
+      </tr>
+      <tr>
+        <td><a class="xref" href="https://docs.microsoft.com/dotnet/api/system.globalization.cultureinfo">CultureInfo</a></td>
+        <td><span class="parametername">culture</span></td>
         <td><p>Used to govern the coercion of types.</p>
-</td>
-      </tr>
-    </tbody>
-  </table>
-  <h5 class="returns">Returns</h5>
-  <table class="table table-bordered table-striped table-condensed">
-    <thead>
-      <tr>
-        <th>Type</th>
-        <th>Description</th>
-      </tr>
-    </thead>
-    <tbody>
-      <tr>
-        <td><a class="xref" href="https://docs.microsoft.com/dotnet/api/system.object">Object</a></td>
+</td>
+      </tr>
+    </tbody>
+  </table>
+  <h5 class="returns">Returns</h5>
+  <table class="table table-bordered table-striped table-condensed">
+    <thead>
+      <tr>
+        <th>Type</th>
+        <th>Description</th>
+      </tr>
+    </thead>
+    <tbody>
+      <tr>
+        <td><a class="xref" href="https://docs.microsoft.com/dotnet/api/system.object">Object</a></td>
         <td><p>Instantiated object.</p>
-</td>
-      </tr>
-    </tbody>
-  </table>
-  <h5 class="overrides">Overrides</h5>
-  <div><a class="xref" href="https://docs.microsoft.com/dotnet/api/system.reflection.methodbase.invoke#System_Reflection_MethodBase_Invoke_System_Object_System_Reflection_BindingFlags_System_Reflection_Binder_System_Object___System_Globalization_CultureInfo_">MethodBase.Invoke(Object, BindingFlags, Binder, Object[], CultureInfo)</a></div>
-  <span class="small pull-right mobile-hide">
-    <span class="divider">|</span>
-    <a href="https://github.com/sakno/dotNext/new/gh-pages/apiSpec/new?filename=DotNext_Reflection_Constructor_1_Invoke_System_Reflection_BindingFlags_System_Reflection_Binder_System_Object___System_Globalization_CultureInfo_.md&amp;value=---%0Auid%3A%20DotNext.Reflection.Constructor%601.Invoke(System.Reflection.BindingFlags%2CSystem.Reflection.Binder%2CSystem.Object%5B%5D%2CSystem.Globalization.CultureInfo)%0Asummary%3A%20'*You%20can%20override%20summary%20for%20the%20API%20here%20using%20*MARKDOWN*%20syntax'%0A---%0A%0A*Please%20type%20below%20more%20information%20about%20this%20API%3A*%0A%0A">Improve this Doc</a>
-  </span>
-  <span class="small pull-right mobile-hide">
-    <a href="https://github.com/sakno/dotNext/blob/gh-pages/src/DotNext.Reflection/Reflection/Constructor.cs/#L194">View Source</a>
-  </span>
-  <a id="DotNext_Reflection_Constructor_1_Invoke_" data-uid="DotNext.Reflection.Constructor`1.Invoke*"></a>
-  <h4 id="DotNext_Reflection_Constructor_1_Invoke_System_Reflection_BindingFlags_System_Reflection_Binder_System_Object___System_Globalization_CultureInfo_" data-uid="DotNext.Reflection.Constructor`1.Invoke(System.Reflection.BindingFlags,System.Reflection.Binder,System.Object[],System.Globalization.CultureInfo)">Invoke(BindingFlags, Binder, Object[], CultureInfo)</h4>
+</td>
+      </tr>
+    </tbody>
+  </table>
+  <h5 class="overrides">Overrides</h5>
+  <div><a class="xref" href="https://docs.microsoft.com/dotnet/api/system.reflection.methodbase.invoke#System_Reflection_MethodBase_Invoke_System_Object_System_Reflection_BindingFlags_System_Reflection_Binder_System_Object___System_Globalization_CultureInfo_">MethodBase.Invoke(Object, BindingFlags, Binder, Object[], CultureInfo)</a></div>
+  <span class="small pull-right mobile-hide">
+    <span class="divider">|</span>
+    <a href="https://github.com/sakno/DotNext/new/gh-pages/apiSpec/new?filename=DotNext_Reflection_Constructor_1_Invoke_System_Reflection_BindingFlags_System_Reflection_Binder_System_Object___System_Globalization_CultureInfo_.md&amp;value=---%0Auid%3A%20DotNext.Reflection.Constructor%601.Invoke(System.Reflection.BindingFlags%2CSystem.Reflection.Binder%2CSystem.Object%5B%5D%2CSystem.Globalization.CultureInfo)%0Asummary%3A%20'*You%20can%20override%20summary%20for%20the%20API%20here%20using%20*MARKDOWN*%20syntax'%0A---%0A%0A*Please%20type%20below%20more%20information%20about%20this%20API%3A*%0A%0A">Improve this Doc</a>
+  </span>
+  <span class="small pull-right mobile-hide">
+    <a href="https://github.com/sakno/DotNext/blob/gh-pages/src/DotNext.Reflection/Reflection/Constructor.cs/#L194">View Source</a>
+  </span>
+  <a id="DotNext_Reflection_Constructor_1_Invoke_" data-uid="DotNext.Reflection.Constructor`1.Invoke*"></a>
+  <h4 id="DotNext_Reflection_Constructor_1_Invoke_System_Reflection_BindingFlags_System_Reflection_Binder_System_Object___System_Globalization_CultureInfo_" data-uid="DotNext.Reflection.Constructor`1.Invoke(System.Reflection.BindingFlags,System.Reflection.Binder,System.Object[],System.Globalization.CultureInfo)">Invoke(BindingFlags, Binder, Object[], CultureInfo)</h4>
   <div class="markdown level1 summary"><p>Invokes this constructor.</p>
-</div>
-  <div class="markdown level1 conceptual"></div>
-  <h5 class="decalaration">Declaration</h5>
-  <div class="codewrapper">
-    <pre><code class="lang-csharp hljs">public override object Invoke(BindingFlags invokeAttr, Binder binder, object[] parameters, CultureInfo culture)</code></pre>
-  </div>
-  <h5 class="parameters">Parameters</h5>
-  <table class="table table-bordered table-striped table-condensed">
-    <thead>
-      <tr>
-        <th>Type</th>
-        <th>Name</th>
-        <th>Description</th>
-      </tr>
-    </thead>
-    <tbody>
-      <tr>
-        <td><a class="xref" href="https://docs.microsoft.com/dotnet/api/system.reflection.bindingflags">BindingFlags</a></td>
-        <td><span class="parametername">invokeAttr</span></td>
+</div>
+  <div class="markdown level1 conceptual"></div>
+  <h5 class="decalaration">Declaration</h5>
+  <div class="codewrapper">
+    <pre><code class="lang-csharp hljs">public override object Invoke(BindingFlags invokeAttr, Binder binder, object[] parameters, CultureInfo culture)</code></pre>
+  </div>
+  <h5 class="parameters">Parameters</h5>
+  <table class="table table-bordered table-striped table-condensed">
+    <thead>
+      <tr>
+        <th>Type</th>
+        <th>Name</th>
+        <th>Description</th>
+      </tr>
+    </thead>
+    <tbody>
+      <tr>
+        <td><a class="xref" href="https://docs.microsoft.com/dotnet/api/system.reflection.bindingflags">BindingFlags</a></td>
+        <td><span class="parametername">invokeAttr</span></td>
         <td><p>Specifies the type of binding.</p>
-</td>
-      </tr>
-      <tr>
-        <td><a class="xref" href="https://docs.microsoft.com/dotnet/api/system.reflection.binder">Binder</a></td>
-        <td><span class="parametername">binder</span></td>
+</td>
+      </tr>
+      <tr>
+        <td><a class="xref" href="https://docs.microsoft.com/dotnet/api/system.reflection.binder">Binder</a></td>
+        <td><span class="parametername">binder</span></td>
         <td><p>Defines a set of properties and enables the binding, coercion of argument types, and invocation of members using reflection.</p>
-</td>
-      </tr>
-      <tr>
-        <td><a class="xref" href="https://docs.microsoft.com/dotnet/api/system.object">Object</a>[]</td>
-        <td><span class="parametername">parameters</span></td>
+</td>
+      </tr>
+      <tr>
+        <td><a class="xref" href="https://docs.microsoft.com/dotnet/api/system.object">Object</a>[]</td>
+        <td><span class="parametername">parameters</span></td>
         <td><p>A list of constructor arguments.</p>
-</td>
-      </tr>
-      <tr>
-        <td><a class="xref" href="https://docs.microsoft.com/dotnet/api/system.globalization.cultureinfo">CultureInfo</a></td>
-        <td><span class="parametername">culture</span></td>
+</td>
+      </tr>
+      <tr>
+        <td><a class="xref" href="https://docs.microsoft.com/dotnet/api/system.globalization.cultureinfo">CultureInfo</a></td>
+        <td><span class="parametername">culture</span></td>
         <td><p>Used to govern the coercion of types.</p>
-</td>
-      </tr>
-    </tbody>
-  </table>
-  <h5 class="returns">Returns</h5>
-  <table class="table table-bordered table-striped table-condensed">
-    <thead>
-      <tr>
-        <th>Type</th>
-        <th>Description</th>
-      </tr>
-    </thead>
-    <tbody>
-      <tr>
-        <td><a class="xref" href="https://docs.microsoft.com/dotnet/api/system.object">Object</a></td>
+</td>
+      </tr>
+    </tbody>
+  </table>
+  <h5 class="returns">Returns</h5>
+  <table class="table table-bordered table-striped table-condensed">
+    <thead>
+      <tr>
+        <th>Type</th>
+        <th>Description</th>
+      </tr>
+    </thead>
+    <tbody>
+      <tr>
+        <td><a class="xref" href="https://docs.microsoft.com/dotnet/api/system.object">Object</a></td>
         <td><p>Instantiated object.</p>
-</td>
-      </tr>
-    </tbody>
-  </table>
-  <h5 class="overrides">Overrides</h5>
-  <div><a class="xref" href="https://docs.microsoft.com/dotnet/api/system.reflection.constructorinfo.invoke#System_Reflection_ConstructorInfo_Invoke_System_Reflection_BindingFlags_System_Reflection_Binder_System_Object___System_Globalization_CultureInfo_">ConstructorInfo.Invoke(BindingFlags, Binder, Object[], CultureInfo)</a></div>
-  <span class="small pull-right mobile-hide">
-    <span class="divider">|</span>
-    <a href="https://github.com/sakno/dotNext/new/gh-pages/apiSpec/new?filename=DotNext_Reflection_Constructor_1_IsDefined_System_Type_System_Boolean_.md&amp;value=---%0Auid%3A%20DotNext.Reflection.Constructor%601.IsDefined(System.Type%2CSystem.Boolean)%0Asummary%3A%20'*You%20can%20override%20summary%20for%20the%20API%20here%20using%20*MARKDOWN*%20syntax'%0A---%0A%0A*Please%20type%20below%20more%20information%20about%20this%20API%3A*%0A%0A">Improve this Doc</a>
-  </span>
-  <span class="small pull-right mobile-hide">
-    <a href="https://github.com/sakno/dotNext/blob/gh-pages/src/DotNext.Reflection/Reflection/Constructor.cs/#L244">View Source</a>
-  </span>
-  <a id="DotNext_Reflection_Constructor_1_IsDefined_" data-uid="DotNext.Reflection.Constructor`1.IsDefined*"></a>
-  <h4 id="DotNext_Reflection_Constructor_1_IsDefined_System_Type_System_Boolean_" data-uid="DotNext.Reflection.Constructor`1.IsDefined(System.Type,System.Boolean)">IsDefined(Type, Boolean)</h4>
+</td>
+      </tr>
+    </tbody>
+  </table>
+  <h5 class="overrides">Overrides</h5>
+  <div><a class="xref" href="https://docs.microsoft.com/dotnet/api/system.reflection.constructorinfo.invoke#System_Reflection_ConstructorInfo_Invoke_System_Reflection_BindingFlags_System_Reflection_Binder_System_Object___System_Globalization_CultureInfo_">ConstructorInfo.Invoke(BindingFlags, Binder, Object[], CultureInfo)</a></div>
+  <span class="small pull-right mobile-hide">
+    <span class="divider">|</span>
+    <a href="https://github.com/sakno/DotNext/new/gh-pages/apiSpec/new?filename=DotNext_Reflection_Constructor_1_IsDefined_System_Type_System_Boolean_.md&amp;value=---%0Auid%3A%20DotNext.Reflection.Constructor%601.IsDefined(System.Type%2CSystem.Boolean)%0Asummary%3A%20'*You%20can%20override%20summary%20for%20the%20API%20here%20using%20*MARKDOWN*%20syntax'%0A---%0A%0A*Please%20type%20below%20more%20information%20about%20this%20API%3A*%0A%0A">Improve this Doc</a>
+  </span>
+  <span class="small pull-right mobile-hide">
+    <a href="https://github.com/sakno/DotNext/blob/gh-pages/src/DotNext.Reflection/Reflection/Constructor.cs/#L244">View Source</a>
+  </span>
+  <a id="DotNext_Reflection_Constructor_1_IsDefined_" data-uid="DotNext.Reflection.Constructor`1.IsDefined*"></a>
+  <h4 id="DotNext_Reflection_Constructor_1_IsDefined_System_Type_System_Boolean_" data-uid="DotNext.Reflection.Constructor`1.IsDefined(System.Type,System.Boolean)">IsDefined(Type, Boolean)</h4>
   <div class="markdown level1 summary"><p>Determines whether one or more attributes of the specified type or of its derived types is applied to this constructor.</p>
-</div>
-  <div class="markdown level1 conceptual"></div>
-  <h5 class="decalaration">Declaration</h5>
-  <div class="codewrapper">
-    <pre><code class="lang-csharp hljs">public override bool IsDefined(Type attributeType, bool inherit)</code></pre>
-  </div>
-  <h5 class="parameters">Parameters</h5>
-  <table class="table table-bordered table-striped table-condensed">
-    <thead>
-      <tr>
-        <th>Type</th>
-        <th>Name</th>
-        <th>Description</th>
-      </tr>
-    </thead>
-    <tbody>
-      <tr>
-        <td><a class="xref" href="https://docs.microsoft.com/dotnet/api/system.type">Type</a></td>
-        <td><span class="parametername">attributeType</span></td>
+</div>
+  <div class="markdown level1 conceptual"></div>
+  <h5 class="decalaration">Declaration</h5>
+  <div class="codewrapper">
+    <pre><code class="lang-csharp hljs">public override bool IsDefined(Type attributeType, bool inherit)</code></pre>
+  </div>
+  <h5 class="parameters">Parameters</h5>
+  <table class="table table-bordered table-striped table-condensed">
+    <thead>
+      <tr>
+        <th>Type</th>
+        <th>Name</th>
+        <th>Description</th>
+      </tr>
+    </thead>
+    <tbody>
+      <tr>
+        <td><a class="xref" href="https://docs.microsoft.com/dotnet/api/system.type">Type</a></td>
+        <td><span class="parametername">attributeType</span></td>
         <td><p>The type of custom attribute to search for. The search includes derived types.</p>
-</td>
-      </tr>
-      <tr>
-        <td><a class="xref" href="https://docs.microsoft.com/dotnet/api/system.boolean">Boolean</a></td>
-        <td><span class="parametername">inherit</span></td>
+</td>
+      </tr>
+      <tr>
+        <td><a class="xref" href="https://docs.microsoft.com/dotnet/api/system.boolean">Boolean</a></td>
+        <td><span class="parametername">inherit</span></td>
         <td><p><span class="xref">true</span> to search this member's inheritance chain to find the attributes; otherwise, <span class="xref">false</span>.</p>
-</td>
-      </tr>
-    </tbody>
-  </table>
-  <h5 class="returns">Returns</h5>
-  <table class="table table-bordered table-striped table-condensed">
-    <thead>
-      <tr>
-        <th>Type</th>
-        <th>Description</th>
-      </tr>
-    </thead>
-    <tbody>
-      <tr>
-        <td><a class="xref" href="https://docs.microsoft.com/dotnet/api/system.boolean">Boolean</a></td>
+</td>
+      </tr>
+    </tbody>
+  </table>
+  <h5 class="returns">Returns</h5>
+  <table class="table table-bordered table-striped table-condensed">
+    <thead>
+      <tr>
+        <th>Type</th>
+        <th>Description</th>
+      </tr>
+    </thead>
+    <tbody>
+      <tr>
+        <td><a class="xref" href="https://docs.microsoft.com/dotnet/api/system.boolean">Boolean</a></td>
         <td><p><span class="xref">true</span> if one or more instances of <code data-dev-comment-type="paramref" class="paramref">attributeType</code> or any of its derived types is applied to this constructor; otherwise, <span class="xref">false</span>.</p>
-</td>
-      </tr>
-    </tbody>
-  </table>
-  <h5 class="overrides">Overrides</h5>
-  <div><a class="xref" href="https://docs.microsoft.com/dotnet/api/system.reflection.memberinfo.isdefined#System_Reflection_MemberInfo_IsDefined_System_Type_System_Boolean_">MemberInfo.IsDefined(Type, Boolean)</a></div>
-  <span class="small pull-right mobile-hide">
-    <span class="divider">|</span>
-    <a href="https://github.com/sakno/dotNext/new/gh-pages/apiSpec/new?filename=DotNext_Reflection_Constructor_1_ToString.md&amp;value=---%0Auid%3A%20DotNext.Reflection.Constructor%601.ToString%0Asummary%3A%20'*You%20can%20override%20summary%20for%20the%20API%20here%20using%20*MARKDOWN*%20syntax'%0A---%0A%0A*Please%20type%20below%20more%20information%20about%20this%20API%3A*%0A%0A">Improve this Doc</a>
-  </span>
-  <span class="small pull-right mobile-hide">
-    <a href="https://github.com/sakno/dotNext/blob/gh-pages/src/DotNext.Reflection/Reflection/Constructor.cs/#L271">View Source</a>
-  </span>
-  <a id="DotNext_Reflection_Constructor_1_ToString_" data-uid="DotNext.Reflection.Constructor`1.ToString*"></a>
-  <h4 id="DotNext_Reflection_Constructor_1_ToString" data-uid="DotNext.Reflection.Constructor`1.ToString">ToString()</h4>
+</td>
+      </tr>
+    </tbody>
+  </table>
+  <h5 class="overrides">Overrides</h5>
+  <div><a class="xref" href="https://docs.microsoft.com/dotnet/api/system.reflection.memberinfo.isdefined#System_Reflection_MemberInfo_IsDefined_System_Type_System_Boolean_">MemberInfo.IsDefined(Type, Boolean)</a></div>
+  <span class="small pull-right mobile-hide">
+    <span class="divider">|</span>
+    <a href="https://github.com/sakno/DotNext/new/gh-pages/apiSpec/new?filename=DotNext_Reflection_Constructor_1_ToString.md&amp;value=---%0Auid%3A%20DotNext.Reflection.Constructor%601.ToString%0Asummary%3A%20'*You%20can%20override%20summary%20for%20the%20API%20here%20using%20*MARKDOWN*%20syntax'%0A---%0A%0A*Please%20type%20below%20more%20information%20about%20this%20API%3A*%0A%0A">Improve this Doc</a>
+  </span>
+  <span class="small pull-right mobile-hide">
+    <a href="https://github.com/sakno/DotNext/blob/gh-pages/src/DotNext.Reflection/Reflection/Constructor.cs/#L271">View Source</a>
+  </span>
+  <a id="DotNext_Reflection_Constructor_1_ToString_" data-uid="DotNext.Reflection.Constructor`1.ToString*"></a>
+  <h4 id="DotNext_Reflection_Constructor_1_ToString" data-uid="DotNext.Reflection.Constructor`1.ToString">ToString()</h4>
   <div class="markdown level1 summary"><p>Returns textual representation of this constructor.</p>
-</div>
-  <div class="markdown level1 conceptual"></div>
-  <h5 class="decalaration">Declaration</h5>
-  <div class="codewrapper">
-    <pre><code class="lang-csharp hljs">public override string ToString()</code></pre>
-  </div>
-  <h5 class="returns">Returns</h5>
-  <table class="table table-bordered table-striped table-condensed">
-    <thead>
-      <tr>
-        <th>Type</th>
-        <th>Description</th>
-      </tr>
-    </thead>
-    <tbody>
-      <tr>
-        <td><a class="xref" href="https://docs.microsoft.com/dotnet/api/system.string">String</a></td>
+</div>
+  <div class="markdown level1 conceptual"></div>
+  <h5 class="decalaration">Declaration</h5>
+  <div class="codewrapper">
+    <pre><code class="lang-csharp hljs">public override string ToString()</code></pre>
+  </div>
+  <h5 class="returns">Returns</h5>
+  <table class="table table-bordered table-striped table-condensed">
+    <thead>
+      <tr>
+        <th>Type</th>
+        <th>Description</th>
+      </tr>
+    </thead>
+    <tbody>
+      <tr>
+        <td><a class="xref" href="https://docs.microsoft.com/dotnet/api/system.string">String</a></td>
         <td><p>The textual representation of this constructor.</p>
-</td>
-      </tr>
-    </tbody>
-  </table>
-  <h5 class="overrides">Overrides</h5>
-  <div><a class="xref" href="https://docs.microsoft.com/dotnet/api/system.object.tostring#System_Object_ToString">Object.ToString()</a></div>
-  <h3 id="operators">Operators
-  </h3>
-  <span class="small pull-right mobile-hide">
-    <span class="divider">|</span>
-    <a href="https://github.com/sakno/dotNext/new/gh-pages/apiSpec/new?filename=DotNext_Reflection_Constructor_1_op_Implicit_DotNext_Reflection_Constructor__0____0.md&amp;value=---%0Auid%3A%20DotNext.Reflection.Constructor%601.op_Implicit(DotNext.Reflection.Constructor%7B%600%7D)~%600%0Asummary%3A%20'*You%20can%20override%20summary%20for%20the%20API%20here%20using%20*MARKDOWN*%20syntax'%0A---%0A%0A*Please%20type%20below%20more%20information%20about%20this%20API%3A*%0A%0A">Improve this Doc</a>
-  </span>
-  <span class="small pull-right mobile-hide">
-    <a href="https://github.com/sakno/dotNext/blob/gh-pages/src/DotNext.Reflection/Reflection/Constructor.cs/#L53">View Source</a>
-  </span>
-  <a id="DotNext_Reflection_Constructor_1_op_Implicit_" data-uid="DotNext.Reflection.Constructor`1.op_Implicit*"></a>
-  <h4 id="DotNext_Reflection_Constructor_1_op_Implicit_DotNext_Reflection_Constructor__0____0" data-uid="DotNext.Reflection.Constructor`1.op_Implicit(DotNext.Reflection.Constructor{`0})~`0">Implicit(Constructor&lt;D&gt; to D)</h4>
+</td>
+      </tr>
+    </tbody>
+  </table>
+  <h5 class="overrides">Overrides</h5>
+  <div><a class="xref" href="https://docs.microsoft.com/dotnet/api/system.object.tostring#System_Object_ToString">Object.ToString()</a></div>
+  <h3 id="operators">Operators
+  </h3>
+  <span class="small pull-right mobile-hide">
+    <span class="divider">|</span>
+    <a href="https://github.com/sakno/DotNext/new/gh-pages/apiSpec/new?filename=DotNext_Reflection_Constructor_1_op_Implicit_DotNext_Reflection_Constructor__0____0.md&amp;value=---%0Auid%3A%20DotNext.Reflection.Constructor%601.op_Implicit(DotNext.Reflection.Constructor%7B%600%7D)~%600%0Asummary%3A%20'*You%20can%20override%20summary%20for%20the%20API%20here%20using%20*MARKDOWN*%20syntax'%0A---%0A%0A*Please%20type%20below%20more%20information%20about%20this%20API%3A*%0A%0A">Improve this Doc</a>
+  </span>
+  <span class="small pull-right mobile-hide">
+    <a href="https://github.com/sakno/DotNext/blob/gh-pages/src/DotNext.Reflection/Reflection/Constructor.cs/#L53">View Source</a>
+  </span>
+  <a id="DotNext_Reflection_Constructor_1_op_Implicit_" data-uid="DotNext.Reflection.Constructor`1.op_Implicit*"></a>
+  <h4 id="DotNext_Reflection_Constructor_1_op_Implicit_DotNext_Reflection_Constructor__0____0" data-uid="DotNext.Reflection.Constructor`1.op_Implicit(DotNext.Reflection.Constructor{`0})~`0">Implicit(Constructor&lt;D&gt; to D)</h4>
   <div class="markdown level1 summary"><p>Extracts delegate which can be used to invoke this constructor.</p>
-</div>
-  <div class="markdown level1 conceptual"></div>
-  <h5 class="decalaration">Declaration</h5>
-  <div class="codewrapper">
-    <pre><code class="lang-csharp hljs">public static implicit operator D(Constructor&lt;D&gt; ctor)</code></pre>
-  </div>
-  <h5 class="parameters">Parameters</h5>
-  <table class="table table-bordered table-striped table-condensed">
-    <thead>
-      <tr>
-        <th>Type</th>
-        <th>Name</th>
-        <th>Description</th>
-      </tr>
-    </thead>
-    <tbody>
-      <tr>
-        <td><a class="xref" href="DotNext.Reflection.Constructor-1.html">Constructor</a>&lt;D&gt;</td>
-        <td><span class="parametername">ctor</span></td>
+</div>
+  <div class="markdown level1 conceptual"></div>
+  <h5 class="decalaration">Declaration</h5>
+  <div class="codewrapper">
+    <pre><code class="lang-csharp hljs">public static implicit operator D(Constructor&lt;D&gt; ctor)</code></pre>
+  </div>
+  <h5 class="parameters">Parameters</h5>
+  <table class="table table-bordered table-striped table-condensed">
+    <thead>
+      <tr>
+        <th>Type</th>
+        <th>Name</th>
+        <th>Description</th>
+      </tr>
+    </thead>
+    <tbody>
+      <tr>
+        <td><a class="xref" href="DotNext.Reflection.Constructor-1.html">Constructor</a>&lt;D&gt;</td>
+        <td><span class="parametername">ctor</span></td>
         <td><p>The reflected constructor.</p>
-</td>
-      </tr>
-    </tbody>
-  </table>
-  <h5 class="returns">Returns</h5>
-  <table class="table table-bordered table-striped table-condensed">
-    <thead>
-      <tr>
-        <th>Type</th>
-        <th>Description</th>
-      </tr>
-    </thead>
-    <tbody>
-      <tr>
-        <td><span class="xref">D</span></td>
-        <td></td>
-      </tr>
-    </tbody>
-  </table>
-  <h3 id="eii">Explicit Interface Implementations
-  </h3>
-  <span class="small pull-right mobile-hide">
-    <span class="divider">|</span>
-    <a href="https://github.com/sakno/dotNext/new/gh-pages/apiSpec/new?filename=DotNext_Reflection_Constructor_1_DotNext_Reflection_IMember_System_Reflection_ConstructorInfo_D__Invoker.md&amp;value=---%0Auid%3A%20DotNext.Reflection.Constructor%601.DotNext%23Reflection%23IMember%7BSystem%23Reflection%23ConstructorInfo%2CD%7D%23Invoker%0Asummary%3A%20'*You%20can%20override%20summary%20for%20the%20API%20here%20using%20*MARKDOWN*%20syntax'%0A---%0A%0A*Please%20type%20below%20more%20information%20about%20this%20API%3A*%0A%0A">Improve this Doc</a>
-  </span>
-  <span class="small pull-right mobile-hide">
-    <a href="https://github.com/sakno/dotNext/blob/gh-pages/src/DotNext.Reflection/Reflection/Constructor.cs/#L63">View Source</a>
-  </span>
-  <a id="DotNext_Reflection_Constructor_1_DotNext_Reflection_IMember_System_Reflection_ConstructorInfo_D__Invoker_" data-uid="DotNext.Reflection.Constructor`1.DotNext#Reflection#IMember{System#Reflection#ConstructorInfo,D}#Invoker*"></a>
-  <h4 id="DotNext_Reflection_Constructor_1_DotNext_Reflection_IMember_System_Reflection_ConstructorInfo_D__Invoker" data-uid="DotNext.Reflection.Constructor`1.DotNext#Reflection#IMember{System#Reflection#ConstructorInfo,D}#Invoker">IMember&lt;ConstructorInfo, D&gt;.Invoker</h4>
-  <div class="markdown level1 summary"></div>
-  <div class="markdown level1 conceptual"></div>
-  <h5 class="decalaration">Declaration</h5>
-  <div class="codewrapper">
-    <pre><code class="lang-csharp hljs">D IMember&lt;ConstructorInfo, D&gt;.Invoker { get; }</code></pre>
-  </div>
-  <h5 class="returns">Returns</h5>
-  <table class="table table-bordered table-striped table-condensed">
-    <thead>
-      <tr>
-        <th>Type</th>
-        <th>Description</th>
-      </tr>
-    </thead>
-    <tbody>
-      <tr>
-        <td><span class="xref">D</span></td>
-        <td></td>
-      </tr>
-    </tbody>
-  </table>
-  <span class="small pull-right mobile-hide">
-    <span class="divider">|</span>
-    <a href="https://github.com/sakno/dotNext/new/gh-pages/apiSpec/new?filename=DotNext_Reflection_Constructor_1_DotNext_Reflection_IMember_System_Reflection_ConstructorInfo__RuntimeMember.md&amp;value=---%0Auid%3A%20DotNext.Reflection.Constructor%601.DotNext%23Reflection%23IMember%7BSystem%23Reflection%23ConstructorInfo%7D%23RuntimeMember%0Asummary%3A%20'*You%20can%20override%20summary%20for%20the%20API%20here%20using%20*MARKDOWN*%20syntax'%0A---%0A%0A*Please%20type%20below%20more%20information%20about%20this%20API%3A*%0A%0A">Improve this Doc</a>
-  </span>
-  <span class="small pull-right mobile-hide">
-    <a href="https://github.com/sakno/dotNext/blob/gh-pages/src/DotNext.Reflection/Reflection/Constructor.cs/#L61">View Source</a>
-  </span>
-  <a id="DotNext_Reflection_Constructor_1_DotNext_Reflection_IMember_System_Reflection_ConstructorInfo__RuntimeMember_" data-uid="DotNext.Reflection.Constructor`1.DotNext#Reflection#IMember{System#Reflection#ConstructorInfo}#RuntimeMember*"></a>
-  <h4 id="DotNext_Reflection_Constructor_1_DotNext_Reflection_IMember_System_Reflection_ConstructorInfo__RuntimeMember" data-uid="DotNext.Reflection.Constructor`1.DotNext#Reflection#IMember{System#Reflection#ConstructorInfo}#RuntimeMember">IMember&lt;ConstructorInfo&gt;.RuntimeMember</h4>
-  <div class="markdown level1 summary"></div>
-  <div class="markdown level1 conceptual"></div>
-  <h5 class="decalaration">Declaration</h5>
-  <div class="codewrapper">
-    <pre><code class="lang-csharp hljs">ConstructorInfo IMember&lt;ConstructorInfo&gt;.RuntimeMember { get; }</code></pre>
-  </div>
-  <h5 class="returns">Returns</h5>
-  <table class="table table-bordered table-striped table-condensed">
-    <thead>
-      <tr>
-        <th>Type</th>
-        <th>Description</th>
-      </tr>
-    </thead>
-    <tbody>
-      <tr>
-        <td><a class="xref" href="https://docs.microsoft.com/dotnet/api/system.reflection.constructorinfo">ConstructorInfo</a></td>
-        <td></td>
-      </tr>
-    </tbody>
-  </table>
-  <h3 id="implements">Implements</h3>
-  <div>
-      <a class="xref" href="DotNext.Reflection.IConstructor-1.html">IConstructor&lt;D&gt;</a>
-  </div>
-  <div>
-      <a class="xref" href="DotNext.Reflection.IMethod-2.html">IMethod&lt;M, D&gt;</a>
-  </div>
-  <div>
-      <a class="xref" href="DotNext.Reflection.IMember-2.html">IMember&lt;M, D&gt;</a>
-  </div>
-  <div>
-      <a class="xref" href="DotNext.Reflection.IMember-1.html">IMember&lt;M&gt;</a>
-  </div>
-  <div>
-      <a class="xref" href="https://docs.microsoft.com/dotnet/api/system.reflection.icustomattributeprovider">System.Reflection.ICustomAttributeProvider</a>
-  </div>
-  <div>
-      <span class="xref">System.IConvertible&lt;&gt;</span>
-  </div>
-  <div>
-      <a class="xref" href="https://docs.microsoft.com/dotnet/api/system.iequatable-1">System.IEquatable&lt;T&gt;</a>
-  </div>
-  <h3 id="extensionmethods">Extension Methods</h3>
-  <div>
-      <a class="xref" href="DotNext.Threading.AsyncLockAcquisition.html#DotNext_Threading_AsyncLockAcquisition_AcquireLockAsync__1___0_System_TimeSpan_">AsyncLockAcquisition.AcquireLockAsync&lt;T&gt;(T, TimeSpan)</a>
-  </div>
-  <div>
-      <a class="xref" href="DotNext.Threading.AsyncLockAcquisition.html#DotNext_Threading_AsyncLockAcquisition_AcquireLockAsync__1___0_System_Threading_CancellationToken_">AsyncLockAcquisition.AcquireLockAsync&lt;T&gt;(T, CancellationToken)</a>
-  </div>
-  <div>
-      <a class="xref" href="DotNext.Threading.AsyncLockAcquisition.html#DotNext_Threading_AsyncLockAcquisition_AcquireReadLockAsync__1___0_System_TimeSpan_">AsyncLockAcquisition.AcquireReadLockAsync&lt;T&gt;(T, TimeSpan)</a>
-  </div>
-  <div>
-      <a class="xref" href="DotNext.Threading.AsyncLockAcquisition.html#DotNext_Threading_AsyncLockAcquisition_AcquireReadLockAsync__1___0_System_Threading_CancellationToken_">AsyncLockAcquisition.AcquireReadLockAsync&lt;T&gt;(T, CancellationToken)</a>
-  </div>
-  <div>
-      <a class="xref" href="DotNext.Threading.AsyncLockAcquisition.html#DotNext_Threading_AsyncLockAcquisition_AcquireWriteLockAsync__1___0_System_TimeSpan_">AsyncLockAcquisition.AcquireWriteLockAsync&lt;T&gt;(T, TimeSpan)</a>
-  </div>
-  <div>
-      <a class="xref" href="DotNext.Threading.AsyncLockAcquisition.html#DotNext_Threading_AsyncLockAcquisition_AcquireWriteLockAsync__1___0_System_Threading_CancellationToken_">AsyncLockAcquisition.AcquireWriteLockAsync&lt;T&gt;(T, CancellationToken)</a>
-  </div>
-  <div>
-      <a class="xref" href="DotNext.Threading.AsyncLockAcquisition.html#DotNext_Threading_AsyncLockAcquisition_AcquireUpgradeableReadLockAsync__1___0_System_TimeSpan_">AsyncLockAcquisition.AcquireUpgradeableReadLockAsync&lt;T&gt;(T, TimeSpan)</a>
-  </div>
-  <div>
-      <a class="xref" href="DotNext.Threading.AsyncLockAcquisition.html#DotNext_Threading_AsyncLockAcquisition_AcquireUpgradeableReadLockAsync__1___0_System_Threading_CancellationToken_">AsyncLockAcquisition.AcquireUpgradeableReadLockAsync&lt;T&gt;(T, CancellationToken)</a>
-  </div>
-  <div>
-      <a class="xref" href="DotNext.ObjectExtensions.html#DotNext_ObjectExtensions_GetUserData__1___0_">ObjectExtensions.GetUserData&lt;T&gt;(T)</a>
-  </div>
-  <div>
-      <a class="xref" href="DotNext.ObjectExtensions.html#DotNext_ObjectExtensions_IsOneOf__1___0_System_Collections_Generic_IEnumerable___0__">ObjectExtensions.IsOneOf&lt;T&gt;(T, IEnumerable&lt;T&gt;)</a>
-  </div>
-  <div>
-      <a class="xref" href="DotNext.ObjectExtensions.html#DotNext_ObjectExtensions_IsOneOf__1___0___0___">ObjectExtensions.IsOneOf&lt;T&gt;(T, T[])</a>
-  </div>
-  <div>
-      <a class="xref" href="DotNext.ObjectExtensions.html#DotNext_ObjectExtensions_Decompose__3___0_System_Func___0___1__System_Func___0___2____1____2__">ObjectExtensions.Decompose&lt;T, R1, R2&gt;(T, Func&lt;T, R1&gt;, Func&lt;T, R2&gt;, out R1, out R2)</a>
-  </div>
-  <div>
-      <a class="xref" href="DotNext.ObjectExtensions.html#DotNext_ObjectExtensions_Decompose__3___0_DotNext_ValueFunc___0___1___DotNext_ValueFunc___0___2_____1____2__">ObjectExtensions.Decompose&lt;T, R1, R2&gt;(T, ValueFunc&lt;T, R1&gt;, ValueFunc&lt;T, R2&gt;, out R1, out R2)</a>
-  </div>
-  <div>
-      <a class="xref" href="DotNext.ObjectExtensions.html#DotNext_ObjectExtensions_Decompose__3___0_System_Func___0___1__System_Func___0___2__">ObjectExtensions.Decompose&lt;T, R1, R2&gt;(T, Func&lt;T, R1&gt;, Func&lt;T, R2&gt;)</a>
-  </div>
-  <div>
-      <a class="xref" href="DotNext.ObjectExtensions.html#DotNext_ObjectExtensions_Decompose__3___0_DotNext_ValueFunc___0___1___DotNext_ValueFunc___0___2___">ObjectExtensions.Decompose&lt;T, R1, R2&gt;(T, ValueFunc&lt;T, R1&gt;, ValueFunc&lt;T, R2&gt;)</a>
-  </div>
-  <div>
-      <a class="xref" href="DotNext.Reflection.CustomAttribute.html#DotNext_Reflection_CustomAttribute_IsDefined__1_System_Reflection_ICustomAttributeProvider_System_Boolean_">CustomAttribute.IsDefined&lt;A&gt;(ICustomAttributeProvider, Boolean)</a>
-  </div>
-  <div>
-      <a class="xref" href="DotNext.Reflection.MethodExtensions.html#DotNext_Reflection_MethodExtensions_GetParameterTypes_System_Reflection_MethodBase_">MethodExtensions.GetParameterTypes(MethodBase)</a>
-  </div>
-  <div>
-      <a class="xref" href="DotNext.Reflection.MethodExtensions.html#DotNext_Reflection_MethodExtensions_SignatureEquals_System_Reflection_MethodBase_System_Type___">MethodExtensions.SignatureEquals(MethodBase, Type[])</a>
-  </div>
-  <div>
-      <a class="xref" href="DotNext.Reflection.MethodExtensions.html#DotNext_Reflection_MethodExtensions_SignatureEquals_System_Reflection_MethodBase_System_Reflection_MethodBase_System_Boolean_">MethodExtensions.SignatureEquals(MethodBase, MethodBase, Boolean)</a>
-  </div>
-  <div>
-      <a class="xref" href="DotNext.Threading.LockAcquisition.html#DotNext_Threading_LockAcquisition_AcquireReadLock__1___0_">LockAcquisition.AcquireReadLock&lt;T&gt;(T)</a>
-  </div>
-  <div>
-      <a class="xref" href="DotNext.Threading.LockAcquisition.html#DotNext_Threading_LockAcquisition_AcquireReadLock__1___0_System_TimeSpan_">LockAcquisition.AcquireReadLock&lt;T&gt;(T, TimeSpan)</a>
-  </div>
-  <div>
-      <a class="xref" href="DotNext.Threading.LockAcquisition.html#DotNext_Threading_LockAcquisition_AcquireWriteLock__1___0_">LockAcquisition.AcquireWriteLock&lt;T&gt;(T)</a>
-  </div>
-  <div>
-      <a class="xref" href="DotNext.Threading.LockAcquisition.html#DotNext_Threading_LockAcquisition_AcquireWriteLock__1___0_System_TimeSpan_">LockAcquisition.AcquireWriteLock&lt;T&gt;(T, TimeSpan)</a>
-  </div>
-  <div>
-      <a class="xref" href="DotNext.Threading.LockAcquisition.html#DotNext_Threading_LockAcquisition_AcquireUpgradeableReadLock__1___0_">LockAcquisition.AcquireUpgradeableReadLock&lt;T&gt;(T)</a>
-  </div>
-  <div>
-      <a class="xref" href="DotNext.Threading.LockAcquisition.html#DotNext_Threading_LockAcquisition_AcquireUpgradeableReadLock__1___0_System_TimeSpan_">LockAcquisition.AcquireUpgradeableReadLock&lt;T&gt;(T, TimeSpan)</a>
-  </div>
-  <div>
-      <a class="xref" href="DotNext.Reflection.Reflector.html#DotNext_Reflection_Reflector_Unreflect__1_System_Reflection_ConstructorInfo_">Reflector.Unreflect&lt;D&gt;(ConstructorInfo)</a>
-  </div>
-  <div>
-      <a class="xref" href="DotNext.Linq.Expressions.ExpressionBuilder.html#DotNext_Linq_Expressions_ExpressionBuilder_Const__1___0_">ExpressionBuilder.Const&lt;T&gt;(T)</a>
-  </div>
-</article>
-          </div>
-          
-          <div class="hidden-sm col-md-2" role="complementary">
-            <div class="sideaffix">
-              <div class="contribution">
-                <ul class="nav">
-                  <li>
-                    <a href="https://github.com/sakno/dotNext/new/gh-pages/apiSpec/new?filename=DotNext_Reflection_Constructor_1.md&amp;value=---%0Auid%3A%20DotNext.Reflection.Constructor%601%0Asummary%3A%20'*You%20can%20override%20summary%20for%20the%20API%20here%20using%20*MARKDOWN*%20syntax'%0A---%0A%0A*Please%20type%20below%20more%20information%20about%20this%20API%3A*%0A%0A" class="contribution-link">Improve this Doc</a>
-                  </li>
-                  <li>
-                    <a href="https://github.com/sakno/dotNext/blob/gh-pages/src/DotNext.Reflection/Reflection/Constructor.cs/#L15" class="contribution-link">View Source</a>
-                  </li>
-                </ul>
-              </div>
-              <nav class="bs-docs-sidebar hidden-print hidden-xs hidden-sm affix" id="affix">
-              <!-- <p><a class="back-to-top" href="#top">Back to top</a><p> -->
-              </nav>
-            </div>
-          </div>
-        </div>
-      </div>
-      
-      <footer>
-        <div class="grad-bottom"></div>
-        <div class="footer">
-          <div class="container">
-            <span class="pull-right">
-              <a href="#top">Back to top</a>
-            </span>
-            
-            <span>Generated by <strong>DocFX</strong></span>
-          </div>
-        </div>
-      </footer>
-    </div>
-    
-    <script type="text/javascript" src="../styles/docfx.vendor.js"></script>
-    <script type="text/javascript" src="../styles/docfx.js"></script>
-    <script type="text/javascript" src="../styles/main.js"></script>
-  </body>
-</html>
+</td>
+      </tr>
+    </tbody>
+  </table>
+  <h5 class="returns">Returns</h5>
+  <table class="table table-bordered table-striped table-condensed">
+    <thead>
+      <tr>
+        <th>Type</th>
+        <th>Description</th>
+      </tr>
+    </thead>
+    <tbody>
+      <tr>
+        <td><span class="xref">D</span></td>
+        <td></td>
+      </tr>
+    </tbody>
+  </table>
+  <h3 id="eii">Explicit Interface Implementations
+  </h3>
+  <span class="small pull-right mobile-hide">
+    <span class="divider">|</span>
+    <a href="https://github.com/sakno/DotNext/new/gh-pages/apiSpec/new?filename=DotNext_Reflection_Constructor_1_DotNext_Reflection_IMember_System_Reflection_ConstructorInfo_D__Invoker.md&amp;value=---%0Auid%3A%20DotNext.Reflection.Constructor%601.DotNext%23Reflection%23IMember%7BSystem%23Reflection%23ConstructorInfo%2CD%7D%23Invoker%0Asummary%3A%20'*You%20can%20override%20summary%20for%20the%20API%20here%20using%20*MARKDOWN*%20syntax'%0A---%0A%0A*Please%20type%20below%20more%20information%20about%20this%20API%3A*%0A%0A">Improve this Doc</a>
+  </span>
+  <span class="small pull-right mobile-hide">
+    <a href="https://github.com/sakno/DotNext/blob/gh-pages/src/DotNext.Reflection/Reflection/Constructor.cs/#L63">View Source</a>
+  </span>
+  <a id="DotNext_Reflection_Constructor_1_DotNext_Reflection_IMember_System_Reflection_ConstructorInfo_D__Invoker_" data-uid="DotNext.Reflection.Constructor`1.DotNext#Reflection#IMember{System#Reflection#ConstructorInfo,D}#Invoker*"></a>
+  <h4 id="DotNext_Reflection_Constructor_1_DotNext_Reflection_IMember_System_Reflection_ConstructorInfo_D__Invoker" data-uid="DotNext.Reflection.Constructor`1.DotNext#Reflection#IMember{System#Reflection#ConstructorInfo,D}#Invoker">IMember&lt;ConstructorInfo, D&gt;.Invoker</h4>
+  <div class="markdown level1 summary"></div>
+  <div class="markdown level1 conceptual"></div>
+  <h5 class="decalaration">Declaration</h5>
+  <div class="codewrapper">
+    <pre><code class="lang-csharp hljs">D IMember&lt;ConstructorInfo, D&gt;.Invoker { get; }</code></pre>
+  </div>
+  <h5 class="returns">Returns</h5>
+  <table class="table table-bordered table-striped table-condensed">
+    <thead>
+      <tr>
+        <th>Type</th>
+        <th>Description</th>
+      </tr>
+    </thead>
+    <tbody>
+      <tr>
+        <td><span class="xref">D</span></td>
+        <td></td>
+      </tr>
+    </tbody>
+  </table>
+  <span class="small pull-right mobile-hide">
+    <span class="divider">|</span>
+    <a href="https://github.com/sakno/DotNext/new/gh-pages/apiSpec/new?filename=DotNext_Reflection_Constructor_1_DotNext_Reflection_IMember_System_Reflection_ConstructorInfo__RuntimeMember.md&amp;value=---%0Auid%3A%20DotNext.Reflection.Constructor%601.DotNext%23Reflection%23IMember%7BSystem%23Reflection%23ConstructorInfo%7D%23RuntimeMember%0Asummary%3A%20'*You%20can%20override%20summary%20for%20the%20API%20here%20using%20*MARKDOWN*%20syntax'%0A---%0A%0A*Please%20type%20below%20more%20information%20about%20this%20API%3A*%0A%0A">Improve this Doc</a>
+  </span>
+  <span class="small pull-right mobile-hide">
+    <a href="https://github.com/sakno/DotNext/blob/gh-pages/src/DotNext.Reflection/Reflection/Constructor.cs/#L61">View Source</a>
+  </span>
+  <a id="DotNext_Reflection_Constructor_1_DotNext_Reflection_IMember_System_Reflection_ConstructorInfo__RuntimeMember_" data-uid="DotNext.Reflection.Constructor`1.DotNext#Reflection#IMember{System#Reflection#ConstructorInfo}#RuntimeMember*"></a>
+  <h4 id="DotNext_Reflection_Constructor_1_DotNext_Reflection_IMember_System_Reflection_ConstructorInfo__RuntimeMember" data-uid="DotNext.Reflection.Constructor`1.DotNext#Reflection#IMember{System#Reflection#ConstructorInfo}#RuntimeMember">IMember&lt;ConstructorInfo&gt;.RuntimeMember</h4>
+  <div class="markdown level1 summary"></div>
+  <div class="markdown level1 conceptual"></div>
+  <h5 class="decalaration">Declaration</h5>
+  <div class="codewrapper">
+    <pre><code class="lang-csharp hljs">ConstructorInfo IMember&lt;ConstructorInfo&gt;.RuntimeMember { get; }</code></pre>
+  </div>
+  <h5 class="returns">Returns</h5>
+  <table class="table table-bordered table-striped table-condensed">
+    <thead>
+      <tr>
+        <th>Type</th>
+        <th>Description</th>
+      </tr>
+    </thead>
+    <tbody>
+      <tr>
+        <td><a class="xref" href="https://docs.microsoft.com/dotnet/api/system.reflection.constructorinfo">ConstructorInfo</a></td>
+        <td></td>
+      </tr>
+    </tbody>
+  </table>
+  <h3 id="implements">Implements</h3>
+  <div>
+      <a class="xref" href="DotNext.Reflection.IConstructor-1.html">IConstructor&lt;D&gt;</a>
+  </div>
+  <div>
+      <a class="xref" href="DotNext.Reflection.IMethod-2.html">IMethod&lt;M, D&gt;</a>
+  </div>
+  <div>
+      <a class="xref" href="DotNext.Reflection.IMember-2.html">IMember&lt;M, D&gt;</a>
+  </div>
+  <div>
+      <a class="xref" href="DotNext.Reflection.IMember-1.html">IMember&lt;M&gt;</a>
+  </div>
+  <div>
+      <a class="xref" href="https://docs.microsoft.com/dotnet/api/system.reflection.icustomattributeprovider">System.Reflection.ICustomAttributeProvider</a>
+  </div>
+  <div>
+      <span class="xref">System.IConvertible&lt;&gt;</span>
+  </div>
+  <div>
+      <a class="xref" href="https://docs.microsoft.com/dotnet/api/system.iequatable-1">System.IEquatable&lt;T&gt;</a>
+  </div>
+  <h3 id="extensionmethods">Extension Methods</h3>
+  <div>
+      <a class="xref" href="DotNext.Threading.AsyncLockAcquisition.html#DotNext_Threading_AsyncLockAcquisition_AcquireLockAsync__1___0_System_TimeSpan_">AsyncLockAcquisition.AcquireLockAsync&lt;T&gt;(T, TimeSpan)</a>
+  </div>
+  <div>
+      <a class="xref" href="DotNext.Threading.AsyncLockAcquisition.html#DotNext_Threading_AsyncLockAcquisition_AcquireLockAsync__1___0_System_Threading_CancellationToken_">AsyncLockAcquisition.AcquireLockAsync&lt;T&gt;(T, CancellationToken)</a>
+  </div>
+  <div>
+      <a class="xref" href="DotNext.Threading.AsyncLockAcquisition.html#DotNext_Threading_AsyncLockAcquisition_AcquireReadLockAsync__1___0_System_TimeSpan_">AsyncLockAcquisition.AcquireReadLockAsync&lt;T&gt;(T, TimeSpan)</a>
+  </div>
+  <div>
+      <a class="xref" href="DotNext.Threading.AsyncLockAcquisition.html#DotNext_Threading_AsyncLockAcquisition_AcquireReadLockAsync__1___0_System_Threading_CancellationToken_">AsyncLockAcquisition.AcquireReadLockAsync&lt;T&gt;(T, CancellationToken)</a>
+  </div>
+  <div>
+      <a class="xref" href="DotNext.Threading.AsyncLockAcquisition.html#DotNext_Threading_AsyncLockAcquisition_AcquireWriteLockAsync__1___0_System_TimeSpan_">AsyncLockAcquisition.AcquireWriteLockAsync&lt;T&gt;(T, TimeSpan)</a>
+  </div>
+  <div>
+      <a class="xref" href="DotNext.Threading.AsyncLockAcquisition.html#DotNext_Threading_AsyncLockAcquisition_AcquireWriteLockAsync__1___0_System_Threading_CancellationToken_">AsyncLockAcquisition.AcquireWriteLockAsync&lt;T&gt;(T, CancellationToken)</a>
+  </div>
+  <div>
+      <a class="xref" href="DotNext.Threading.AsyncLockAcquisition.html#DotNext_Threading_AsyncLockAcquisition_AcquireUpgradeableReadLockAsync__1___0_System_TimeSpan_">AsyncLockAcquisition.AcquireUpgradeableReadLockAsync&lt;T&gt;(T, TimeSpan)</a>
+  </div>
+  <div>
+      <a class="xref" href="DotNext.Threading.AsyncLockAcquisition.html#DotNext_Threading_AsyncLockAcquisition_AcquireUpgradeableReadLockAsync__1___0_System_Threading_CancellationToken_">AsyncLockAcquisition.AcquireUpgradeableReadLockAsync&lt;T&gt;(T, CancellationToken)</a>
+  </div>
+  <div>
+      <a class="xref" href="DotNext.Linq.Expressions.ExpressionBuilder.html#DotNext_Linq_Expressions_ExpressionBuilder_Const__1___0_">ExpressionBuilder.Const&lt;T&gt;(T)</a>
+  </div>
+  <div>
+      <a class="xref" href="DotNext.ObjectExtensions.html#DotNext_ObjectExtensions_GetUserData__1___0_">ObjectExtensions.GetUserData&lt;T&gt;(T)</a>
+  </div>
+  <div>
+      <a class="xref" href="DotNext.ObjectExtensions.html#DotNext_ObjectExtensions_IsOneOf__1___0_System_Collections_Generic_IEnumerable___0__">ObjectExtensions.IsOneOf&lt;T&gt;(T, IEnumerable&lt;T&gt;)</a>
+  </div>
+  <div>
+      <a class="xref" href="DotNext.ObjectExtensions.html#DotNext_ObjectExtensions_IsOneOf__1___0___0___">ObjectExtensions.IsOneOf&lt;T&gt;(T, T[])</a>
+  </div>
+  <div>
+      <a class="xref" href="DotNext.ObjectExtensions.html#DotNext_ObjectExtensions_Decompose__3___0_System_Func___0___1__System_Func___0___2____1____2__">ObjectExtensions.Decompose&lt;T, R1, R2&gt;(T, Func&lt;T, R1&gt;, Func&lt;T, R2&gt;, out R1, out R2)</a>
+  </div>
+  <div>
+      <a class="xref" href="DotNext.ObjectExtensions.html#DotNext_ObjectExtensions_Decompose__3___0_DotNext_ValueFunc___0___1___DotNext_ValueFunc___0___2_____1____2__">ObjectExtensions.Decompose&lt;T, R1, R2&gt;(T, ValueFunc&lt;T, R1&gt;, ValueFunc&lt;T, R2&gt;, out R1, out R2)</a>
+  </div>
+  <div>
+      <a class="xref" href="DotNext.ObjectExtensions.html#DotNext_ObjectExtensions_Decompose__3___0_System_Func___0___1__System_Func___0___2__">ObjectExtensions.Decompose&lt;T, R1, R2&gt;(T, Func&lt;T, R1&gt;, Func&lt;T, R2&gt;)</a>
+  </div>
+  <div>
+      <a class="xref" href="DotNext.ObjectExtensions.html#DotNext_ObjectExtensions_Decompose__3___0_DotNext_ValueFunc___0___1___DotNext_ValueFunc___0___2___">ObjectExtensions.Decompose&lt;T, R1, R2&gt;(T, ValueFunc&lt;T, R1&gt;, ValueFunc&lt;T, R2&gt;)</a>
+  </div>
+  <div>
+      <a class="xref" href="DotNext.Reflection.CustomAttribute.html#DotNext_Reflection_CustomAttribute_IsDefined__1_System_Reflection_ICustomAttributeProvider_System_Boolean_">CustomAttribute.IsDefined&lt;A&gt;(ICustomAttributeProvider, Boolean)</a>
+  </div>
+  <div>
+      <a class="xref" href="DotNext.Reflection.MethodExtensions.html#DotNext_Reflection_MethodExtensions_GetParameterTypes_System_Reflection_MethodBase_">MethodExtensions.GetParameterTypes(MethodBase)</a>
+  </div>
+  <div>
+      <a class="xref" href="DotNext.Reflection.MethodExtensions.html#DotNext_Reflection_MethodExtensions_SignatureEquals_System_Reflection_MethodBase_System_Type___">MethodExtensions.SignatureEquals(MethodBase, Type[])</a>
+  </div>
+  <div>
+      <a class="xref" href="DotNext.Reflection.MethodExtensions.html#DotNext_Reflection_MethodExtensions_SignatureEquals_System_Reflection_MethodBase_System_Reflection_MethodBase_System_Boolean_">MethodExtensions.SignatureEquals(MethodBase, MethodBase, Boolean)</a>
+  </div>
+  <div>
+      <a class="xref" href="DotNext.Threading.LockAcquisition.html#DotNext_Threading_LockAcquisition_AcquireReadLock__1___0_">LockAcquisition.AcquireReadLock&lt;T&gt;(T)</a>
+  </div>
+  <div>
+      <a class="xref" href="DotNext.Threading.LockAcquisition.html#DotNext_Threading_LockAcquisition_AcquireReadLock__1___0_System_TimeSpan_">LockAcquisition.AcquireReadLock&lt;T&gt;(T, TimeSpan)</a>
+  </div>
+  <div>
+      <a class="xref" href="DotNext.Threading.LockAcquisition.html#DotNext_Threading_LockAcquisition_AcquireWriteLock__1___0_">LockAcquisition.AcquireWriteLock&lt;T&gt;(T)</a>
+  </div>
+  <div>
+      <a class="xref" href="DotNext.Threading.LockAcquisition.html#DotNext_Threading_LockAcquisition_AcquireWriteLock__1___0_System_TimeSpan_">LockAcquisition.AcquireWriteLock&lt;T&gt;(T, TimeSpan)</a>
+  </div>
+  <div>
+      <a class="xref" href="DotNext.Threading.LockAcquisition.html#DotNext_Threading_LockAcquisition_AcquireUpgradeableReadLock__1___0_">LockAcquisition.AcquireUpgradeableReadLock&lt;T&gt;(T)</a>
+  </div>
+  <div>
+      <a class="xref" href="DotNext.Threading.LockAcquisition.html#DotNext_Threading_LockAcquisition_AcquireUpgradeableReadLock__1___0_System_TimeSpan_">LockAcquisition.AcquireUpgradeableReadLock&lt;T&gt;(T, TimeSpan)</a>
+  </div>
+  <div>
+      <a class="xref" href="DotNext.Reflection.Reflector.html#DotNext_Reflection_Reflector_Unreflect__1_System_Reflection_ConstructorInfo_">Reflector.Unreflect&lt;D&gt;(ConstructorInfo)</a>
+  </div>
+  <div>
+      <a class="xref" href="DotNext.Reflection.Reflector.html#DotNext_Reflection_Reflector_Unreflect_System_Reflection_ConstructorInfo_">Reflector.Unreflect(ConstructorInfo)</a>
+  </div>
+</article>
+          </div>
+          
+          <div class="hidden-sm col-md-2" role="complementary">
+            <div class="sideaffix">
+              <div class="contribution">
+                <ul class="nav">
+                  <li>
+                    <a href="https://github.com/sakno/DotNext/new/gh-pages/apiSpec/new?filename=DotNext_Reflection_Constructor_1.md&amp;value=---%0Auid%3A%20DotNext.Reflection.Constructor%601%0Asummary%3A%20'*You%20can%20override%20summary%20for%20the%20API%20here%20using%20*MARKDOWN*%20syntax'%0A---%0A%0A*Please%20type%20below%20more%20information%20about%20this%20API%3A*%0A%0A" class="contribution-link">Improve this Doc</a>
+                  </li>
+                  <li>
+                    <a href="https://github.com/sakno/DotNext/blob/gh-pages/src/DotNext.Reflection/Reflection/Constructor.cs/#L15" class="contribution-link">View Source</a>
+                  </li>
+                </ul>
+              </div>
+              <nav class="bs-docs-sidebar hidden-print hidden-xs hidden-sm affix" id="affix">
+              <!-- <p><a class="back-to-top" href="#top">Back to top</a><p> -->
+              </nav>
+            </div>
+          </div>
+        </div>
+      </div>
+      
+      <footer>
+        <div class="grad-bottom"></div>
+        <div class="footer">
+          <div class="container">
+            <span class="pull-right">
+              <a href="#top">Back to top</a>
+            </span>
+            
+            <span>Generated by <strong>DocFX</strong></span>
+          </div>
+        </div>
+      </footer>
+    </div>
+    
+    <script type="text/javascript" src="../styles/docfx.vendor.js"></script>
+    <script type="text/javascript" src="../styles/docfx.js"></script>
+    <script type="text/javascript" src="../styles/main.js"></script>
+  </body>
+</html>