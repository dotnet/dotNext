﻿<!DOCTYPE html>
<!--[if IE]><![endif]-->
<html>
  
  <head>
    <meta charset="utf-8">
    <meta http-equiv="X-UA-Compatible" content="IE=edge,chrome=1">
    <title>Interface IRaftClusterMember
   | .NEXT </title>
    <meta name="viewport" content="width=device-width">
    <meta name="title" content="Interface IRaftClusterMember
<<<<<<< HEAD
   | .NEXT ">
    <meta name="generator" content="docfx 2.50.0.0">
    
    <link rel="shortcut icon" href="../fav.ico">
    <link rel="stylesheet" href="../styles/docfx.vendor.css">
    <link rel="stylesheet" href="../styles/docfx.css">
    <link rel="stylesheet" href="../styles/main.css">
    <link href="https://fonts.googleapis.com/css?family=Open+Sans" rel="stylesheet">
    <meta property="docfx:navrel" content="../toc.html">
    <meta property="docfx:tocrel" content="toc.html">
    
    
    
=======
   | .NEXT ">
    <meta name="generator" content="docfx 2.49.0.0">
    
    <link rel="shortcut icon" href="../fav.ico">
    <link rel="stylesheet" href="../styles/docfx.vendor.css">
    <link rel="stylesheet" href="../styles/docfx.css">
    <link rel="stylesheet" href="../styles/main.css">
    <link href="https://fonts.googleapis.com/css?family=Open+Sans" rel="stylesheet">
    <meta property="docfx:navrel" content="../toc.html">
    <meta property="docfx:tocrel" content="toc.html">
    
    
    
>>>>>>> ceac8404
  </head>  <body data-spy="scroll" data-target="#affix" data-offset="120">
    <div id="wrapper">
      <header>
        
        <nav id="autocollapse" class="navbar navbar-inverse ng-scope" role="navigation">
          <div class="container">
            <div class="navbar-header">
              <button type="button" class="navbar-toggle" data-toggle="collapse" data-target="#navbar">
                <span class="sr-only">Toggle navigation</span>
                <span class="icon-bar"></span>
                <span class="icon-bar"></span>
                <span class="icon-bar"></span>
              </button>
              
              <a class="navbar-brand" href="../index.html">
                <img id="logo" class="svg" src="../doc_logo.png" alt="">
              </a>
            </div>
            <div class="collapse navbar-collapse" id="navbar">
              <form class="navbar-form navbar-right" role="search" id="search">
                <div class="form-group">
                  <input type="text" class="form-control" id="search-query" placeholder="Search" autocomplete="off">
                </div>
              </form>
            </div>
          </div>
        </nav>
        
        <div class="subnav navbar navbar-default">
          <div class="container hide-when-search" id="breadcrumb">
            <ul class="breadcrumb">
              <li></li>
            </ul>
          </div>
        </div>
      </header>
      <div role="main" class="container body-content hide-when-search">
        
        <div class="sidenav hide-when-search">
          <a class="btn toc-toggle collapse" data-toggle="collapse" href="#sidetoggle" aria-expanded="false" aria-controls="sidetoggle">Show / Hide Table of Contents</a>
          <div class="sidetoggle collapse" id="sidetoggle">
            <div id="sidetoc"></div>
          </div>
        </div>
        <div class="article row grid-right">
          <div class="col-md-10">
            <article class="content wrap" id="_content" data-uid="DotNext.Net.Cluster.Consensus.Raft.IRaftClusterMember">
  
  
  <h1 id="DotNext_Net_Cluster_Consensus_Raft_IRaftClusterMember" data-uid="DotNext.Net.Cluster.Consensus.Raft.IRaftClusterMember" class="text-break">Interface IRaftClusterMember
  </h1>
  <div class="markdown level0 summary"><p>Represents cluster member accessible through Raft protocol.</p>
</div>
  <div class="markdown level0 conceptual"></div>
  <div class="inheritedMembers">
    <h5>Inherited Members</h5>
    <div>
      <a class="xref" href="DotNext.Net.Cluster.IClusterMember.html#DotNext_Net_Cluster_IClusterMember_Endpoint">IClusterMember.Endpoint</a>
    </div>
    <div>
      <a class="xref" href="DotNext.Net.Cluster.IClusterMember.html#DotNext_Net_Cluster_IClusterMember_Id">IClusterMember.Id</a>
    </div>
    <div>
      <a class="xref" href="DotNext.Net.Cluster.IClusterMember.html#DotNext_Net_Cluster_IClusterMember_IsLeader">IClusterMember.IsLeader</a>
    </div>
    <div>
      <a class="xref" href="DotNext.Net.Cluster.IClusterMember.html#DotNext_Net_Cluster_IClusterMember_IsRemote">IClusterMember.IsRemote</a>
    </div>
    <div>
      <a class="xref" href="DotNext.Net.Cluster.IClusterMember.html#DotNext_Net_Cluster_IClusterMember_MemberStatusChanged">IClusterMember.MemberStatusChanged</a>
    </div>
    <div>
      <a class="xref" href="DotNext.Net.Cluster.IClusterMember.html#DotNext_Net_Cluster_IClusterMember_Status">IClusterMember.Status</a>
    </div>
    <div>
      <a class="xref" href="DotNext.Net.Cluster.IClusterMember.html#DotNext_Net_Cluster_IClusterMember_GetMetadataAsync_System_Boolean_System_Threading_CancellationToken_">IClusterMember.GetMetadataAsync(Boolean, CancellationToken)</a>
    </div>
    <div>
      <a class="xref" href="DotNext.Net.Cluster.IClusterMember.html#DotNext_Net_Cluster_IClusterMember_ResignAsync_System_Threading_CancellationToken_">IClusterMember.ResignAsync(CancellationToken)</a>
    </div>
  </div>
  <h6><strong>Namespace</strong>: <a class="xref" href="DotNext.Net.Cluster.Consensus.Raft.html">DotNext.Net.Cluster.Consensus.Raft</a></h6>
  <h6><strong>Assembly</strong>: DotNext.Net.Cluster.dll</h6>
  <h5 id="DotNext_Net_Cluster_Consensus_Raft_IRaftClusterMember_syntax">Syntax</h5>
  <div class="codewrapper">
    <pre><code class="lang-csharp hljs">public interface IRaftClusterMember : IClusterMember</code></pre>
  </div>
  <h3 id="properties">Properties
  </h3>
  <span class="small pull-right mobile-hide">
    <span class="divider">|</span>
    <a href="https://github.com/sakno/dotNext/new/gh-pages/apiSpec/new?filename=DotNext_Net_Cluster_Consensus_Raft_IRaftClusterMember_NextIndex.md&amp;value=---%0Auid%3A%20DotNext.Net.Cluster.Consensus.Raft.IRaftClusterMember.NextIndex%0Asummary%3A%20'*You%20can%20override%20summary%20for%20the%20API%20here%20using%20*MARKDOWN*%20syntax'%0A---%0A%0A*Please%20type%20below%20more%20information%20about%20this%20API%3A*%0A%0A">Improve this Doc</a>
  </span>
  <span class="small pull-right mobile-hide">
    <a href="https://github.com/sakno/dotNext/blob/gh-pages/src/cluster/DotNext.Net.Cluster/Net/Cluster/Consensus/Raft/IRaftClusterMember.cs/#L54">View Source</a>
  </span>
  <a id="DotNext_Net_Cluster_Consensus_Raft_IRaftClusterMember_NextIndex_" data-uid="DotNext.Net.Cluster.Consensus.Raft.IRaftClusterMember.NextIndex*"></a>
  <h4 id="DotNext_Net_Cluster_Consensus_Raft_IRaftClusterMember_NextIndex" data-uid="DotNext.Net.Cluster.Consensus.Raft.IRaftClusterMember.NextIndex">NextIndex</h4>
  <div class="markdown level1 summary"><p>Index of next log entry to send to this node.</p>
</div>
  <div class="markdown level1 conceptual"></div>
  <h5 class="decalaration">Declaration</h5>
  <div class="codewrapper">
    <pre><code class="lang-csharp hljs">long NextIndex { get; }</code></pre>
  </div>
  <h5 class="propertyValue">Property Value</h5>
  <table class="table table-bordered table-striped table-condensed">
    <thead>
      <tr>
        <th>Type</th>
        <th>Description</th>
      </tr>
    </thead>
    <tbody>
      <tr>
        <td><a class="xref" href="https://docs.microsoft.com/dotnet/api/system.int64">Int64</a></td>
        <td></td>
      </tr>
    </tbody>
  </table>
  <h3 id="methods">Methods
  </h3>
  <span class="small pull-right mobile-hide">
    <span class="divider">|</span>
    <a href="https://github.com/sakno/dotNext/new/gh-pages/apiSpec/new?filename=DotNext_Net_Cluster_Consensus_Raft_IRaftClusterMember_AppendEntriesAsync__2_System_Int64___1_System_Int64_System_Int64_System_Int64_System_Threading_CancellationToken_.md&amp;value=---%0Auid%3A%20DotNext.Net.Cluster.Consensus.Raft.IRaftClusterMember.AppendEntriesAsync%60%602(System.Int64%2C%60%601%2CSystem.Int64%2CSystem.Int64%2CSystem.Int64%2CSystem.Threading.CancellationToken)%0Asummary%3A%20'*You%20can%20override%20summary%20for%20the%20API%20here%20using%20*MARKDOWN*%20syntax'%0A---%0A%0A*Please%20type%20below%20more%20information%20about%20this%20API%3A*%0A%0A">Improve this Doc</a>
  </span>
  <span class="small pull-right mobile-hide">
    <a href="https://github.com/sakno/dotNext/blob/gh-pages/src/cluster/DotNext.Net.Cluster/Net/Cluster/Consensus/Raft/IRaftClusterMember.cs/#L35">View Source</a>
  </span>
  <a id="DotNext_Net_Cluster_Consensus_Raft_IRaftClusterMember_AppendEntriesAsync_" data-uid="DotNext.Net.Cluster.Consensus.Raft.IRaftClusterMember.AppendEntriesAsync*"></a>
  <h4 id="DotNext_Net_Cluster_Consensus_Raft_IRaftClusterMember_AppendEntriesAsync__2_System_Int64___1_System_Int64_System_Int64_System_Int64_System_Threading_CancellationToken_" data-uid="DotNext.Net.Cluster.Consensus.Raft.IRaftClusterMember.AppendEntriesAsync``2(System.Int64,``1,System.Int64,System.Int64,System.Int64,System.Threading.CancellationToken)">AppendEntriesAsync&lt;TEntry, TList&gt;(Int64, TList, Int64, Int64, Int64, CancellationToken)</h4>
  <div class="markdown level1 summary"><p>Transfers transaction log entry to the member.</p>
</div>
  <div class="markdown level1 conceptual"></div>
  <h5 class="decalaration">Declaration</h5>
  <div class="codewrapper">
    <pre><code class="lang-csharp hljs">Task&lt;Result&lt;bool&gt;&gt; AppendEntriesAsync&lt;TEntry, TList&gt;(long term, TList entries, long prevLogIndex, long prevLogTerm, long commitIndex, CancellationToken token)
    where TEntry : IRaftLogEntry where TList : IReadOnlyList&lt;TEntry&gt;</code></pre>
  </div>
  <h5 class="parameters">Parameters</h5>
  <table class="table table-bordered table-striped table-condensed">
    <thead>
      <tr>
        <th>Type</th>
        <th>Name</th>
        <th>Description</th>
      </tr>
    </thead>
    <tbody>
      <tr>
        <td><a class="xref" href="https://docs.microsoft.com/dotnet/api/system.int64">Int64</a></td>
        <td><span class="parametername">term</span></td>
        <td><p>Term value maintained by local cluster member.</p>
</td>
      </tr>
      <tr>
        <td><span class="xref">TList</span></td>
        <td><span class="parametername">entries</span></td>
        <td><p>A set of entries to be replicated with this node.</p>
</td>
      </tr>
      <tr>
        <td><a class="xref" href="https://docs.microsoft.com/dotnet/api/system.int64">Int64</a></td>
        <td><span class="parametername">prevLogIndex</span></td>
        <td><p>Index of log entry immediately preceding new ones.</p>
</td>
      </tr>
      <tr>
        <td><a class="xref" href="https://docs.microsoft.com/dotnet/api/system.int64">Int64</a></td>
        <td><span class="parametername">prevLogTerm</span></td>
        <td><p>Term of <code data-dev-comment-type="paramref" class="paramref">prevLogIndex</code> entry.</p>
</td>
      </tr>
      <tr>
        <td><a class="xref" href="https://docs.microsoft.com/dotnet/api/system.int64">Int64</a></td>
        <td><span class="parametername">commitIndex</span></td>
        <td><p>Last entry known to be committed by the local node.</p>
</td>
      </tr>
      <tr>
        <td><a class="xref" href="https://docs.microsoft.com/dotnet/api/system.threading.cancellationtoken">CancellationToken</a></td>
        <td><span class="parametername">token</span></td>
        <td><p>The token that can be used to cancel asynchronous operation.</p>
</td>
      </tr>
    </tbody>
  </table>
  <h5 class="returns">Returns</h5>
  <table class="table table-bordered table-striped table-condensed">
    <thead>
      <tr>
        <th>Type</th>
        <th>Description</th>
      </tr>
    </thead>
    <tbody>
      <tr>
        <td><a class="xref" href="https://docs.microsoft.com/dotnet/api/system.threading.tasks.task-1">Task</a>&lt;<a class="xref" href="DotNext.Net.Cluster.Consensus.Raft.Result-1.html">Result</a>&lt;<a class="xref" href="https://docs.microsoft.com/dotnet/api/system.boolean">Boolean</a>&gt;&gt;</td>
        <td><p><span class="xref">true</span> if message is handled successfully by this member; <span class="xref">false</span> if message is rejected due to invalid Term/Index number.</p>
</td>
      </tr>
    </tbody>
  </table>
  <h5 class="typeParameters">Type Parameters</h5>
  <table class="table table-bordered table-striped table-condensed">
    <thead>
      <tr>
        <th>Name</th>
        <th>Description</th>
      </tr>
    </thead>
    <tbody>
      <tr>
        <td><span class="parametername">TEntry</span></td>
        <td><p>The type of the log entry.</p>
</td>
      </tr>
      <tr>
        <td><span class="parametername">TList</span></td>
        <td><p>The type of the log entries list.</p>
</td>
      </tr>
    </tbody>
  </table>
  <h5 class="exceptions">Exceptions</h5>
  <table class="table table-bordered table-striped table-condensed">
    <thead>
      <tr>
        <th>Type</th>
        <th>Condition</th>
      </tr>
    </thead>
    <tbody>
      <tr>
        <td><a class="xref" href="DotNext.Net.Cluster.MemberUnavailableException.html">MemberUnavailableException</a></td>
        <td><p>The member is unreachable through network.</p>
</td>
      </tr>
    </tbody>
  </table>
  <span class="small pull-right mobile-hide">
    <span class="divider">|</span>
    <a href="https://github.com/sakno/dotNext/new/gh-pages/apiSpec/new?filename=DotNext_Net_Cluster_Consensus_Raft_IRaftClusterMember_CancelPendingRequests.md&amp;value=---%0Auid%3A%20DotNext.Net.Cluster.Consensus.Raft.IRaftClusterMember.CancelPendingRequests%0Asummary%3A%20'*You%20can%20override%20summary%20for%20the%20API%20here%20using%20*MARKDOWN*%20syntax'%0A---%0A%0A*Please%20type%20below%20more%20information%20about%20this%20API%3A*%0A%0A">Improve this Doc</a>
  </span>
  <span class="small pull-right mobile-hide">
    <a href="https://github.com/sakno/dotNext/blob/gh-pages/src/cluster/DotNext.Net.Cluster/Net/Cluster/Consensus/Raft/IRaftClusterMember.cs/#L59">View Source</a>
  </span>
  <a id="DotNext_Net_Cluster_Consensus_Raft_IRaftClusterMember_CancelPendingRequests_" data-uid="DotNext.Net.Cluster.Consensus.Raft.IRaftClusterMember.CancelPendingRequests*"></a>
  <h4 id="DotNext_Net_Cluster_Consensus_Raft_IRaftClusterMember_CancelPendingRequests" data-uid="DotNext.Net.Cluster.Consensus.Raft.IRaftClusterMember.CancelPendingRequests">CancelPendingRequests()</h4>
  <div class="markdown level1 summary"><p>Aborts all active outbound requests.</p>
</div>
  <div class="markdown level1 conceptual"></div>
  <h5 class="decalaration">Declaration</h5>
  <div class="codewrapper">
    <pre><code class="lang-csharp hljs">void CancelPendingRequests()</code></pre>
  </div>
  <span class="small pull-right mobile-hide">
    <span class="divider">|</span>
    <a href="https://github.com/sakno/dotNext/new/gh-pages/apiSpec/new?filename=DotNext_Net_Cluster_Consensus_Raft_IRaftClusterMember_InstallSnapshotAsync_System_Int64_DotNext_Net_Cluster_Consensus_Raft_IRaftLogEntry_System_Int64_System_Threading_CancellationToken_.md&amp;value=---%0Auid%3A%20DotNext.Net.Cluster.Consensus.Raft.IRaftClusterMember.InstallSnapshotAsync(System.Int64%2CDotNext.Net.Cluster.Consensus.Raft.IRaftLogEntry%2CSystem.Int64%2CSystem.Threading.CancellationToken)%0Asummary%3A%20'*You%20can%20override%20summary%20for%20the%20API%20here%20using%20*MARKDOWN*%20syntax'%0A---%0A%0A*Please%20type%20below%20more%20information%20about%20this%20API%3A*%0A%0A">Improve this Doc</a>
  </span>
  <span class="small pull-right mobile-hide">
    <a href="https://github.com/sakno/dotNext/blob/gh-pages/src/cluster/DotNext.Net.Cluster/Net/Cluster/Consensus/Raft/IRaftClusterMember.cs/#L48">View Source</a>
  </span>
  <a id="DotNext_Net_Cluster_Consensus_Raft_IRaftClusterMember_InstallSnapshotAsync_" data-uid="DotNext.Net.Cluster.Consensus.Raft.IRaftClusterMember.InstallSnapshotAsync*"></a>
  <h4 id="DotNext_Net_Cluster_Consensus_Raft_IRaftClusterMember_InstallSnapshotAsync_System_Int64_DotNext_Net_Cluster_Consensus_Raft_IRaftLogEntry_System_Int64_System_Threading_CancellationToken_" data-uid="DotNext.Net.Cluster.Consensus.Raft.IRaftClusterMember.InstallSnapshotAsync(System.Int64,DotNext.Net.Cluster.Consensus.Raft.IRaftLogEntry,System.Int64,System.Threading.CancellationToken)">InstallSnapshotAsync(Int64, IRaftLogEntry, Int64, CancellationToken)</h4>
  <div class="markdown level1 summary"><p>Installs the snapshot of the log to this cluster member.</p>
</div>
  <div class="markdown level1 conceptual"></div>
  <h5 class="decalaration">Declaration</h5>
  <div class="codewrapper">
    <pre><code class="lang-csharp hljs">Task&lt;Result&lt;bool&gt;&gt; InstallSnapshotAsync(long term, IRaftLogEntry snapshot, long snapshotIndex, CancellationToken token)</code></pre>
  </div>
  <h5 class="parameters">Parameters</h5>
  <table class="table table-bordered table-striped table-condensed">
    <thead>
      <tr>
        <th>Type</th>
        <th>Name</th>
        <th>Description</th>
      </tr>
    </thead>
    <tbody>
      <tr>
        <td><a class="xref" href="https://docs.microsoft.com/dotnet/api/system.int64">Int64</a></td>
        <td><span class="parametername">term</span></td>
        <td><p>Leader's term.</p>
</td>
      </tr>
      <tr>
        <td><a class="xref" href="DotNext.Net.Cluster.Consensus.Raft.IRaftLogEntry.html">IRaftLogEntry</a></td>
        <td><span class="parametername">snapshot</span></td>
        <td><p>The log entry representing the snapshot.</p>
</td>
      </tr>
      <tr>
        <td><a class="xref" href="https://docs.microsoft.com/dotnet/api/system.int64">Int64</a></td>
        <td><span class="parametername">snapshotIndex</span></td>
        <td><p>The index of the last included log entry in the snapshot.</p>
</td>
      </tr>
      <tr>
        <td><a class="xref" href="https://docs.microsoft.com/dotnet/api/system.threading.cancellationtoken">CancellationToken</a></td>
        <td><span class="parametername">token</span></td>
        <td><p>The token that can be used to cancel asynchronous operation.</p>
</td>
      </tr>
    </tbody>
  </table>
  <h5 class="returns">Returns</h5>
  <table class="table table-bordered table-striped table-condensed">
    <thead>
      <tr>
        <th>Type</th>
        <th>Description</th>
      </tr>
    </thead>
    <tbody>
      <tr>
        <td><a class="xref" href="https://docs.microsoft.com/dotnet/api/system.threading.tasks.task-1">Task</a>&lt;<a class="xref" href="DotNext.Net.Cluster.Consensus.Raft.Result-1.html">Result</a>&lt;<a class="xref" href="https://docs.microsoft.com/dotnet/api/system.boolean">Boolean</a>&gt;&gt;</td>
        <td><p><span class="xref">true</span> if snapshot is installed successfully; otherwise, <span class="xref">false</span>.</p>
</td>
      </tr>
    </tbody>
  </table>
  <h5 class="exceptions">Exceptions</h5>
  <table class="table table-bordered table-striped table-condensed">
    <thead>
      <tr>
        <th>Type</th>
        <th>Condition</th>
      </tr>
    </thead>
    <tbody>
      <tr>
        <td><a class="xref" href="DotNext.Net.Cluster.MemberUnavailableException.html">MemberUnavailableException</a></td>
        <td><p>The member is unreachable through network.</p>
</td>
      </tr>
    </tbody>
  </table>
  <span class="small pull-right mobile-hide">
    <span class="divider">|</span>
    <a href="https://github.com/sakno/dotNext/new/gh-pages/apiSpec/new?filename=DotNext_Net_Cluster_Consensus_Raft_IRaftClusterMember_VoteAsync_System_Int64_System_Int64_System_Int64_System_Threading_CancellationToken_.md&amp;value=---%0Auid%3A%20DotNext.Net.Cluster.Consensus.Raft.IRaftClusterMember.VoteAsync(System.Int64%2CSystem.Int64%2CSystem.Int64%2CSystem.Threading.CancellationToken)%0Asummary%3A%20'*You%20can%20override%20summary%20for%20the%20API%20here%20using%20*MARKDOWN*%20syntax'%0A---%0A%0A*Please%20type%20below%20more%20information%20about%20this%20API%3A*%0A%0A">Improve this Doc</a>
  </span>
  <span class="small pull-right mobile-hide">
    <a href="https://github.com/sakno/dotNext/blob/gh-pages/src/cluster/DotNext.Net.Cluster/Net/Cluster/Consensus/Raft/IRaftClusterMember.cs/#L20">View Source</a>
  </span>
  <a id="DotNext_Net_Cluster_Consensus_Raft_IRaftClusterMember_VoteAsync_" data-uid="DotNext.Net.Cluster.Consensus.Raft.IRaftClusterMember.VoteAsync*"></a>
  <h4 id="DotNext_Net_Cluster_Consensus_Raft_IRaftClusterMember_VoteAsync_System_Int64_System_Int64_System_Int64_System_Threading_CancellationToken_" data-uid="DotNext.Net.Cluster.Consensus.Raft.IRaftClusterMember.VoteAsync(System.Int64,System.Int64,System.Int64,System.Threading.CancellationToken)">VoteAsync(Int64, Int64, Int64, CancellationToken)</h4>
  <div class="markdown level1 summary"><p>Requests vote from the member.</p>
</div>
  <div class="markdown level1 conceptual"></div>
  <h5 class="decalaration">Declaration</h5>
  <div class="codewrapper">
    <pre><code class="lang-csharp hljs">Task&lt;Result&lt;bool&gt;&gt; VoteAsync(long term, long lastLogIndex, long lastLogTerm, CancellationToken token)</code></pre>
  </div>
  <h5 class="parameters">Parameters</h5>
  <table class="table table-bordered table-striped table-condensed">
    <thead>
      <tr>
        <th>Type</th>
        <th>Name</th>
        <th>Description</th>
      </tr>
    </thead>
    <tbody>
      <tr>
        <td><a class="xref" href="https://docs.microsoft.com/dotnet/api/system.int64">Int64</a></td>
        <td><span class="parametername">term</span></td>
        <td><p>Term value maintained by local cluster member.</p>
</td>
      </tr>
      <tr>
        <td><a class="xref" href="https://docs.microsoft.com/dotnet/api/system.int64">Int64</a></td>
        <td><span class="parametername">lastLogIndex</span></td>
        <td><p>Index of candidate's last log entry.</p>
</td>
      </tr>
      <tr>
        <td><a class="xref" href="https://docs.microsoft.com/dotnet/api/system.int64">Int64</a></td>
        <td><span class="parametername">lastLogTerm</span></td>
        <td><p>Term of candidate's last log entry.</p>
</td>
      </tr>
      <tr>
        <td><a class="xref" href="https://docs.microsoft.com/dotnet/api/system.threading.cancellationtoken">CancellationToken</a></td>
        <td><span class="parametername">token</span></td>
        <td><p>The token that can be used to cancel asynchronous operation.</p>
</td>
      </tr>
    </tbody>
  </table>
  <h5 class="returns">Returns</h5>
  <table class="table table-bordered table-striped table-condensed">
    <thead>
      <tr>
        <th>Type</th>
        <th>Description</th>
      </tr>
    </thead>
    <tbody>
      <tr>
        <td><a class="xref" href="https://docs.microsoft.com/dotnet/api/system.threading.tasks.task-1">Task</a>&lt;<a class="xref" href="DotNext.Net.Cluster.Consensus.Raft.Result-1.html">Result</a>&lt;<a class="xref" href="https://docs.microsoft.com/dotnet/api/system.boolean">Boolean</a>&gt;&gt;</td>
        <td><p>Vote received from member; <span class="xref">true</span> if node accepts new leader, <span class="xref">false</span> if node doesn't accept new leader, <span class="xref">null</span> if node is not available.</p>
</td>
      </tr>
    </tbody>
  </table>
  <h3 id="extensionmethods">Extension Methods</h3>
  <div>
      <a class="xref" href="DotNext.Threading.AsyncLockAcquisition.html#DotNext_Threading_AsyncLockAcquisition_AcquireLockAsync__1___0_System_TimeSpan_">AsyncLockAcquisition.AcquireLockAsync&lt;T&gt;(T, TimeSpan)</a>
  </div>
  <div>
      <a class="xref" href="DotNext.Threading.AsyncLockAcquisition.html#DotNext_Threading_AsyncLockAcquisition_AcquireLockAsync__1___0_System_Threading_CancellationToken_">AsyncLockAcquisition.AcquireLockAsync&lt;T&gt;(T, CancellationToken)</a>
  </div>
  <div>
      <a class="xref" href="DotNext.Threading.AsyncLockAcquisition.html#DotNext_Threading_AsyncLockAcquisition_AcquireReadLockAsync__1___0_System_TimeSpan_">AsyncLockAcquisition.AcquireReadLockAsync&lt;T&gt;(T, TimeSpan)</a>
  </div>
  <div>
      <a class="xref" href="DotNext.Threading.AsyncLockAcquisition.html#DotNext_Threading_AsyncLockAcquisition_AcquireReadLockAsync__1___0_System_Threading_CancellationToken_">AsyncLockAcquisition.AcquireReadLockAsync&lt;T&gt;(T, CancellationToken)</a>
  </div>
  <div>
      <a class="xref" href="DotNext.Threading.AsyncLockAcquisition.html#DotNext_Threading_AsyncLockAcquisition_AcquireWriteLockAsync__1___0_System_TimeSpan_">AsyncLockAcquisition.AcquireWriteLockAsync&lt;T&gt;(T, TimeSpan)</a>
  </div>
  <div>
      <a class="xref" href="DotNext.Threading.AsyncLockAcquisition.html#DotNext_Threading_AsyncLockAcquisition_AcquireWriteLockAsync__1___0_System_Threading_CancellationToken_">AsyncLockAcquisition.AcquireWriteLockAsync&lt;T&gt;(T, CancellationToken)</a>
  </div>
  <div>
      <a class="xref" href="DotNext.Threading.AsyncLockAcquisition.html#DotNext_Threading_AsyncLockAcquisition_AcquireUpgradeableReadLockAsync__1___0_System_TimeSpan_">AsyncLockAcquisition.AcquireUpgradeableReadLockAsync&lt;T&gt;(T, TimeSpan)</a>
  </div>
  <div>
      <a class="xref" href="DotNext.Threading.AsyncLockAcquisition.html#DotNext_Threading_AsyncLockAcquisition_AcquireUpgradeableReadLockAsync__1___0_System_Threading_CancellationToken_">AsyncLockAcquisition.AcquireUpgradeableReadLockAsync&lt;T&gt;(T, CancellationToken)</a>
  </div>
  <div>
      <a class="xref" href="DotNext.ObjectExtensions.html#DotNext_ObjectExtensions_GetUserData__1___0_">ObjectExtensions.GetUserData&lt;T&gt;(T)</a>
  </div>
  <div>
      <a class="xref" href="DotNext.ObjectExtensions.html#DotNext_ObjectExtensions_IsOneOf__1___0_System_Collections_Generic_IEnumerable___0__">ObjectExtensions.IsOneOf&lt;T&gt;(T, IEnumerable&lt;T&gt;)</a>
  </div>
  <div>
      <a class="xref" href="DotNext.ObjectExtensions.html#DotNext_ObjectExtensions_IsOneOf__1___0___0___">ObjectExtensions.IsOneOf&lt;T&gt;(T, T[])</a>
  </div>
  <div>
      <a class="xref" href="DotNext.ObjectExtensions.html#DotNext_ObjectExtensions_Decompose__3___0_System_Func___0___1__System_Func___0___2____1____2__">ObjectExtensions.Decompose&lt;T, R1, R2&gt;(T, Func&lt;T, R1&gt;, Func&lt;T, R2&gt;, out R1, out R2)</a>
  </div>
  <div>
      <a class="xref" href="DotNext.ObjectExtensions.html#DotNext_ObjectExtensions_Decompose__3___0_DotNext_ValueFunc___0___1___DotNext_ValueFunc___0___2_____1____2__">ObjectExtensions.Decompose&lt;T, R1, R2&gt;(T, ValueFunc&lt;T, R1&gt;, ValueFunc&lt;T, R2&gt;, out R1, out R2)</a>
  </div>
  <div>
      <a class="xref" href="DotNext.ObjectExtensions.html#DotNext_ObjectExtensions_Decompose__3___0_System_Func___0___1__System_Func___0___2__">ObjectExtensions.Decompose&lt;T, R1, R2&gt;(T, Func&lt;T, R1&gt;, Func&lt;T, R2&gt;)</a>
  </div>
  <div>
      <a class="xref" href="DotNext.ObjectExtensions.html#DotNext_ObjectExtensions_Decompose__3___0_DotNext_ValueFunc___0___1___DotNext_ValueFunc___0___2___">ObjectExtensions.Decompose&lt;T, R1, R2&gt;(T, ValueFunc&lt;T, R1&gt;, ValueFunc&lt;T, R2&gt;)</a>
  </div>
  <div>
      <a class="xref" href="DotNext.Threading.LockAcquisition.html#DotNext_Threading_LockAcquisition_AcquireReadLock__1___0_">LockAcquisition.AcquireReadLock&lt;T&gt;(T)</a>
  </div>
  <div>
      <a class="xref" href="DotNext.Threading.LockAcquisition.html#DotNext_Threading_LockAcquisition_AcquireReadLock__1___0_System_TimeSpan_">LockAcquisition.AcquireReadLock&lt;T&gt;(T, TimeSpan)</a>
  </div>
  <div>
      <a class="xref" href="DotNext.Threading.LockAcquisition.html#DotNext_Threading_LockAcquisition_AcquireWriteLock__1___0_">LockAcquisition.AcquireWriteLock&lt;T&gt;(T)</a>
  </div>
  <div>
      <a class="xref" href="DotNext.Threading.LockAcquisition.html#DotNext_Threading_LockAcquisition_AcquireWriteLock__1___0_System_TimeSpan_">LockAcquisition.AcquireWriteLock&lt;T&gt;(T, TimeSpan)</a>
  </div>
  <div>
      <a class="xref" href="DotNext.Threading.LockAcquisition.html#DotNext_Threading_LockAcquisition_AcquireUpgradeableReadLock__1___0_">LockAcquisition.AcquireUpgradeableReadLock&lt;T&gt;(T)</a>
  </div>
  <div>
      <a class="xref" href="DotNext.Threading.LockAcquisition.html#DotNext_Threading_LockAcquisition_AcquireUpgradeableReadLock__1___0_System_TimeSpan_">LockAcquisition.AcquireUpgradeableReadLock&lt;T&gt;(T, TimeSpan)</a>
  </div>
  <div>
      <a class="xref" href="DotNext.Linq.Expressions.ExpressionBuilder.html#DotNext_Linq_Expressions_ExpressionBuilder_Const__1___0_">ExpressionBuilder.Const&lt;T&gt;(T)</a>
  </div>
</article>
          </div>
          
          <div class="hidden-sm col-md-2" role="complementary">
            <div class="sideaffix">
              <div class="contribution">
                <ul class="nav">
                  <li>
                    <a href="https://github.com/sakno/dotNext/new/gh-pages/apiSpec/new?filename=DotNext_Net_Cluster_Consensus_Raft_IRaftClusterMember.md&amp;value=---%0Auid%3A%20DotNext.Net.Cluster.Consensus.Raft.IRaftClusterMember%0Asummary%3A%20'*You%20can%20override%20summary%20for%20the%20API%20here%20using%20*MARKDOWN*%20syntax'%0A---%0A%0A*Please%20type%20below%20more%20information%20about%20this%20API%3A*%0A%0A" class="contribution-link">Improve this Doc</a>
                  </li>
                  <li>
                    <a href="https://github.com/sakno/dotNext/blob/gh-pages/src/cluster/DotNext.Net.Cluster/Net/Cluster/Consensus/Raft/IRaftClusterMember.cs/#L10" class="contribution-link">View Source</a>
                  </li>
                </ul>
              </div>
              <nav class="bs-docs-sidebar hidden-print hidden-xs hidden-sm affix" id="affix">
              <!-- <p><a class="back-to-top" href="#top">Back to top</a><p> -->
              </nav>
            </div>
          </div>
        </div>
      </div>
      
      <footer>
        <div class="grad-bottom"></div>
        <div class="footer">
          <div class="container">
            <span class="pull-right">
              <a href="#top">Back to top</a>
            </span>
            
            <span>Generated by <strong>DocFX</strong></span>
          </div>
        </div>
      </footer>
    </div>
    
    <script type="text/javascript" src="../styles/docfx.vendor.js"></script>
    <script type="text/javascript" src="../styles/docfx.js"></script>
    <script type="text/javascript" src="../styles/main.js"></script>
  </body>
</html>
<|MERGE_RESOLUTION|>--- conflicted
+++ resolved
@@ -1,15 +1,14 @@
-﻿<!DOCTYPE html>
-<!--[if IE]><![endif]-->
-<html>
+﻿<!DOCTYPE html>
+<!--[if IE]><![endif]-->
+<html>
   
   <head>
     <meta charset="utf-8">
     <meta http-equiv="X-UA-Compatible" content="IE=edge,chrome=1">
-    <title>Interface IRaftClusterMember
+    <title>Interface IRaftClusterMember
    | .NEXT </title>
     <meta name="viewport" content="width=device-width">
-    <meta name="title" content="Interface IRaftClusterMember
-<<<<<<< HEAD
+    <meta name="title" content="Interface IRaftClusterMember
    | .NEXT ">
     <meta name="generator" content="docfx 2.50.0.0">
     
@@ -23,535 +22,521 @@
     
     
     
-=======
-   | .NEXT ">
-    <meta name="generator" content="docfx 2.49.0.0">
-    
-    <link rel="shortcut icon" href="../fav.ico">
-    <link rel="stylesheet" href="../styles/docfx.vendor.css">
-    <link rel="stylesheet" href="../styles/docfx.css">
-    <link rel="stylesheet" href="../styles/main.css">
-    <link href="https://fonts.googleapis.com/css?family=Open+Sans" rel="stylesheet">
-    <meta property="docfx:navrel" content="../toc.html">
-    <meta property="docfx:tocrel" content="toc.html">
-    
-    
-    
->>>>>>> ceac8404
-  </head>  <body data-spy="scroll" data-target="#affix" data-offset="120">
-    <div id="wrapper">
-      <header>
-        
-        <nav id="autocollapse" class="navbar navbar-inverse ng-scope" role="navigation">
-          <div class="container">
-            <div class="navbar-header">
-              <button type="button" class="navbar-toggle" data-toggle="collapse" data-target="#navbar">
-                <span class="sr-only">Toggle navigation</span>
-                <span class="icon-bar"></span>
-                <span class="icon-bar"></span>
-                <span class="icon-bar"></span>
-              </button>
-              
-              <a class="navbar-brand" href="../index.html">
-                <img id="logo" class="svg" src="../doc_logo.png" alt="">
-              </a>
-            </div>
-            <div class="collapse navbar-collapse" id="navbar">
-              <form class="navbar-form navbar-right" role="search" id="search">
-                <div class="form-group">
-                  <input type="text" class="form-control" id="search-query" placeholder="Search" autocomplete="off">
-                </div>
-              </form>
-            </div>
-          </div>
-        </nav>
-        
-        <div class="subnav navbar navbar-default">
-          <div class="container hide-when-search" id="breadcrumb">
-            <ul class="breadcrumb">
-              <li></li>
-            </ul>
-          </div>
-        </div>
-      </header>
-      <div role="main" class="container body-content hide-when-search">
-        
-        <div class="sidenav hide-when-search">
-          <a class="btn toc-toggle collapse" data-toggle="collapse" href="#sidetoggle" aria-expanded="false" aria-controls="sidetoggle">Show / Hide Table of Contents</a>
-          <div class="sidetoggle collapse" id="sidetoggle">
-            <div id="sidetoc"></div>
-          </div>
-        </div>
-        <div class="article row grid-right">
-          <div class="col-md-10">
-            <article class="content wrap" id="_content" data-uid="DotNext.Net.Cluster.Consensus.Raft.IRaftClusterMember">
-  
-  
-  <h1 id="DotNext_Net_Cluster_Consensus_Raft_IRaftClusterMember" data-uid="DotNext.Net.Cluster.Consensus.Raft.IRaftClusterMember" class="text-break">Interface IRaftClusterMember
-  </h1>
+  </head>  <body data-spy="scroll" data-target="#affix" data-offset="120">
+    <div id="wrapper">
+      <header>
+        
+        <nav id="autocollapse" class="navbar navbar-inverse ng-scope" role="navigation">
+          <div class="container">
+            <div class="navbar-header">
+              <button type="button" class="navbar-toggle" data-toggle="collapse" data-target="#navbar">
+                <span class="sr-only">Toggle navigation</span>
+                <span class="icon-bar"></span>
+                <span class="icon-bar"></span>
+                <span class="icon-bar"></span>
+              </button>
+              
+              <a class="navbar-brand" href="../index.html">
+                <img id="logo" class="svg" src="../doc_logo.png" alt="">
+              </a>
+            </div>
+            <div class="collapse navbar-collapse" id="navbar">
+              <form class="navbar-form navbar-right" role="search" id="search">
+                <div class="form-group">
+                  <input type="text" class="form-control" id="search-query" placeholder="Search" autocomplete="off">
+                </div>
+              </form>
+            </div>
+          </div>
+        </nav>
+        
+        <div class="subnav navbar navbar-default">
+          <div class="container hide-when-search" id="breadcrumb">
+            <ul class="breadcrumb">
+              <li></li>
+            </ul>
+          </div>
+        </div>
+      </header>
+      <div role="main" class="container body-content hide-when-search">
+        
+        <div class="sidenav hide-when-search">
+          <a class="btn toc-toggle collapse" data-toggle="collapse" href="#sidetoggle" aria-expanded="false" aria-controls="sidetoggle">Show / Hide Table of Contents</a>
+          <div class="sidetoggle collapse" id="sidetoggle">
+            <div id="sidetoc"></div>
+          </div>
+        </div>
+        <div class="article row grid-right">
+          <div class="col-md-10">
+            <article class="content wrap" id="_content" data-uid="DotNext.Net.Cluster.Consensus.Raft.IRaftClusterMember">
+  
+  
+  <h1 id="DotNext_Net_Cluster_Consensus_Raft_IRaftClusterMember" data-uid="DotNext.Net.Cluster.Consensus.Raft.IRaftClusterMember" class="text-break">Interface IRaftClusterMember
+  </h1>
   <div class="markdown level0 summary"><p>Represents cluster member accessible through Raft protocol.</p>
-</div>
-  <div class="markdown level0 conceptual"></div>
-  <div class="inheritedMembers">
-    <h5>Inherited Members</h5>
-    <div>
-      <a class="xref" href="DotNext.Net.Cluster.IClusterMember.html#DotNext_Net_Cluster_IClusterMember_Endpoint">IClusterMember.Endpoint</a>
-    </div>
-    <div>
-      <a class="xref" href="DotNext.Net.Cluster.IClusterMember.html#DotNext_Net_Cluster_IClusterMember_Id">IClusterMember.Id</a>
-    </div>
-    <div>
-      <a class="xref" href="DotNext.Net.Cluster.IClusterMember.html#DotNext_Net_Cluster_IClusterMember_IsLeader">IClusterMember.IsLeader</a>
-    </div>
-    <div>
-      <a class="xref" href="DotNext.Net.Cluster.IClusterMember.html#DotNext_Net_Cluster_IClusterMember_IsRemote">IClusterMember.IsRemote</a>
-    </div>
-    <div>
-      <a class="xref" href="DotNext.Net.Cluster.IClusterMember.html#DotNext_Net_Cluster_IClusterMember_MemberStatusChanged">IClusterMember.MemberStatusChanged</a>
-    </div>
-    <div>
-      <a class="xref" href="DotNext.Net.Cluster.IClusterMember.html#DotNext_Net_Cluster_IClusterMember_Status">IClusterMember.Status</a>
-    </div>
-    <div>
-      <a class="xref" href="DotNext.Net.Cluster.IClusterMember.html#DotNext_Net_Cluster_IClusterMember_GetMetadataAsync_System_Boolean_System_Threading_CancellationToken_">IClusterMember.GetMetadataAsync(Boolean, CancellationToken)</a>
-    </div>
-    <div>
-      <a class="xref" href="DotNext.Net.Cluster.IClusterMember.html#DotNext_Net_Cluster_IClusterMember_ResignAsync_System_Threading_CancellationToken_">IClusterMember.ResignAsync(CancellationToken)</a>
-    </div>
-  </div>
-  <h6><strong>Namespace</strong>: <a class="xref" href="DotNext.Net.Cluster.Consensus.Raft.html">DotNext.Net.Cluster.Consensus.Raft</a></h6>
-  <h6><strong>Assembly</strong>: DotNext.Net.Cluster.dll</h6>
-  <h5 id="DotNext_Net_Cluster_Consensus_Raft_IRaftClusterMember_syntax">Syntax</h5>
-  <div class="codewrapper">
-    <pre><code class="lang-csharp hljs">public interface IRaftClusterMember : IClusterMember</code></pre>
-  </div>
-  <h3 id="properties">Properties
-  </h3>
-  <span class="small pull-right mobile-hide">
-    <span class="divider">|</span>
-    <a href="https://github.com/sakno/dotNext/new/gh-pages/apiSpec/new?filename=DotNext_Net_Cluster_Consensus_Raft_IRaftClusterMember_NextIndex.md&amp;value=---%0Auid%3A%20DotNext.Net.Cluster.Consensus.Raft.IRaftClusterMember.NextIndex%0Asummary%3A%20'*You%20can%20override%20summary%20for%20the%20API%20here%20using%20*MARKDOWN*%20syntax'%0A---%0A%0A*Please%20type%20below%20more%20information%20about%20this%20API%3A*%0A%0A">Improve this Doc</a>
-  </span>
-  <span class="small pull-right mobile-hide">
-    <a href="https://github.com/sakno/dotNext/blob/gh-pages/src/cluster/DotNext.Net.Cluster/Net/Cluster/Consensus/Raft/IRaftClusterMember.cs/#L54">View Source</a>
-  </span>
-  <a id="DotNext_Net_Cluster_Consensus_Raft_IRaftClusterMember_NextIndex_" data-uid="DotNext.Net.Cluster.Consensus.Raft.IRaftClusterMember.NextIndex*"></a>
-  <h4 id="DotNext_Net_Cluster_Consensus_Raft_IRaftClusterMember_NextIndex" data-uid="DotNext.Net.Cluster.Consensus.Raft.IRaftClusterMember.NextIndex">NextIndex</h4>
+</div>
+  <div class="markdown level0 conceptual"></div>
+  <div class="inheritedMembers">
+    <h5>Inherited Members</h5>
+    <div>
+      <a class="xref" href="DotNext.Net.Cluster.IClusterMember.html#DotNext_Net_Cluster_IClusterMember_Endpoint">IClusterMember.Endpoint</a>
+    </div>
+    <div>
+      <a class="xref" href="DotNext.Net.Cluster.IClusterMember.html#DotNext_Net_Cluster_IClusterMember_Id">IClusterMember.Id</a>
+    </div>
+    <div>
+      <a class="xref" href="DotNext.Net.Cluster.IClusterMember.html#DotNext_Net_Cluster_IClusterMember_IsLeader">IClusterMember.IsLeader</a>
+    </div>
+    <div>
+      <a class="xref" href="DotNext.Net.Cluster.IClusterMember.html#DotNext_Net_Cluster_IClusterMember_IsRemote">IClusterMember.IsRemote</a>
+    </div>
+    <div>
+      <a class="xref" href="DotNext.Net.Cluster.IClusterMember.html#DotNext_Net_Cluster_IClusterMember_MemberStatusChanged">IClusterMember.MemberStatusChanged</a>
+    </div>
+    <div>
+      <a class="xref" href="DotNext.Net.Cluster.IClusterMember.html#DotNext_Net_Cluster_IClusterMember_Status">IClusterMember.Status</a>
+    </div>
+    <div>
+      <a class="xref" href="DotNext.Net.Cluster.IClusterMember.html#DotNext_Net_Cluster_IClusterMember_GetMetadataAsync_System_Boolean_System_Threading_CancellationToken_">IClusterMember.GetMetadataAsync(Boolean, CancellationToken)</a>
+    </div>
+    <div>
+      <a class="xref" href="DotNext.Net.Cluster.IClusterMember.html#DotNext_Net_Cluster_IClusterMember_ResignAsync_System_Threading_CancellationToken_">IClusterMember.ResignAsync(CancellationToken)</a>
+    </div>
+  </div>
+  <h6><strong>Namespace</strong>: <a class="xref" href="DotNext.Net.Cluster.Consensus.Raft.html">DotNext.Net.Cluster.Consensus.Raft</a></h6>
+  <h6><strong>Assembly</strong>: DotNext.Net.Cluster.dll</h6>
+  <h5 id="DotNext_Net_Cluster_Consensus_Raft_IRaftClusterMember_syntax">Syntax</h5>
+  <div class="codewrapper">
+    <pre><code class="lang-csharp hljs">public interface IRaftClusterMember : IClusterMember</code></pre>
+  </div>
+  <h3 id="properties">Properties
+  </h3>
+  <span class="small pull-right mobile-hide">
+    <span class="divider">|</span>
+    <a href="https://github.com/sakno/DotNext/new/gh-pages/apiSpec/new?filename=DotNext_Net_Cluster_Consensus_Raft_IRaftClusterMember_NextIndex.md&amp;value=---%0Auid%3A%20DotNext.Net.Cluster.Consensus.Raft.IRaftClusterMember.NextIndex%0Asummary%3A%20'*You%20can%20override%20summary%20for%20the%20API%20here%20using%20*MARKDOWN*%20syntax'%0A---%0A%0A*Please%20type%20below%20more%20information%20about%20this%20API%3A*%0A%0A">Improve this Doc</a>
+  </span>
+  <span class="small pull-right mobile-hide">
+    <a href="https://github.com/sakno/DotNext/blob/gh-pages/src/cluster/DotNext.Net.Cluster/Net/Cluster/Consensus/Raft/IRaftClusterMember.cs/#L54">View Source</a>
+  </span>
+  <a id="DotNext_Net_Cluster_Consensus_Raft_IRaftClusterMember_NextIndex_" data-uid="DotNext.Net.Cluster.Consensus.Raft.IRaftClusterMember.NextIndex*"></a>
+  <h4 id="DotNext_Net_Cluster_Consensus_Raft_IRaftClusterMember_NextIndex" data-uid="DotNext.Net.Cluster.Consensus.Raft.IRaftClusterMember.NextIndex">NextIndex</h4>
   <div class="markdown level1 summary"><p>Index of next log entry to send to this node.</p>
-</div>
-  <div class="markdown level1 conceptual"></div>
-  <h5 class="decalaration">Declaration</h5>
-  <div class="codewrapper">
-    <pre><code class="lang-csharp hljs">long NextIndex { get; }</code></pre>
-  </div>
-  <h5 class="propertyValue">Property Value</h5>
-  <table class="table table-bordered table-striped table-condensed">
-    <thead>
-      <tr>
-        <th>Type</th>
-        <th>Description</th>
-      </tr>
-    </thead>
-    <tbody>
-      <tr>
-        <td><a class="xref" href="https://docs.microsoft.com/dotnet/api/system.int64">Int64</a></td>
-        <td></td>
-      </tr>
-    </tbody>
-  </table>
-  <h3 id="methods">Methods
-  </h3>
-  <span class="small pull-right mobile-hide">
-    <span class="divider">|</span>
-    <a href="https://github.com/sakno/dotNext/new/gh-pages/apiSpec/new?filename=DotNext_Net_Cluster_Consensus_Raft_IRaftClusterMember_AppendEntriesAsync__2_System_Int64___1_System_Int64_System_Int64_System_Int64_System_Threading_CancellationToken_.md&amp;value=---%0Auid%3A%20DotNext.Net.Cluster.Consensus.Raft.IRaftClusterMember.AppendEntriesAsync%60%602(System.Int64%2C%60%601%2CSystem.Int64%2CSystem.Int64%2CSystem.Int64%2CSystem.Threading.CancellationToken)%0Asummary%3A%20'*You%20can%20override%20summary%20for%20the%20API%20here%20using%20*MARKDOWN*%20syntax'%0A---%0A%0A*Please%20type%20below%20more%20information%20about%20this%20API%3A*%0A%0A">Improve this Doc</a>
-  </span>
-  <span class="small pull-right mobile-hide">
-    <a href="https://github.com/sakno/dotNext/blob/gh-pages/src/cluster/DotNext.Net.Cluster/Net/Cluster/Consensus/Raft/IRaftClusterMember.cs/#L35">View Source</a>
-  </span>
-  <a id="DotNext_Net_Cluster_Consensus_Raft_IRaftClusterMember_AppendEntriesAsync_" data-uid="DotNext.Net.Cluster.Consensus.Raft.IRaftClusterMember.AppendEntriesAsync*"></a>
-  <h4 id="DotNext_Net_Cluster_Consensus_Raft_IRaftClusterMember_AppendEntriesAsync__2_System_Int64___1_System_Int64_System_Int64_System_Int64_System_Threading_CancellationToken_" data-uid="DotNext.Net.Cluster.Consensus.Raft.IRaftClusterMember.AppendEntriesAsync``2(System.Int64,``1,System.Int64,System.Int64,System.Int64,System.Threading.CancellationToken)">AppendEntriesAsync&lt;TEntry, TList&gt;(Int64, TList, Int64, Int64, Int64, CancellationToken)</h4>
+</div>
+  <div class="markdown level1 conceptual"></div>
+  <h5 class="decalaration">Declaration</h5>
+  <div class="codewrapper">
+    <pre><code class="lang-csharp hljs">long NextIndex { get; }</code></pre>
+  </div>
+  <h5 class="propertyValue">Property Value</h5>
+  <table class="table table-bordered table-striped table-condensed">
+    <thead>
+      <tr>
+        <th>Type</th>
+        <th>Description</th>
+      </tr>
+    </thead>
+    <tbody>
+      <tr>
+        <td><a class="xref" href="https://docs.microsoft.com/dotnet/api/system.int64">Int64</a></td>
+        <td></td>
+      </tr>
+    </tbody>
+  </table>
+  <h3 id="methods">Methods
+  </h3>
+  <span class="small pull-right mobile-hide">
+    <span class="divider">|</span>
+    <a href="https://github.com/sakno/DotNext/new/gh-pages/apiSpec/new?filename=DotNext_Net_Cluster_Consensus_Raft_IRaftClusterMember_AppendEntriesAsync__2_System_Int64___1_System_Int64_System_Int64_System_Int64_System_Threading_CancellationToken_.md&amp;value=---%0Auid%3A%20DotNext.Net.Cluster.Consensus.Raft.IRaftClusterMember.AppendEntriesAsync%60%602(System.Int64%2C%60%601%2CSystem.Int64%2CSystem.Int64%2CSystem.Int64%2CSystem.Threading.CancellationToken)%0Asummary%3A%20'*You%20can%20override%20summary%20for%20the%20API%20here%20using%20*MARKDOWN*%20syntax'%0A---%0A%0A*Please%20type%20below%20more%20information%20about%20this%20API%3A*%0A%0A">Improve this Doc</a>
+  </span>
+  <span class="small pull-right mobile-hide">
+    <a href="https://github.com/sakno/DotNext/blob/gh-pages/src/cluster/DotNext.Net.Cluster/Net/Cluster/Consensus/Raft/IRaftClusterMember.cs/#L35">View Source</a>
+  </span>
+  <a id="DotNext_Net_Cluster_Consensus_Raft_IRaftClusterMember_AppendEntriesAsync_" data-uid="DotNext.Net.Cluster.Consensus.Raft.IRaftClusterMember.AppendEntriesAsync*"></a>
+  <h4 id="DotNext_Net_Cluster_Consensus_Raft_IRaftClusterMember_AppendEntriesAsync__2_System_Int64___1_System_Int64_System_Int64_System_Int64_System_Threading_CancellationToken_" data-uid="DotNext.Net.Cluster.Consensus.Raft.IRaftClusterMember.AppendEntriesAsync``2(System.Int64,``1,System.Int64,System.Int64,System.Int64,System.Threading.CancellationToken)">AppendEntriesAsync&lt;TEntry, TList&gt;(Int64, TList, Int64, Int64, Int64, CancellationToken)</h4>
   <div class="markdown level1 summary"><p>Transfers transaction log entry to the member.</p>
-</div>
-  <div class="markdown level1 conceptual"></div>
-  <h5 class="decalaration">Declaration</h5>
-  <div class="codewrapper">
+</div>
+  <div class="markdown level1 conceptual"></div>
+  <h5 class="decalaration">Declaration</h5>
+  <div class="codewrapper">
     <pre><code class="lang-csharp hljs">Task&lt;Result&lt;bool&gt;&gt; AppendEntriesAsync&lt;TEntry, TList&gt;(long term, TList entries, long prevLogIndex, long prevLogTerm, long commitIndex, CancellationToken token)
-    where TEntry : IRaftLogEntry where TList : IReadOnlyList&lt;TEntry&gt;</code></pre>
-  </div>
-  <h5 class="parameters">Parameters</h5>
-  <table class="table table-bordered table-striped table-condensed">
-    <thead>
-      <tr>
-        <th>Type</th>
-        <th>Name</th>
-        <th>Description</th>
-      </tr>
-    </thead>
-    <tbody>
-      <tr>
-        <td><a class="xref" href="https://docs.microsoft.com/dotnet/api/system.int64">Int64</a></td>
-        <td><span class="parametername">term</span></td>
+
+    where TEntry : IRaftLogEntry where TList : IReadOnlyList&lt;TEntry&gt;</code></pre>
+  </div>
+  <h5 class="parameters">Parameters</h5>
+  <table class="table table-bordered table-striped table-condensed">
+    <thead>
+      <tr>
+        <th>Type</th>
+        <th>Name</th>
+        <th>Description</th>
+      </tr>
+    </thead>
+    <tbody>
+      <tr>
+        <td><a class="xref" href="https://docs.microsoft.com/dotnet/api/system.int64">Int64</a></td>
+        <td><span class="parametername">term</span></td>
         <td><p>Term value maintained by local cluster member.</p>
-</td>
-      </tr>
-      <tr>
-        <td><span class="xref">TList</span></td>
-        <td><span class="parametername">entries</span></td>
+</td>
+      </tr>
+      <tr>
+        <td><span class="xref">TList</span></td>
+        <td><span class="parametername">entries</span></td>
         <td><p>A set of entries to be replicated with this node.</p>
-</td>
-      </tr>
-      <tr>
-        <td><a class="xref" href="https://docs.microsoft.com/dotnet/api/system.int64">Int64</a></td>
-        <td><span class="parametername">prevLogIndex</span></td>
+</td>
+      </tr>
+      <tr>
+        <td><a class="xref" href="https://docs.microsoft.com/dotnet/api/system.int64">Int64</a></td>
+        <td><span class="parametername">prevLogIndex</span></td>
         <td><p>Index of log entry immediately preceding new ones.</p>
-</td>
-      </tr>
-      <tr>
-        <td><a class="xref" href="https://docs.microsoft.com/dotnet/api/system.int64">Int64</a></td>
-        <td><span class="parametername">prevLogTerm</span></td>
+</td>
+      </tr>
+      <tr>
+        <td><a class="xref" href="https://docs.microsoft.com/dotnet/api/system.int64">Int64</a></td>
+        <td><span class="parametername">prevLogTerm</span></td>
         <td><p>Term of <code data-dev-comment-type="paramref" class="paramref">prevLogIndex</code> entry.</p>
-</td>
-      </tr>
-      <tr>
-        <td><a class="xref" href="https://docs.microsoft.com/dotnet/api/system.int64">Int64</a></td>
-        <td><span class="parametername">commitIndex</span></td>
+</td>
+      </tr>
+      <tr>
+        <td><a class="xref" href="https://docs.microsoft.com/dotnet/api/system.int64">Int64</a></td>
+        <td><span class="parametername">commitIndex</span></td>
         <td><p>Last entry known to be committed by the local node.</p>
-</td>
-      </tr>
-      <tr>
-        <td><a class="xref" href="https://docs.microsoft.com/dotnet/api/system.threading.cancellationtoken">CancellationToken</a></td>
-        <td><span class="parametername">token</span></td>
+</td>
+      </tr>
+      <tr>
+        <td><a class="xref" href="https://docs.microsoft.com/dotnet/api/system.threading.cancellationtoken">CancellationToken</a></td>
+        <td><span class="parametername">token</span></td>
         <td><p>The token that can be used to cancel asynchronous operation.</p>
-</td>
-      </tr>
-    </tbody>
-  </table>
-  <h5 class="returns">Returns</h5>
-  <table class="table table-bordered table-striped table-condensed">
-    <thead>
-      <tr>
-        <th>Type</th>
-        <th>Description</th>
-      </tr>
-    </thead>
-    <tbody>
-      <tr>
-        <td><a class="xref" href="https://docs.microsoft.com/dotnet/api/system.threading.tasks.task-1">Task</a>&lt;<a class="xref" href="DotNext.Net.Cluster.Consensus.Raft.Result-1.html">Result</a>&lt;<a class="xref" href="https://docs.microsoft.com/dotnet/api/system.boolean">Boolean</a>&gt;&gt;</td>
+</td>
+      </tr>
+    </tbody>
+  </table>
+  <h5 class="returns">Returns</h5>
+  <table class="table table-bordered table-striped table-condensed">
+    <thead>
+      <tr>
+        <th>Type</th>
+        <th>Description</th>
+      </tr>
+    </thead>
+    <tbody>
+      <tr>
+        <td><a class="xref" href="https://docs.microsoft.com/dotnet/api/system.threading.tasks.task-1">Task</a>&lt;<a class="xref" href="DotNext.Net.Cluster.Consensus.Raft.Result-1.html">Result</a>&lt;<a class="xref" href="https://docs.microsoft.com/dotnet/api/system.boolean">Boolean</a>&gt;&gt;</td>
         <td><p><span class="xref">true</span> if message is handled successfully by this member; <span class="xref">false</span> if message is rejected due to invalid Term/Index number.</p>
-</td>
-      </tr>
-    </tbody>
-  </table>
-  <h5 class="typeParameters">Type Parameters</h5>
-  <table class="table table-bordered table-striped table-condensed">
-    <thead>
-      <tr>
-        <th>Name</th>
-        <th>Description</th>
-      </tr>
-    </thead>
-    <tbody>
-      <tr>
-        <td><span class="parametername">TEntry</span></td>
+</td>
+      </tr>
+    </tbody>
+  </table>
+  <h5 class="typeParameters">Type Parameters</h5>
+  <table class="table table-bordered table-striped table-condensed">
+    <thead>
+      <tr>
+        <th>Name</th>
+        <th>Description</th>
+      </tr>
+    </thead>
+    <tbody>
+      <tr>
+        <td><span class="parametername">TEntry</span></td>
         <td><p>The type of the log entry.</p>
-</td>
-      </tr>
-      <tr>
-        <td><span class="parametername">TList</span></td>
+</td>
+      </tr>
+      <tr>
+        <td><span class="parametername">TList</span></td>
         <td><p>The type of the log entries list.</p>
-</td>
-      </tr>
-    </tbody>
-  </table>
-  <h5 class="exceptions">Exceptions</h5>
-  <table class="table table-bordered table-striped table-condensed">
-    <thead>
-      <tr>
-        <th>Type</th>
-        <th>Condition</th>
-      </tr>
-    </thead>
-    <tbody>
-      <tr>
-        <td><a class="xref" href="DotNext.Net.Cluster.MemberUnavailableException.html">MemberUnavailableException</a></td>
+</td>
+      </tr>
+    </tbody>
+  </table>
+  <h5 class="exceptions">Exceptions</h5>
+  <table class="table table-bordered table-striped table-condensed">
+    <thead>
+      <tr>
+        <th>Type</th>
+        <th>Condition</th>
+      </tr>
+    </thead>
+    <tbody>
+      <tr>
+        <td><a class="xref" href="DotNext.Net.Cluster.MemberUnavailableException.html">MemberUnavailableException</a></td>
         <td><p>The member is unreachable through network.</p>
-</td>
-      </tr>
-    </tbody>
-  </table>
-  <span class="small pull-right mobile-hide">
-    <span class="divider">|</span>
-    <a href="https://github.com/sakno/dotNext/new/gh-pages/apiSpec/new?filename=DotNext_Net_Cluster_Consensus_Raft_IRaftClusterMember_CancelPendingRequests.md&amp;value=---%0Auid%3A%20DotNext.Net.Cluster.Consensus.Raft.IRaftClusterMember.CancelPendingRequests%0Asummary%3A%20'*You%20can%20override%20summary%20for%20the%20API%20here%20using%20*MARKDOWN*%20syntax'%0A---%0A%0A*Please%20type%20below%20more%20information%20about%20this%20API%3A*%0A%0A">Improve this Doc</a>
-  </span>
-  <span class="small pull-right mobile-hide">
-    <a href="https://github.com/sakno/dotNext/blob/gh-pages/src/cluster/DotNext.Net.Cluster/Net/Cluster/Consensus/Raft/IRaftClusterMember.cs/#L59">View Source</a>
-  </span>
-  <a id="DotNext_Net_Cluster_Consensus_Raft_IRaftClusterMember_CancelPendingRequests_" data-uid="DotNext.Net.Cluster.Consensus.Raft.IRaftClusterMember.CancelPendingRequests*"></a>
-  <h4 id="DotNext_Net_Cluster_Consensus_Raft_IRaftClusterMember_CancelPendingRequests" data-uid="DotNext.Net.Cluster.Consensus.Raft.IRaftClusterMember.CancelPendingRequests">CancelPendingRequests()</h4>
+</td>
+      </tr>
+    </tbody>
+  </table>
+  <span class="small pull-right mobile-hide">
+    <span class="divider">|</span>
+    <a href="https://github.com/sakno/DotNext/new/gh-pages/apiSpec/new?filename=DotNext_Net_Cluster_Consensus_Raft_IRaftClusterMember_CancelPendingRequests.md&amp;value=---%0Auid%3A%20DotNext.Net.Cluster.Consensus.Raft.IRaftClusterMember.CancelPendingRequests%0Asummary%3A%20'*You%20can%20override%20summary%20for%20the%20API%20here%20using%20*MARKDOWN*%20syntax'%0A---%0A%0A*Please%20type%20below%20more%20information%20about%20this%20API%3A*%0A%0A">Improve this Doc</a>
+  </span>
+  <span class="small pull-right mobile-hide">
+    <a href="https://github.com/sakno/DotNext/blob/gh-pages/src/cluster/DotNext.Net.Cluster/Net/Cluster/Consensus/Raft/IRaftClusterMember.cs/#L59">View Source</a>
+  </span>
+  <a id="DotNext_Net_Cluster_Consensus_Raft_IRaftClusterMember_CancelPendingRequests_" data-uid="DotNext.Net.Cluster.Consensus.Raft.IRaftClusterMember.CancelPendingRequests*"></a>
+  <h4 id="DotNext_Net_Cluster_Consensus_Raft_IRaftClusterMember_CancelPendingRequests" data-uid="DotNext.Net.Cluster.Consensus.Raft.IRaftClusterMember.CancelPendingRequests">CancelPendingRequests()</h4>
   <div class="markdown level1 summary"><p>Aborts all active outbound requests.</p>
-</div>
-  <div class="markdown level1 conceptual"></div>
-  <h5 class="decalaration">Declaration</h5>
-  <div class="codewrapper">
-    <pre><code class="lang-csharp hljs">void CancelPendingRequests()</code></pre>
-  </div>
-  <span class="small pull-right mobile-hide">
-    <span class="divider">|</span>
-    <a href="https://github.com/sakno/dotNext/new/gh-pages/apiSpec/new?filename=DotNext_Net_Cluster_Consensus_Raft_IRaftClusterMember_InstallSnapshotAsync_System_Int64_DotNext_Net_Cluster_Consensus_Raft_IRaftLogEntry_System_Int64_System_Threading_CancellationToken_.md&amp;value=---%0Auid%3A%20DotNext.Net.Cluster.Consensus.Raft.IRaftClusterMember.InstallSnapshotAsync(System.Int64%2CDotNext.Net.Cluster.Consensus.Raft.IRaftLogEntry%2CSystem.Int64%2CSystem.Threading.CancellationToken)%0Asummary%3A%20'*You%20can%20override%20summary%20for%20the%20API%20here%20using%20*MARKDOWN*%20syntax'%0A---%0A%0A*Please%20type%20below%20more%20information%20about%20this%20API%3A*%0A%0A">Improve this Doc</a>
-  </span>
-  <span class="small pull-right mobile-hide">
-    <a href="https://github.com/sakno/dotNext/blob/gh-pages/src/cluster/DotNext.Net.Cluster/Net/Cluster/Consensus/Raft/IRaftClusterMember.cs/#L48">View Source</a>
-  </span>
-  <a id="DotNext_Net_Cluster_Consensus_Raft_IRaftClusterMember_InstallSnapshotAsync_" data-uid="DotNext.Net.Cluster.Consensus.Raft.IRaftClusterMember.InstallSnapshotAsync*"></a>
-  <h4 id="DotNext_Net_Cluster_Consensus_Raft_IRaftClusterMember_InstallSnapshotAsync_System_Int64_DotNext_Net_Cluster_Consensus_Raft_IRaftLogEntry_System_Int64_System_Threading_CancellationToken_" data-uid="DotNext.Net.Cluster.Consensus.Raft.IRaftClusterMember.InstallSnapshotAsync(System.Int64,DotNext.Net.Cluster.Consensus.Raft.IRaftLogEntry,System.Int64,System.Threading.CancellationToken)">InstallSnapshotAsync(Int64, IRaftLogEntry, Int64, CancellationToken)</h4>
+</div>
+  <div class="markdown level1 conceptual"></div>
+  <h5 class="decalaration">Declaration</h5>
+  <div class="codewrapper">
+    <pre><code class="lang-csharp hljs">void CancelPendingRequests()</code></pre>
+  </div>
+  <span class="small pull-right mobile-hide">
+    <span class="divider">|</span>
+    <a href="https://github.com/sakno/DotNext/new/gh-pages/apiSpec/new?filename=DotNext_Net_Cluster_Consensus_Raft_IRaftClusterMember_InstallSnapshotAsync_System_Int64_DotNext_Net_Cluster_Consensus_Raft_IRaftLogEntry_System_Int64_System_Threading_CancellationToken_.md&amp;value=---%0Auid%3A%20DotNext.Net.Cluster.Consensus.Raft.IRaftClusterMember.InstallSnapshotAsync(System.Int64%2CDotNext.Net.Cluster.Consensus.Raft.IRaftLogEntry%2CSystem.Int64%2CSystem.Threading.CancellationToken)%0Asummary%3A%20'*You%20can%20override%20summary%20for%20the%20API%20here%20using%20*MARKDOWN*%20syntax'%0A---%0A%0A*Please%20type%20below%20more%20information%20about%20this%20API%3A*%0A%0A">Improve this Doc</a>
+  </span>
+  <span class="small pull-right mobile-hide">
+    <a href="https://github.com/sakno/DotNext/blob/gh-pages/src/cluster/DotNext.Net.Cluster/Net/Cluster/Consensus/Raft/IRaftClusterMember.cs/#L48">View Source</a>
+  </span>
+  <a id="DotNext_Net_Cluster_Consensus_Raft_IRaftClusterMember_InstallSnapshotAsync_" data-uid="DotNext.Net.Cluster.Consensus.Raft.IRaftClusterMember.InstallSnapshotAsync*"></a>
+  <h4 id="DotNext_Net_Cluster_Consensus_Raft_IRaftClusterMember_InstallSnapshotAsync_System_Int64_DotNext_Net_Cluster_Consensus_Raft_IRaftLogEntry_System_Int64_System_Threading_CancellationToken_" data-uid="DotNext.Net.Cluster.Consensus.Raft.IRaftClusterMember.InstallSnapshotAsync(System.Int64,DotNext.Net.Cluster.Consensus.Raft.IRaftLogEntry,System.Int64,System.Threading.CancellationToken)">InstallSnapshotAsync(Int64, IRaftLogEntry, Int64, CancellationToken)</h4>
   <div class="markdown level1 summary"><p>Installs the snapshot of the log to this cluster member.</p>
-</div>
-  <div class="markdown level1 conceptual"></div>
-  <h5 class="decalaration">Declaration</h5>
-  <div class="codewrapper">
-    <pre><code class="lang-csharp hljs">Task&lt;Result&lt;bool&gt;&gt; InstallSnapshotAsync(long term, IRaftLogEntry snapshot, long snapshotIndex, CancellationToken token)</code></pre>
-  </div>
-  <h5 class="parameters">Parameters</h5>
-  <table class="table table-bordered table-striped table-condensed">
-    <thead>
-      <tr>
-        <th>Type</th>
-        <th>Name</th>
-        <th>Description</th>
-      </tr>
-    </thead>
-    <tbody>
-      <tr>
-        <td><a class="xref" href="https://docs.microsoft.com/dotnet/api/system.int64">Int64</a></td>
-        <td><span class="parametername">term</span></td>
+</div>
+  <div class="markdown level1 conceptual"></div>
+  <h5 class="decalaration">Declaration</h5>
+  <div class="codewrapper">
+    <pre><code class="lang-csharp hljs">Task&lt;Result&lt;bool&gt;&gt; InstallSnapshotAsync(long term, IRaftLogEntry snapshot, long snapshotIndex, CancellationToken token)</code></pre>
+  </div>
+  <h5 class="parameters">Parameters</h5>
+  <table class="table table-bordered table-striped table-condensed">
+    <thead>
+      <tr>
+        <th>Type</th>
+        <th>Name</th>
+        <th>Description</th>
+      </tr>
+    </thead>
+    <tbody>
+      <tr>
+        <td><a class="xref" href="https://docs.microsoft.com/dotnet/api/system.int64">Int64</a></td>
+        <td><span class="parametername">term</span></td>
         <td><p>Leader's term.</p>
-</td>
-      </tr>
-      <tr>
-        <td><a class="xref" href="DotNext.Net.Cluster.Consensus.Raft.IRaftLogEntry.html">IRaftLogEntry</a></td>
-        <td><span class="parametername">snapshot</span></td>
+</td>
+      </tr>
+      <tr>
+        <td><a class="xref" href="DotNext.Net.Cluster.Consensus.Raft.IRaftLogEntry.html">IRaftLogEntry</a></td>
+        <td><span class="parametername">snapshot</span></td>
         <td><p>The log entry representing the snapshot.</p>
-</td>
-      </tr>
-      <tr>
-        <td><a class="xref" href="https://docs.microsoft.com/dotnet/api/system.int64">Int64</a></td>
-        <td><span class="parametername">snapshotIndex</span></td>
+</td>
+      </tr>
+      <tr>
+        <td><a class="xref" href="https://docs.microsoft.com/dotnet/api/system.int64">Int64</a></td>
+        <td><span class="parametername">snapshotIndex</span></td>
         <td><p>The index of the last included log entry in the snapshot.</p>
-</td>
-      </tr>
-      <tr>
-        <td><a class="xref" href="https://docs.microsoft.com/dotnet/api/system.threading.cancellationtoken">CancellationToken</a></td>
-        <td><span class="parametername">token</span></td>
+</td>
+      </tr>
+      <tr>
+        <td><a class="xref" href="https://docs.microsoft.com/dotnet/api/system.threading.cancellationtoken">CancellationToken</a></td>
+        <td><span class="parametername">token</span></td>
         <td><p>The token that can be used to cancel asynchronous operation.</p>
-</td>
-      </tr>
-    </tbody>
-  </table>
-  <h5 class="returns">Returns</h5>
-  <table class="table table-bordered table-striped table-condensed">
-    <thead>
-      <tr>
-        <th>Type</th>
-        <th>Description</th>
-      </tr>
-    </thead>
-    <tbody>
-      <tr>
-        <td><a class="xref" href="https://docs.microsoft.com/dotnet/api/system.threading.tasks.task-1">Task</a>&lt;<a class="xref" href="DotNext.Net.Cluster.Consensus.Raft.Result-1.html">Result</a>&lt;<a class="xref" href="https://docs.microsoft.com/dotnet/api/system.boolean">Boolean</a>&gt;&gt;</td>
+</td>
+      </tr>
+    </tbody>
+  </table>
+  <h5 class="returns">Returns</h5>
+  <table class="table table-bordered table-striped table-condensed">
+    <thead>
+      <tr>
+        <th>Type</th>
+        <th>Description</th>
+      </tr>
+    </thead>
+    <tbody>
+      <tr>
+        <td><a class="xref" href="https://docs.microsoft.com/dotnet/api/system.threading.tasks.task-1">Task</a>&lt;<a class="xref" href="DotNext.Net.Cluster.Consensus.Raft.Result-1.html">Result</a>&lt;<a class="xref" href="https://docs.microsoft.com/dotnet/api/system.boolean">Boolean</a>&gt;&gt;</td>
         <td><p><span class="xref">true</span> if snapshot is installed successfully; otherwise, <span class="xref">false</span>.</p>
-</td>
-      </tr>
-    </tbody>
-  </table>
-  <h5 class="exceptions">Exceptions</h5>
-  <table class="table table-bordered table-striped table-condensed">
-    <thead>
-      <tr>
-        <th>Type</th>
-        <th>Condition</th>
-      </tr>
-    </thead>
-    <tbody>
-      <tr>
-        <td><a class="xref" href="DotNext.Net.Cluster.MemberUnavailableException.html">MemberUnavailableException</a></td>
+</td>
+      </tr>
+    </tbody>
+  </table>
+  <h5 class="exceptions">Exceptions</h5>
+  <table class="table table-bordered table-striped table-condensed">
+    <thead>
+      <tr>
+        <th>Type</th>
+        <th>Condition</th>
+      </tr>
+    </thead>
+    <tbody>
+      <tr>
+        <td><a class="xref" href="DotNext.Net.Cluster.MemberUnavailableException.html">MemberUnavailableException</a></td>
         <td><p>The member is unreachable through network.</p>
-</td>
-      </tr>
-    </tbody>
-  </table>
-  <span class="small pull-right mobile-hide">
-    <span class="divider">|</span>
-    <a href="https://github.com/sakno/dotNext/new/gh-pages/apiSpec/new?filename=DotNext_Net_Cluster_Consensus_Raft_IRaftClusterMember_VoteAsync_System_Int64_System_Int64_System_Int64_System_Threading_CancellationToken_.md&amp;value=---%0Auid%3A%20DotNext.Net.Cluster.Consensus.Raft.IRaftClusterMember.VoteAsync(System.Int64%2CSystem.Int64%2CSystem.Int64%2CSystem.Threading.CancellationToken)%0Asummary%3A%20'*You%20can%20override%20summary%20for%20the%20API%20here%20using%20*MARKDOWN*%20syntax'%0A---%0A%0A*Please%20type%20below%20more%20information%20about%20this%20API%3A*%0A%0A">Improve this Doc</a>
-  </span>
-  <span class="small pull-right mobile-hide">
-    <a href="https://github.com/sakno/dotNext/blob/gh-pages/src/cluster/DotNext.Net.Cluster/Net/Cluster/Consensus/Raft/IRaftClusterMember.cs/#L20">View Source</a>
-  </span>
-  <a id="DotNext_Net_Cluster_Consensus_Raft_IRaftClusterMember_VoteAsync_" data-uid="DotNext.Net.Cluster.Consensus.Raft.IRaftClusterMember.VoteAsync*"></a>
-  <h4 id="DotNext_Net_Cluster_Consensus_Raft_IRaftClusterMember_VoteAsync_System_Int64_System_Int64_System_Int64_System_Threading_CancellationToken_" data-uid="DotNext.Net.Cluster.Consensus.Raft.IRaftClusterMember.VoteAsync(System.Int64,System.Int64,System.Int64,System.Threading.CancellationToken)">VoteAsync(Int64, Int64, Int64, CancellationToken)</h4>
+</td>
+      </tr>
+    </tbody>
+  </table>
+  <span class="small pull-right mobile-hide">
+    <span class="divider">|</span>
+    <a href="https://github.com/sakno/DotNext/new/gh-pages/apiSpec/new?filename=DotNext_Net_Cluster_Consensus_Raft_IRaftClusterMember_VoteAsync_System_Int64_System_Int64_System_Int64_System_Threading_CancellationToken_.md&amp;value=---%0Auid%3A%20DotNext.Net.Cluster.Consensus.Raft.IRaftClusterMember.VoteAsync(System.Int64%2CSystem.Int64%2CSystem.Int64%2CSystem.Threading.CancellationToken)%0Asummary%3A%20'*You%20can%20override%20summary%20for%20the%20API%20here%20using%20*MARKDOWN*%20syntax'%0A---%0A%0A*Please%20type%20below%20more%20information%20about%20this%20API%3A*%0A%0A">Improve this Doc</a>
+  </span>
+  <span class="small pull-right mobile-hide">
+    <a href="https://github.com/sakno/DotNext/blob/gh-pages/src/cluster/DotNext.Net.Cluster/Net/Cluster/Consensus/Raft/IRaftClusterMember.cs/#L20">View Source</a>
+  </span>
+  <a id="DotNext_Net_Cluster_Consensus_Raft_IRaftClusterMember_VoteAsync_" data-uid="DotNext.Net.Cluster.Consensus.Raft.IRaftClusterMember.VoteAsync*"></a>
+  <h4 id="DotNext_Net_Cluster_Consensus_Raft_IRaftClusterMember_VoteAsync_System_Int64_System_Int64_System_Int64_System_Threading_CancellationToken_" data-uid="DotNext.Net.Cluster.Consensus.Raft.IRaftClusterMember.VoteAsync(System.Int64,System.Int64,System.Int64,System.Threading.CancellationToken)">VoteAsync(Int64, Int64, Int64, CancellationToken)</h4>
   <div class="markdown level1 summary"><p>Requests vote from the member.</p>
-</div>
-  <div class="markdown level1 conceptual"></div>
-  <h5 class="decalaration">Declaration</h5>
-  <div class="codewrapper">
-    <pre><code class="lang-csharp hljs">Task&lt;Result&lt;bool&gt;&gt; VoteAsync(long term, long lastLogIndex, long lastLogTerm, CancellationToken token)</code></pre>
-  </div>
-  <h5 class="parameters">Parameters</h5>
-  <table class="table table-bordered table-striped table-condensed">
-    <thead>
-      <tr>
-        <th>Type</th>
-        <th>Name</th>
-        <th>Description</th>
-      </tr>
-    </thead>
-    <tbody>
-      <tr>
-        <td><a class="xref" href="https://docs.microsoft.com/dotnet/api/system.int64">Int64</a></td>
-        <td><span class="parametername">term</span></td>
+</div>
+  <div class="markdown level1 conceptual"></div>
+  <h5 class="decalaration">Declaration</h5>
+  <div class="codewrapper">
+    <pre><code class="lang-csharp hljs">Task&lt;Result&lt;bool&gt;&gt; VoteAsync(long term, long lastLogIndex, long lastLogTerm, CancellationToken token)</code></pre>
+  </div>
+  <h5 class="parameters">Parameters</h5>
+  <table class="table table-bordered table-striped table-condensed">
+    <thead>
+      <tr>
+        <th>Type</th>
+        <th>Name</th>
+        <th>Description</th>
+      </tr>
+    </thead>
+    <tbody>
+      <tr>
+        <td><a class="xref" href="https://docs.microsoft.com/dotnet/api/system.int64">Int64</a></td>
+        <td><span class="parametername">term</span></td>
         <td><p>Term value maintained by local cluster member.</p>
-</td>
-      </tr>
-      <tr>
-        <td><a class="xref" href="https://docs.microsoft.com/dotnet/api/system.int64">Int64</a></td>
-        <td><span class="parametername">lastLogIndex</span></td>
+</td>
+      </tr>
+      <tr>
+        <td><a class="xref" href="https://docs.microsoft.com/dotnet/api/system.int64">Int64</a></td>
+        <td><span class="parametername">lastLogIndex</span></td>
         <td><p>Index of candidate's last log entry.</p>
-</td>
-      </tr>
-      <tr>
-        <td><a class="xref" href="https://docs.microsoft.com/dotnet/api/system.int64">Int64</a></td>
-        <td><span class="parametername">lastLogTerm</span></td>
+</td>
+      </tr>
+      <tr>
+        <td><a class="xref" href="https://docs.microsoft.com/dotnet/api/system.int64">Int64</a></td>
+        <td><span class="parametername">lastLogTerm</span></td>
         <td><p>Term of candidate's last log entry.</p>
-</td>
-      </tr>
-      <tr>
-        <td><a class="xref" href="https://docs.microsoft.com/dotnet/api/system.threading.cancellationtoken">CancellationToken</a></td>
-        <td><span class="parametername">token</span></td>
+</td>
+      </tr>
+      <tr>
+        <td><a class="xref" href="https://docs.microsoft.com/dotnet/api/system.threading.cancellationtoken">CancellationToken</a></td>
+        <td><span class="parametername">token</span></td>
         <td><p>The token that can be used to cancel asynchronous operation.</p>
-</td>
-      </tr>
-    </tbody>
-  </table>
-  <h5 class="returns">Returns</h5>
-  <table class="table table-bordered table-striped table-condensed">
-    <thead>
-      <tr>
-        <th>Type</th>
-        <th>Description</th>
-      </tr>
-    </thead>
-    <tbody>
-      <tr>
-        <td><a class="xref" href="https://docs.microsoft.com/dotnet/api/system.threading.tasks.task-1">Task</a>&lt;<a class="xref" href="DotNext.Net.Cluster.Consensus.Raft.Result-1.html">Result</a>&lt;<a class="xref" href="https://docs.microsoft.com/dotnet/api/system.boolean">Boolean</a>&gt;&gt;</td>
+</td>
+      </tr>
+    </tbody>
+  </table>
+  <h5 class="returns">Returns</h5>
+  <table class="table table-bordered table-striped table-condensed">
+    <thead>
+      <tr>
+        <th>Type</th>
+        <th>Description</th>
+      </tr>
+    </thead>
+    <tbody>
+      <tr>
+        <td><a class="xref" href="https://docs.microsoft.com/dotnet/api/system.threading.tasks.task-1">Task</a>&lt;<a class="xref" href="DotNext.Net.Cluster.Consensus.Raft.Result-1.html">Result</a>&lt;<a class="xref" href="https://docs.microsoft.com/dotnet/api/system.boolean">Boolean</a>&gt;&gt;</td>
         <td><p>Vote received from member; <span class="xref">true</span> if node accepts new leader, <span class="xref">false</span> if node doesn't accept new leader, <span class="xref">null</span> if node is not available.</p>
-</td>
-      </tr>
-    </tbody>
-  </table>
-  <h3 id="extensionmethods">Extension Methods</h3>
-  <div>
-      <a class="xref" href="DotNext.Threading.AsyncLockAcquisition.html#DotNext_Threading_AsyncLockAcquisition_AcquireLockAsync__1___0_System_TimeSpan_">AsyncLockAcquisition.AcquireLockAsync&lt;T&gt;(T, TimeSpan)</a>
-  </div>
-  <div>
-      <a class="xref" href="DotNext.Threading.AsyncLockAcquisition.html#DotNext_Threading_AsyncLockAcquisition_AcquireLockAsync__1___0_System_Threading_CancellationToken_">AsyncLockAcquisition.AcquireLockAsync&lt;T&gt;(T, CancellationToken)</a>
-  </div>
-  <div>
-      <a class="xref" href="DotNext.Threading.AsyncLockAcquisition.html#DotNext_Threading_AsyncLockAcquisition_AcquireReadLockAsync__1___0_System_TimeSpan_">AsyncLockAcquisition.AcquireReadLockAsync&lt;T&gt;(T, TimeSpan)</a>
-  </div>
-  <div>
-      <a class="xref" href="DotNext.Threading.AsyncLockAcquisition.html#DotNext_Threading_AsyncLockAcquisition_AcquireReadLockAsync__1___0_System_Threading_CancellationToken_">AsyncLockAcquisition.AcquireReadLockAsync&lt;T&gt;(T, CancellationToken)</a>
-  </div>
-  <div>
-      <a class="xref" href="DotNext.Threading.AsyncLockAcquisition.html#DotNext_Threading_AsyncLockAcquisition_AcquireWriteLockAsync__1___0_System_TimeSpan_">AsyncLockAcquisition.AcquireWriteLockAsync&lt;T&gt;(T, TimeSpan)</a>
-  </div>
-  <div>
-      <a class="xref" href="DotNext.Threading.AsyncLockAcquisition.html#DotNext_Threading_AsyncLockAcquisition_AcquireWriteLockAsync__1___0_System_Threading_CancellationToken_">AsyncLockAcquisition.AcquireWriteLockAsync&lt;T&gt;(T, CancellationToken)</a>
-  </div>
-  <div>
-      <a class="xref" href="DotNext.Threading.AsyncLockAcquisition.html#DotNext_Threading_AsyncLockAcquisition_AcquireUpgradeableReadLockAsync__1___0_System_TimeSpan_">AsyncLockAcquisition.AcquireUpgradeableReadLockAsync&lt;T&gt;(T, TimeSpan)</a>
-  </div>
-  <div>
-      <a class="xref" href="DotNext.Threading.AsyncLockAcquisition.html#DotNext_Threading_AsyncLockAcquisition_AcquireUpgradeableReadLockAsync__1___0_System_Threading_CancellationToken_">AsyncLockAcquisition.AcquireUpgradeableReadLockAsync&lt;T&gt;(T, CancellationToken)</a>
-  </div>
-  <div>
-      <a class="xref" href="DotNext.ObjectExtensions.html#DotNext_ObjectExtensions_GetUserData__1___0_">ObjectExtensions.GetUserData&lt;T&gt;(T)</a>
-  </div>
-  <div>
-      <a class="xref" href="DotNext.ObjectExtensions.html#DotNext_ObjectExtensions_IsOneOf__1___0_System_Collections_Generic_IEnumerable___0__">ObjectExtensions.IsOneOf&lt;T&gt;(T, IEnumerable&lt;T&gt;)</a>
-  </div>
-  <div>
-      <a class="xref" href="DotNext.ObjectExtensions.html#DotNext_ObjectExtensions_IsOneOf__1___0___0___">ObjectExtensions.IsOneOf&lt;T&gt;(T, T[])</a>
-  </div>
-  <div>
-      <a class="xref" href="DotNext.ObjectExtensions.html#DotNext_ObjectExtensions_Decompose__3___0_System_Func___0___1__System_Func___0___2____1____2__">ObjectExtensions.Decompose&lt;T, R1, R2&gt;(T, Func&lt;T, R1&gt;, Func&lt;T, R2&gt;, out R1, out R2)</a>
-  </div>
-  <div>
-      <a class="xref" href="DotNext.ObjectExtensions.html#DotNext_ObjectExtensions_Decompose__3___0_DotNext_ValueFunc___0___1___DotNext_ValueFunc___0___2_____1____2__">ObjectExtensions.Decompose&lt;T, R1, R2&gt;(T, ValueFunc&lt;T, R1&gt;, ValueFunc&lt;T, R2&gt;, out R1, out R2)</a>
-  </div>
-  <div>
-      <a class="xref" href="DotNext.ObjectExtensions.html#DotNext_ObjectExtensions_Decompose__3___0_System_Func___0___1__System_Func___0___2__">ObjectExtensions.Decompose&lt;T, R1, R2&gt;(T, Func&lt;T, R1&gt;, Func&lt;T, R2&gt;)</a>
-  </div>
-  <div>
-      <a class="xref" href="DotNext.ObjectExtensions.html#DotNext_ObjectExtensions_Decompose__3___0_DotNext_ValueFunc___0___1___DotNext_ValueFunc___0___2___">ObjectExtensions.Decompose&lt;T, R1, R2&gt;(T, ValueFunc&lt;T, R1&gt;, ValueFunc&lt;T, R2&gt;)</a>
-  </div>
-  <div>
-      <a class="xref" href="DotNext.Threading.LockAcquisition.html#DotNext_Threading_LockAcquisition_AcquireReadLock__1___0_">LockAcquisition.AcquireReadLock&lt;T&gt;(T)</a>
-  </div>
-  <div>
-      <a class="xref" href="DotNext.Threading.LockAcquisition.html#DotNext_Threading_LockAcquisition_AcquireReadLock__1___0_System_TimeSpan_">LockAcquisition.AcquireReadLock&lt;T&gt;(T, TimeSpan)</a>
-  </div>
-  <div>
-      <a class="xref" href="DotNext.Threading.LockAcquisition.html#DotNext_Threading_LockAcquisition_AcquireWriteLock__1___0_">LockAcquisition.AcquireWriteLock&lt;T&gt;(T)</a>
-  </div>
-  <div>
-      <a class="xref" href="DotNext.Threading.LockAcquisition.html#DotNext_Threading_LockAcquisition_AcquireWriteLock__1___0_System_TimeSpan_">LockAcquisition.AcquireWriteLock&lt;T&gt;(T, TimeSpan)</a>
-  </div>
-  <div>
-      <a class="xref" href="DotNext.Threading.LockAcquisition.html#DotNext_Threading_LockAcquisition_AcquireUpgradeableReadLock__1___0_">LockAcquisition.AcquireUpgradeableReadLock&lt;T&gt;(T)</a>
-  </div>
-  <div>
-      <a class="xref" href="DotNext.Threading.LockAcquisition.html#DotNext_Threading_LockAcquisition_AcquireUpgradeableReadLock__1___0_System_TimeSpan_">LockAcquisition.AcquireUpgradeableReadLock&lt;T&gt;(T, TimeSpan)</a>
-  </div>
-  <div>
-      <a class="xref" href="DotNext.Linq.Expressions.ExpressionBuilder.html#DotNext_Linq_Expressions_ExpressionBuilder_Const__1___0_">ExpressionBuilder.Const&lt;T&gt;(T)</a>
-  </div>
-</article>
-          </div>
-          
-          <div class="hidden-sm col-md-2" role="complementary">
-            <div class="sideaffix">
-              <div class="contribution">
-                <ul class="nav">
-                  <li>
-                    <a href="https://github.com/sakno/dotNext/new/gh-pages/apiSpec/new?filename=DotNext_Net_Cluster_Consensus_Raft_IRaftClusterMember.md&amp;value=---%0Auid%3A%20DotNext.Net.Cluster.Consensus.Raft.IRaftClusterMember%0Asummary%3A%20'*You%20can%20override%20summary%20for%20the%20API%20here%20using%20*MARKDOWN*%20syntax'%0A---%0A%0A*Please%20type%20below%20more%20information%20about%20this%20API%3A*%0A%0A" class="contribution-link">Improve this Doc</a>
-                  </li>
-                  <li>
-                    <a href="https://github.com/sakno/dotNext/blob/gh-pages/src/cluster/DotNext.Net.Cluster/Net/Cluster/Consensus/Raft/IRaftClusterMember.cs/#L10" class="contribution-link">View Source</a>
-                  </li>
-                </ul>
-              </div>
-              <nav class="bs-docs-sidebar hidden-print hidden-xs hidden-sm affix" id="affix">
-              <!-- <p><a class="back-to-top" href="#top">Back to top</a><p> -->
-              </nav>
-            </div>
-          </div>
-        </div>
-      </div>
-      
-      <footer>
-        <div class="grad-bottom"></div>
-        <div class="footer">
-          <div class="container">
-            <span class="pull-right">
-              <a href="#top">Back to top</a>
-            </span>
-            
-            <span>Generated by <strong>DocFX</strong></span>
-          </div>
-        </div>
-      </footer>
-    </div>
-    
-    <script type="text/javascript" src="../styles/docfx.vendor.js"></script>
-    <script type="text/javascript" src="../styles/docfx.js"></script>
-    <script type="text/javascript" src="../styles/main.js"></script>
-  </body>
-</html>
+</td>
+      </tr>
+    </tbody>
+  </table>
+  <h3 id="extensionmethods">Extension Methods</h3>
+  <div>
+      <a class="xref" href="DotNext.Threading.AsyncLockAcquisition.html#DotNext_Threading_AsyncLockAcquisition_AcquireLockAsync__1___0_System_TimeSpan_">AsyncLockAcquisition.AcquireLockAsync&lt;T&gt;(T, TimeSpan)</a>
+  </div>
+  <div>
+      <a class="xref" href="DotNext.Threading.AsyncLockAcquisition.html#DotNext_Threading_AsyncLockAcquisition_AcquireLockAsync__1___0_System_Threading_CancellationToken_">AsyncLockAcquisition.AcquireLockAsync&lt;T&gt;(T, CancellationToken)</a>
+  </div>
+  <div>
+      <a class="xref" href="DotNext.Threading.AsyncLockAcquisition.html#DotNext_Threading_AsyncLockAcquisition_AcquireReadLockAsync__1___0_System_TimeSpan_">AsyncLockAcquisition.AcquireReadLockAsync&lt;T&gt;(T, TimeSpan)</a>
+  </div>
+  <div>
+      <a class="xref" href="DotNext.Threading.AsyncLockAcquisition.html#DotNext_Threading_AsyncLockAcquisition_AcquireReadLockAsync__1___0_System_Threading_CancellationToken_">AsyncLockAcquisition.AcquireReadLockAsync&lt;T&gt;(T, CancellationToken)</a>
+  </div>
+  <div>
+      <a class="xref" href="DotNext.Threading.AsyncLockAcquisition.html#DotNext_Threading_AsyncLockAcquisition_AcquireWriteLockAsync__1___0_System_TimeSpan_">AsyncLockAcquisition.AcquireWriteLockAsync&lt;T&gt;(T, TimeSpan)</a>
+  </div>
+  <div>
+      <a class="xref" href="DotNext.Threading.AsyncLockAcquisition.html#DotNext_Threading_AsyncLockAcquisition_AcquireWriteLockAsync__1___0_System_Threading_CancellationToken_">AsyncLockAcquisition.AcquireWriteLockAsync&lt;T&gt;(T, CancellationToken)</a>
+  </div>
+  <div>
+      <a class="xref" href="DotNext.Threading.AsyncLockAcquisition.html#DotNext_Threading_AsyncLockAcquisition_AcquireUpgradeableReadLockAsync__1___0_System_TimeSpan_">AsyncLockAcquisition.AcquireUpgradeableReadLockAsync&lt;T&gt;(T, TimeSpan)</a>
+  </div>
+  <div>
+      <a class="xref" href="DotNext.Threading.AsyncLockAcquisition.html#DotNext_Threading_AsyncLockAcquisition_AcquireUpgradeableReadLockAsync__1___0_System_Threading_CancellationToken_">AsyncLockAcquisition.AcquireUpgradeableReadLockAsync&lt;T&gt;(T, CancellationToken)</a>
+  </div>
+  <div>
+      <a class="xref" href="DotNext.Linq.Expressions.ExpressionBuilder.html#DotNext_Linq_Expressions_ExpressionBuilder_Const__1___0_">ExpressionBuilder.Const&lt;T&gt;(T)</a>
+  </div>
+  <div>
+      <a class="xref" href="DotNext.ObjectExtensions.html#DotNext_ObjectExtensions_GetUserData__1___0_">ObjectExtensions.GetUserData&lt;T&gt;(T)</a>
+  </div>
+  <div>
+      <a class="xref" href="DotNext.ObjectExtensions.html#DotNext_ObjectExtensions_IsOneOf__1___0_System_Collections_Generic_IEnumerable___0__">ObjectExtensions.IsOneOf&lt;T&gt;(T, IEnumerable&lt;T&gt;)</a>
+  </div>
+  <div>
+      <a class="xref" href="DotNext.ObjectExtensions.html#DotNext_ObjectExtensions_IsOneOf__1___0___0___">ObjectExtensions.IsOneOf&lt;T&gt;(T, T[])</a>
+  </div>
+  <div>
+      <a class="xref" href="DotNext.ObjectExtensions.html#DotNext_ObjectExtensions_Decompose__3___0_System_Func___0___1__System_Func___0___2____1____2__">ObjectExtensions.Decompose&lt;T, R1, R2&gt;(T, Func&lt;T, R1&gt;, Func&lt;T, R2&gt;, out R1, out R2)</a>
+  </div>
+  <div>
+      <a class="xref" href="DotNext.ObjectExtensions.html#DotNext_ObjectExtensions_Decompose__3___0_DotNext_ValueFunc___0___1___DotNext_ValueFunc___0___2_____1____2__">ObjectExtensions.Decompose&lt;T, R1, R2&gt;(T, ValueFunc&lt;T, R1&gt;, ValueFunc&lt;T, R2&gt;, out R1, out R2)</a>
+  </div>
+  <div>
+      <a class="xref" href="DotNext.ObjectExtensions.html#DotNext_ObjectExtensions_Decompose__3___0_System_Func___0___1__System_Func___0___2__">ObjectExtensions.Decompose&lt;T, R1, R2&gt;(T, Func&lt;T, R1&gt;, Func&lt;T, R2&gt;)</a>
+  </div>
+  <div>
+      <a class="xref" href="DotNext.ObjectExtensions.html#DotNext_ObjectExtensions_Decompose__3___0_DotNext_ValueFunc___0___1___DotNext_ValueFunc___0___2___">ObjectExtensions.Decompose&lt;T, R1, R2&gt;(T, ValueFunc&lt;T, R1&gt;, ValueFunc&lt;T, R2&gt;)</a>
+  </div>
+  <div>
+      <a class="xref" href="DotNext.Threading.LockAcquisition.html#DotNext_Threading_LockAcquisition_AcquireReadLock__1___0_">LockAcquisition.AcquireReadLock&lt;T&gt;(T)</a>
+  </div>
+  <div>
+      <a class="xref" href="DotNext.Threading.LockAcquisition.html#DotNext_Threading_LockAcquisition_AcquireReadLock__1___0_System_TimeSpan_">LockAcquisition.AcquireReadLock&lt;T&gt;(T, TimeSpan)</a>
+  </div>
+  <div>
+      <a class="xref" href="DotNext.Threading.LockAcquisition.html#DotNext_Threading_LockAcquisition_AcquireWriteLock__1___0_">LockAcquisition.AcquireWriteLock&lt;T&gt;(T)</a>
+  </div>
+  <div>
+      <a class="xref" href="DotNext.Threading.LockAcquisition.html#DotNext_Threading_LockAcquisition_AcquireWriteLock__1___0_System_TimeSpan_">LockAcquisition.AcquireWriteLock&lt;T&gt;(T, TimeSpan)</a>
+  </div>
+  <div>
+      <a class="xref" href="DotNext.Threading.LockAcquisition.html#DotNext_Threading_LockAcquisition_AcquireUpgradeableReadLock__1___0_">LockAcquisition.AcquireUpgradeableReadLock&lt;T&gt;(T)</a>
+  </div>
+  <div>
+      <a class="xref" href="DotNext.Threading.LockAcquisition.html#DotNext_Threading_LockAcquisition_AcquireUpgradeableReadLock__1___0_System_TimeSpan_">LockAcquisition.AcquireUpgradeableReadLock&lt;T&gt;(T, TimeSpan)</a>
+  </div>
+</article>
+          </div>
+          
+          <div class="hidden-sm col-md-2" role="complementary">
+            <div class="sideaffix">
+              <div class="contribution">
+                <ul class="nav">
+                  <li>
+                    <a href="https://github.com/sakno/DotNext/new/gh-pages/apiSpec/new?filename=DotNext_Net_Cluster_Consensus_Raft_IRaftClusterMember.md&amp;value=---%0Auid%3A%20DotNext.Net.Cluster.Consensus.Raft.IRaftClusterMember%0Asummary%3A%20'*You%20can%20override%20summary%20for%20the%20API%20here%20using%20*MARKDOWN*%20syntax'%0A---%0A%0A*Please%20type%20below%20more%20information%20about%20this%20API%3A*%0A%0A" class="contribution-link">Improve this Doc</a>
+                  </li>
+                  <li>
+                    <a href="https://github.com/sakno/DotNext/blob/gh-pages/src/cluster/DotNext.Net.Cluster/Net/Cluster/Consensus/Raft/IRaftClusterMember.cs/#L10" class="contribution-link">View Source</a>
+                  </li>
+                </ul>
+              </div>
+              <nav class="bs-docs-sidebar hidden-print hidden-xs hidden-sm affix" id="affix">
+              <!-- <p><a class="back-to-top" href="#top">Back to top</a><p> -->
+              </nav>
+            </div>
+          </div>
+        </div>
+      </div>
+      
+      <footer>
+        <div class="grad-bottom"></div>
+        <div class="footer">
+          <div class="container">
+            <span class="pull-right">
+              <a href="#top">Back to top</a>
+            </span>
+            
+            <span>Generated by <strong>DocFX</strong></span>
+          </div>
+        </div>
+      </footer>
+    </div>
+    
+    <script type="text/javascript" src="../styles/docfx.vendor.js"></script>
+    <script type="text/javascript" src="../styles/docfx.js"></script>
+    <script type="text/javascript" src="../styles/main.js"></script>
+  </body>
+</html>