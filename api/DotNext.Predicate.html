--- conflicted
+++ resolved
@@ -1,15 +1,14 @@
-﻿<!DOCTYPE html>
-<!--[if IE]><![endif]-->
-<html>
+﻿<!DOCTYPE html>
+<!--[if IE]><![endif]-->
+<html>
   
   <head>
     <meta charset="utf-8">
     <meta http-equiv="X-UA-Compatible" content="IE=edge,chrome=1">
-    <title>Class Predicate
+    <title>Class Predicate
    | .NEXT </title>
     <meta name="viewport" content="width=device-width">
-    <meta name="title" content="Class Predicate
-<<<<<<< HEAD
+    <meta name="title" content="Class Predicate
    | .NEXT ">
     <meta name="generator" content="docfx 2.50.0.0">
     
@@ -23,974 +22,962 @@
     
     
     
-=======
-   | .NEXT ">
-    <meta name="generator" content="docfx 2.49.0.0">
-    
-    <link rel="shortcut icon" href="../fav.ico">
-    <link rel="stylesheet" href="../styles/docfx.vendor.css">
-    <link rel="stylesheet" href="../styles/docfx.css">
-    <link rel="stylesheet" href="../styles/main.css">
-    <link href="https://fonts.googleapis.com/css?family=Open+Sans" rel="stylesheet">
-    <meta property="docfx:navrel" content="../toc.html">
-    <meta property="docfx:tocrel" content="toc.html">
-    
-    
-    
->>>>>>> ceac8404
-  </head>  <body data-spy="scroll" data-target="#affix" data-offset="120">
-    <div id="wrapper">
-      <header>
-        
-        <nav id="autocollapse" class="navbar navbar-inverse ng-scope" role="navigation">
-          <div class="container">
-            <div class="navbar-header">
-              <button type="button" class="navbar-toggle" data-toggle="collapse" data-target="#navbar">
-                <span class="sr-only">Toggle navigation</span>
-                <span class="icon-bar"></span>
-                <span class="icon-bar"></span>
-                <span class="icon-bar"></span>
-              </button>
-              
-              <a class="navbar-brand" href="../index.html">
-                <img id="logo" class="svg" src="../doc_logo.png" alt="">
-              </a>
-            </div>
-            <div class="collapse navbar-collapse" id="navbar">
-              <form class="navbar-form navbar-right" role="search" id="search">
-                <div class="form-group">
-                  <input type="text" class="form-control" id="search-query" placeholder="Search" autocomplete="off">
-                </div>
-              </form>
-            </div>
-          </div>
-        </nav>
-        
-        <div class="subnav navbar navbar-default">
-          <div class="container hide-when-search" id="breadcrumb">
-            <ul class="breadcrumb">
-              <li></li>
-            </ul>
-          </div>
-        </div>
-      </header>
-      <div role="main" class="container body-content hide-when-search">
-        
-        <div class="sidenav hide-when-search">
-          <a class="btn toc-toggle collapse" data-toggle="collapse" href="#sidetoggle" aria-expanded="false" aria-controls="sidetoggle">Show / Hide Table of Contents</a>
-          <div class="sidetoggle collapse" id="sidetoggle">
-            <div id="sidetoc"></div>
-          </div>
-        </div>
-        <div class="article row grid-right">
-          <div class="col-md-10">
-            <article class="content wrap" id="_content" data-uid="DotNext.Predicate">
-  
-  
-  <h1 id="DotNext_Predicate" data-uid="DotNext.Predicate" class="text-break">Class Predicate
-  </h1>
+  </head>  <body data-spy="scroll" data-target="#affix" data-offset="120">
+    <div id="wrapper">
+      <header>
+        
+        <nav id="autocollapse" class="navbar navbar-inverse ng-scope" role="navigation">
+          <div class="container">
+            <div class="navbar-header">
+              <button type="button" class="navbar-toggle" data-toggle="collapse" data-target="#navbar">
+                <span class="sr-only">Toggle navigation</span>
+                <span class="icon-bar"></span>
+                <span class="icon-bar"></span>
+                <span class="icon-bar"></span>
+              </button>
+              
+              <a class="navbar-brand" href="../index.html">
+                <img id="logo" class="svg" src="../doc_logo.png" alt="">
+              </a>
+            </div>
+            <div class="collapse navbar-collapse" id="navbar">
+              <form class="navbar-form navbar-right" role="search" id="search">
+                <div class="form-group">
+                  <input type="text" class="form-control" id="search-query" placeholder="Search" autocomplete="off">
+                </div>
+              </form>
+            </div>
+          </div>
+        </nav>
+        
+        <div class="subnav navbar navbar-default">
+          <div class="container hide-when-search" id="breadcrumb">
+            <ul class="breadcrumb">
+              <li></li>
+            </ul>
+          </div>
+        </div>
+      </header>
+      <div role="main" class="container body-content hide-when-search">
+        
+        <div class="sidenav hide-when-search">
+          <a class="btn toc-toggle collapse" data-toggle="collapse" href="#sidetoggle" aria-expanded="false" aria-controls="sidetoggle">Show / Hide Table of Contents</a>
+          <div class="sidetoggle collapse" id="sidetoggle">
+            <div id="sidetoc"></div>
+          </div>
+        </div>
+        <div class="article row grid-right">
+          <div class="col-md-10">
+            <article class="content wrap" id="_content" data-uid="DotNext.Predicate">
+  
+  
+  <h1 id="DotNext_Predicate" data-uid="DotNext.Predicate" class="text-break">Class Predicate
+  </h1>
   <div class="markdown level0 summary"><p>Provides extension methods for type <a class="xref" href="https://docs.microsoft.com/dotnet/api/system.predicate-1">Predicate&lt;T&gt;</a> and
 predefined predicates.</p>
-</div>
-  <div class="markdown level0 conceptual"></div>
-  <div class="inheritance">
-    <h5>Inheritance</h5>
-    <div class="level0"><a class="xref" href="https://docs.microsoft.com/dotnet/api/system.object">Object</a></div>
-    <div class="level1"><span class="xref">Predicate</span></div>
-  </div>
-  <div class="inheritedMembers">
-    <h5>Inherited Members</h5>
-    <div>
-      <a class="xref" href="https://docs.microsoft.com/dotnet/api/system.object.equals#System_Object_Equals_System_Object_">Object.Equals(Object)</a>
-    </div>
-    <div>
-      <a class="xref" href="https://docs.microsoft.com/dotnet/api/system.object.equals#System_Object_Equals_System_Object_System_Object_">Object.Equals(Object, Object)</a>
-    </div>
-    <div>
-      <a class="xref" href="https://docs.microsoft.com/dotnet/api/system.object.gethashcode#System_Object_GetHashCode">Object.GetHashCode()</a>
-    </div>
-    <div>
-      <a class="xref" href="https://docs.microsoft.com/dotnet/api/system.object.gettype#System_Object_GetType">Object.GetType()</a>
-    </div>
-    <div>
-      <a class="xref" href="https://docs.microsoft.com/dotnet/api/system.object.memberwiseclone#System_Object_MemberwiseClone">Object.MemberwiseClone()</a>
-    </div>
-    <div>
-      <a class="xref" href="https://docs.microsoft.com/dotnet/api/system.object.referenceequals#System_Object_ReferenceEquals_System_Object_System_Object_">Object.ReferenceEquals(Object, Object)</a>
-    </div>
-    <div>
-      <a class="xref" href="https://docs.microsoft.com/dotnet/api/system.object.tostring#System_Object_ToString">Object.ToString()</a>
-    </div>
-  </div>
-  <h6><strong>Namespace</strong>: <a class="xref" href="DotNext.html">DotNext</a></h6>
-  <h6><strong>Assembly</strong>: DotNext.dll</h6>
-  <h5 id="DotNext_Predicate_syntax">Syntax</h5>
-  <div class="codewrapper">
-    <pre><code class="lang-csharp hljs">public static class Predicate</code></pre>
-  </div>
-  <h3 id="methods">Methods
-  </h3>
-  <span class="small pull-right mobile-hide">
-    <span class="divider">|</span>
-    <a href="https://github.com/sakno/dotNext/new/gh-pages/apiSpec/new?filename=DotNext_Predicate_And__1_System_Predicate___0__System_Predicate___0__.md&amp;value=---%0Auid%3A%20DotNext.Predicate.And%60%601(System.Predicate%7B%60%600%7D%2CSystem.Predicate%7B%60%600%7D)%0Asummary%3A%20'*You%20can%20override%20summary%20for%20the%20API%20here%20using%20*MARKDOWN*%20syntax'%0A---%0A%0A*Please%20type%20below%20more%20information%20about%20this%20API%3A*%0A%0A">Improve this Doc</a>
-  </span>
-  <span class="small pull-right mobile-hide">
-    <a href="https://github.com/sakno/dotNext/blob/gh-pages/src/DotNext/Predicate.cs/#L152">View Source</a>
-  </span>
-  <a id="DotNext_Predicate_And_" data-uid="DotNext.Predicate.And*"></a>
-  <h4 id="DotNext_Predicate_And__1_System_Predicate___0__System_Predicate___0__" data-uid="DotNext.Predicate.And``1(System.Predicate{``0},System.Predicate{``0})">And&lt;T&gt;(Predicate&lt;T&gt;, Predicate&lt;T&gt;)</h4>
+</div>
+  <div class="markdown level0 conceptual"></div>
+  <div class="inheritance">
+    <h5>Inheritance</h5>
+    <div class="level0"><a class="xref" href="https://docs.microsoft.com/dotnet/api/system.object">Object</a></div>
+    <div class="level1"><span class="xref">Predicate</span></div>
+  </div>
+  <div class="inheritedMembers">
+    <h5>Inherited Members</h5>
+    <div>
+      <a class="xref" href="https://docs.microsoft.com/dotnet/api/system.object.equals#System_Object_Equals_System_Object_">Object.Equals(Object)</a>
+    </div>
+    <div>
+      <a class="xref" href="https://docs.microsoft.com/dotnet/api/system.object.equals#System_Object_Equals_System_Object_System_Object_">Object.Equals(Object, Object)</a>
+    </div>
+    <div>
+      <a class="xref" href="https://docs.microsoft.com/dotnet/api/system.object.gethashcode#System_Object_GetHashCode">Object.GetHashCode()</a>
+    </div>
+    <div>
+      <a class="xref" href="https://docs.microsoft.com/dotnet/api/system.object.gettype#System_Object_GetType">Object.GetType()</a>
+    </div>
+    <div>
+      <a class="xref" href="https://docs.microsoft.com/dotnet/api/system.object.memberwiseclone#System_Object_MemberwiseClone">Object.MemberwiseClone()</a>
+    </div>
+    <div>
+      <a class="xref" href="https://docs.microsoft.com/dotnet/api/system.object.referenceequals#System_Object_ReferenceEquals_System_Object_System_Object_">Object.ReferenceEquals(Object, Object)</a>
+    </div>
+    <div>
+      <a class="xref" href="https://docs.microsoft.com/dotnet/api/system.object.tostring#System_Object_ToString">Object.ToString()</a>
+    </div>
+  </div>
+  <h6><strong>Namespace</strong>: <a class="xref" href="DotNext.html">DotNext</a></h6>
+  <h6><strong>Assembly</strong>: DotNext.dll</h6>
+  <h5 id="DotNext_Predicate_syntax">Syntax</h5>
+  <div class="codewrapper">
+    <pre><code class="lang-csharp hljs">public static class Predicate</code></pre>
+  </div>
+  <h3 id="methods">Methods
+  </h3>
+  <span class="small pull-right mobile-hide">
+    <span class="divider">|</span>
+    <a href="https://github.com/sakno/DotNext/new/gh-pages/apiSpec/new?filename=DotNext_Predicate_And__1_System_Predicate___0__System_Predicate___0__.md&amp;value=---%0Auid%3A%20DotNext.Predicate.And%60%601(System.Predicate%7B%60%600%7D%2CSystem.Predicate%7B%60%600%7D)%0Asummary%3A%20'*You%20can%20override%20summary%20for%20the%20API%20here%20using%20*MARKDOWN*%20syntax'%0A---%0A%0A*Please%20type%20below%20more%20information%20about%20this%20API%3A*%0A%0A">Improve this Doc</a>
+  </span>
+  <span class="small pull-right mobile-hide">
+    <a href="https://github.com/sakno/DotNext/blob/gh-pages/src/DotNext/Predicate.cs/#L152">View Source</a>
+  </span>
+  <a id="DotNext_Predicate_And_" data-uid="DotNext.Predicate.And*"></a>
+  <h4 id="DotNext_Predicate_And__1_System_Predicate___0__System_Predicate___0__" data-uid="DotNext.Predicate.And``1(System.Predicate{``0},System.Predicate{``0})">And&lt;T&gt;(Predicate&lt;T&gt;, Predicate&lt;T&gt;)</h4>
   <div class="markdown level1 summary"><p>Returns a predicate which computes logical AND between
 results of two other predicates.</p>
-</div>
-  <div class="markdown level1 conceptual"></div>
-  <h5 class="decalaration">Declaration</h5>
-  <div class="codewrapper">
-    <pre><code class="lang-csharp hljs">public static Predicate&lt;T&gt; And&lt;T&gt;(this Predicate&lt;T&gt; left, Predicate&lt;T&gt; right)</code></pre>
-  </div>
-  <h5 class="parameters">Parameters</h5>
-  <table class="table table-bordered table-striped table-condensed">
-    <thead>
-      <tr>
-        <th>Type</th>
-        <th>Name</th>
-        <th>Description</th>
-      </tr>
-    </thead>
-    <tbody>
-      <tr>
-        <td><a class="xref" href="https://docs.microsoft.com/dotnet/api/system.predicate-1">Predicate</a>&lt;T&gt;</td>
-        <td><span class="parametername">left</span></td>
+</div>
+  <div class="markdown level1 conceptual"></div>
+  <h5 class="decalaration">Declaration</h5>
+  <div class="codewrapper">
+    <pre><code class="lang-csharp hljs">public static Predicate&lt;T&gt; And&lt;T&gt;(this Predicate&lt;T&gt; left, Predicate&lt;T&gt; right)</code></pre>
+  </div>
+  <h5 class="parameters">Parameters</h5>
+  <table class="table table-bordered table-striped table-condensed">
+    <thead>
+      <tr>
+        <th>Type</th>
+        <th>Name</th>
+        <th>Description</th>
+      </tr>
+    </thead>
+    <tbody>
+      <tr>
+        <td><a class="xref" href="https://docs.microsoft.com/dotnet/api/system.predicate-1">Predicate</a>&lt;T&gt;</td>
+        <td><span class="parametername">left</span></td>
         <td><p>The first predicate acting as logical AND operand.</p>
-</td>
-      </tr>
-      <tr>
-        <td><a class="xref" href="https://docs.microsoft.com/dotnet/api/system.predicate-1">Predicate</a>&lt;T&gt;</td>
-        <td><span class="parametername">right</span></td>
+</td>
+      </tr>
+      <tr>
+        <td><a class="xref" href="https://docs.microsoft.com/dotnet/api/system.predicate-1">Predicate</a>&lt;T&gt;</td>
+        <td><span class="parametername">right</span></td>
         <td><p>The second predicate acting as logical AND operand.</p>
-</td>
-      </tr>
-    </tbody>
-  </table>
-  <h5 class="returns">Returns</h5>
-  <table class="table table-bordered table-striped table-condensed">
-    <thead>
-      <tr>
-        <th>Type</th>
-        <th>Description</th>
-      </tr>
-    </thead>
-    <tbody>
-      <tr>
-        <td><a class="xref" href="https://docs.microsoft.com/dotnet/api/system.predicate-1">Predicate</a>&lt;T&gt;</td>
+</td>
+      </tr>
+    </tbody>
+  </table>
+  <h5 class="returns">Returns</h5>
+  <table class="table table-bordered table-striped table-condensed">
+    <thead>
+      <tr>
+        <th>Type</th>
+        <th>Description</th>
+      </tr>
+    </thead>
+    <tbody>
+      <tr>
+        <td><a class="xref" href="https://docs.microsoft.com/dotnet/api/system.predicate-1">Predicate</a>&lt;T&gt;</td>
         <td><p>The predicate which computes logical AND between results of two other predicates.</p>
-</td>
-      </tr>
-    </tbody>
-  </table>
-  <h5 class="typeParameters">Type Parameters</h5>
-  <table class="table table-bordered table-striped table-condensed">
-    <thead>
-      <tr>
-        <th>Name</th>
-        <th>Description</th>
-      </tr>
-    </thead>
-    <tbody>
-      <tr>
-        <td><span class="parametername">T</span></td>
+</td>
+      </tr>
+    </tbody>
+  </table>
+  <h5 class="typeParameters">Type Parameters</h5>
+  <table class="table table-bordered table-striped table-condensed">
+    <thead>
+      <tr>
+        <th>Name</th>
+        <th>Description</th>
+      </tr>
+    </thead>
+    <tbody>
+      <tr>
+        <td><span class="parametername">T</span></td>
         <td><p>Type of the predicate argument.</p>
-</td>
-      </tr>
-    </tbody>
-  </table>
-  <span class="small pull-right mobile-hide">
-    <span class="divider">|</span>
-    <a href="https://github.com/sakno/dotNext/new/gh-pages/apiSpec/new?filename=DotNext_Predicate_AsConverter__1_System_Predicate___0__.md&amp;value=---%0Auid%3A%20DotNext.Predicate.AsConverter%60%601(System.Predicate%7B%60%600%7D)%0Asummary%3A%20'*You%20can%20override%20summary%20for%20the%20API%20here%20using%20*MARKDOWN*%20syntax'%0A---%0A%0A*Please%20type%20below%20more%20information%20about%20this%20API%3A*%0A%0A">Improve this Doc</a>
-  </span>
-  <span class="small pull-right mobile-hide">
-    <a href="https://github.com/sakno/dotNext/blob/gh-pages/src/DotNext/Predicate.cs/#L119">View Source</a>
-  </span>
-  <a id="DotNext_Predicate_AsConverter_" data-uid="DotNext.Predicate.AsConverter*"></a>
-  <h4 id="DotNext_Predicate_AsConverter__1_System_Predicate___0__" data-uid="DotNext.Predicate.AsConverter``1(System.Predicate{``0})">AsConverter&lt;T&gt;(Predicate&lt;T&gt;)</h4>
+</td>
+      </tr>
+    </tbody>
+  </table>
+  <span class="small pull-right mobile-hide">
+    <span class="divider">|</span>
+    <a href="https://github.com/sakno/DotNext/new/gh-pages/apiSpec/new?filename=DotNext_Predicate_AsConverter__1_System_Predicate___0__.md&amp;value=---%0Auid%3A%20DotNext.Predicate.AsConverter%60%601(System.Predicate%7B%60%600%7D)%0Asummary%3A%20'*You%20can%20override%20summary%20for%20the%20API%20here%20using%20*MARKDOWN*%20syntax'%0A---%0A%0A*Please%20type%20below%20more%20information%20about%20this%20API%3A*%0A%0A">Improve this Doc</a>
+  </span>
+  <span class="small pull-right mobile-hide">
+    <a href="https://github.com/sakno/DotNext/blob/gh-pages/src/DotNext/Predicate.cs/#L119">View Source</a>
+  </span>
+  <a id="DotNext_Predicate_AsConverter_" data-uid="DotNext.Predicate.AsConverter*"></a>
+  <h4 id="DotNext_Predicate_AsConverter__1_System_Predicate___0__" data-uid="DotNext.Predicate.AsConverter``1(System.Predicate{``0})">AsConverter&lt;T&gt;(Predicate&lt;T&gt;)</h4>
   <div class="markdown level1 summary"><p>Represents predicate as type <a class="xref" href="https://docs.microsoft.com/dotnet/api/system.converter-2">Converter&lt;TInput,TOutput&gt;</a>.</p>
-</div>
-  <div class="markdown level1 conceptual"></div>
-  <h5 class="decalaration">Declaration</h5>
-  <div class="codewrapper">
-    <pre><code class="lang-csharp hljs">public static Converter&lt;T, bool&gt; AsConverter&lt;T&gt;(this Predicate&lt;T&gt; predicate)</code></pre>
-  </div>
-  <h5 class="parameters">Parameters</h5>
-  <table class="table table-bordered table-striped table-condensed">
-    <thead>
-      <tr>
-        <th>Type</th>
-        <th>Name</th>
-        <th>Description</th>
-      </tr>
-    </thead>
-    <tbody>
-      <tr>
-        <td><a class="xref" href="https://docs.microsoft.com/dotnet/api/system.predicate-1">Predicate</a>&lt;T&gt;</td>
-        <td><span class="parametername">predicate</span></td>
+</div>
+  <div class="markdown level1 conceptual"></div>
+  <h5 class="decalaration">Declaration</h5>
+  <div class="codewrapper">
+    <pre><code class="lang-csharp hljs">public static Converter&lt;T, bool&gt; AsConverter&lt;T&gt;(this Predicate&lt;T&gt; predicate)</code></pre>
+  </div>
+  <h5 class="parameters">Parameters</h5>
+  <table class="table table-bordered table-striped table-condensed">
+    <thead>
+      <tr>
+        <th>Type</th>
+        <th>Name</th>
+        <th>Description</th>
+      </tr>
+    </thead>
+    <tbody>
+      <tr>
+        <td><a class="xref" href="https://docs.microsoft.com/dotnet/api/system.predicate-1">Predicate</a>&lt;T&gt;</td>
+        <td><span class="parametername">predicate</span></td>
         <td><p>A predicate to convert.</p>
-</td>
-      </tr>
-    </tbody>
-  </table>
-  <h5 class="returns">Returns</h5>
-  <table class="table table-bordered table-striped table-condensed">
-    <thead>
-      <tr>
-        <th>Type</th>
-        <th>Description</th>
-      </tr>
-    </thead>
-    <tbody>
-      <tr>
-        <td><a class="xref" href="https://docs.microsoft.com/dotnet/api/system.converter-2">Converter</a>&lt;T, <a class="xref" href="https://docs.microsoft.com/dotnet/api/system.boolean">Boolean</a>&gt;</td>
+</td>
+      </tr>
+    </tbody>
+  </table>
+  <h5 class="returns">Returns</h5>
+  <table class="table table-bordered table-striped table-condensed">
+    <thead>
+      <tr>
+        <th>Type</th>
+        <th>Description</th>
+      </tr>
+    </thead>
+    <tbody>
+      <tr>
+        <td><a class="xref" href="https://docs.microsoft.com/dotnet/api/system.converter-2">Converter</a>&lt;T, <a class="xref" href="https://docs.microsoft.com/dotnet/api/system.boolean">Boolean</a>&gt;</td>
         <td><p>A delegate of type <a class="xref" href="https://docs.microsoft.com/dotnet/api/system.converter-2">Converter&lt;TInput,TOutput&gt;</a> referencing the same method as original predicate.</p>
-</td>
-      </tr>
-    </tbody>
-  </table>
-  <h5 class="typeParameters">Type Parameters</h5>
-  <table class="table table-bordered table-striped table-condensed">
-    <thead>
-      <tr>
-        <th>Name</th>
-        <th>Description</th>
-      </tr>
-    </thead>
-    <tbody>
-      <tr>
-        <td><span class="parametername">T</span></td>
+</td>
+      </tr>
+    </tbody>
+  </table>
+  <h5 class="typeParameters">Type Parameters</h5>
+  <table class="table table-bordered table-striped table-condensed">
+    <thead>
+      <tr>
+        <th>Name</th>
+        <th>Description</th>
+      </tr>
+    </thead>
+    <tbody>
+      <tr>
+        <td><span class="parametername">T</span></td>
         <td><p>Type of predicate argument.</p>
-</td>
-      </tr>
-    </tbody>
-  </table>
-  <span class="small pull-right mobile-hide">
-    <span class="divider">|</span>
-    <a href="https://github.com/sakno/dotNext/new/gh-pages/apiSpec/new?filename=DotNext_Predicate_AsFunc__1_System_Predicate___0__.md&amp;value=---%0Auid%3A%20DotNext.Predicate.AsFunc%60%601(System.Predicate%7B%60%600%7D)%0Asummary%3A%20'*You%20can%20override%20summary%20for%20the%20API%20here%20using%20*MARKDOWN*%20syntax'%0A---%0A%0A*Please%20type%20below%20more%20information%20about%20this%20API%3A*%0A%0A">Improve this Doc</a>
-  </span>
-  <span class="small pull-right mobile-hide">
-    <a href="https://github.com/sakno/dotNext/blob/gh-pages/src/DotNext/Predicate.cs/#L110">View Source</a>
-  </span>
-  <a id="DotNext_Predicate_AsFunc_" data-uid="DotNext.Predicate.AsFunc*"></a>
-  <h4 id="DotNext_Predicate_AsFunc__1_System_Predicate___0__" data-uid="DotNext.Predicate.AsFunc``1(System.Predicate{``0})">AsFunc&lt;T&gt;(Predicate&lt;T&gt;)</h4>
+</td>
+      </tr>
+    </tbody>
+  </table>
+  <span class="small pull-right mobile-hide">
+    <span class="divider">|</span>
+    <a href="https://github.com/sakno/DotNext/new/gh-pages/apiSpec/new?filename=DotNext_Predicate_AsFunc__1_System_Predicate___0__.md&amp;value=---%0Auid%3A%20DotNext.Predicate.AsFunc%60%601(System.Predicate%7B%60%600%7D)%0Asummary%3A%20'*You%20can%20override%20summary%20for%20the%20API%20here%20using%20*MARKDOWN*%20syntax'%0A---%0A%0A*Please%20type%20below%20more%20information%20about%20this%20API%3A*%0A%0A">Improve this Doc</a>
+  </span>
+  <span class="small pull-right mobile-hide">
+    <a href="https://github.com/sakno/DotNext/blob/gh-pages/src/DotNext/Predicate.cs/#L110">View Source</a>
+  </span>
+  <a id="DotNext_Predicate_AsFunc_" data-uid="DotNext.Predicate.AsFunc*"></a>
+  <h4 id="DotNext_Predicate_AsFunc__1_System_Predicate___0__" data-uid="DotNext.Predicate.AsFunc``1(System.Predicate{``0})">AsFunc&lt;T&gt;(Predicate&lt;T&gt;)</h4>
   <div class="markdown level1 summary"><p>Represents predicate as type <a class="xref" href="https://docs.microsoft.com/dotnet/api/system.func-2">Func&lt;T,TResult&gt;</a>.</p>
-</div>
-  <div class="markdown level1 conceptual"></div>
-  <h5 class="decalaration">Declaration</h5>
-  <div class="codewrapper">
-    <pre><code class="lang-csharp hljs">public static Func&lt;T, bool&gt; AsFunc&lt;T&gt;(this Predicate&lt;T&gt; predicate)</code></pre>
-  </div>
-  <h5 class="parameters">Parameters</h5>
-  <table class="table table-bordered table-striped table-condensed">
-    <thead>
-      <tr>
-        <th>Type</th>
-        <th>Name</th>
-        <th>Description</th>
-      </tr>
-    </thead>
-    <tbody>
-      <tr>
-        <td><a class="xref" href="https://docs.microsoft.com/dotnet/api/system.predicate-1">Predicate</a>&lt;T&gt;</td>
-        <td><span class="parametername">predicate</span></td>
+</div>
+  <div class="markdown level1 conceptual"></div>
+  <h5 class="decalaration">Declaration</h5>
+  <div class="codewrapper">
+    <pre><code class="lang-csharp hljs">public static Func&lt;T, bool&gt; AsFunc&lt;T&gt;(this Predicate&lt;T&gt; predicate)</code></pre>
+  </div>
+  <h5 class="parameters">Parameters</h5>
+  <table class="table table-bordered table-striped table-condensed">
+    <thead>
+      <tr>
+        <th>Type</th>
+        <th>Name</th>
+        <th>Description</th>
+      </tr>
+    </thead>
+    <tbody>
+      <tr>
+        <td><a class="xref" href="https://docs.microsoft.com/dotnet/api/system.predicate-1">Predicate</a>&lt;T&gt;</td>
+        <td><span class="parametername">predicate</span></td>
         <td><p>A predicate to convert.</p>
-</td>
-      </tr>
-    </tbody>
-  </table>
-  <h5 class="returns">Returns</h5>
-  <table class="table table-bordered table-striped table-condensed">
-    <thead>
-      <tr>
-        <th>Type</th>
-        <th>Description</th>
-      </tr>
-    </thead>
-    <tbody>
-      <tr>
-        <td><a class="xref" href="https://docs.microsoft.com/dotnet/api/system.func-2">Func</a>&lt;T, <a class="xref" href="https://docs.microsoft.com/dotnet/api/system.boolean">Boolean</a>&gt;</td>
+</td>
+      </tr>
+    </tbody>
+  </table>
+  <h5 class="returns">Returns</h5>
+  <table class="table table-bordered table-striped table-condensed">
+    <thead>
+      <tr>
+        <th>Type</th>
+        <th>Description</th>
+      </tr>
+    </thead>
+    <tbody>
+      <tr>
+        <td><a class="xref" href="https://docs.microsoft.com/dotnet/api/system.func-2">Func</a>&lt;T, <a class="xref" href="https://docs.microsoft.com/dotnet/api/system.boolean">Boolean</a>&gt;</td>
         <td><p>A delegate of type <a class="xref" href="https://docs.microsoft.com/dotnet/api/system.func-2">Func&lt;T,TResult&gt;</a> referencing the same method as original predicate.</p>
-</td>
-      </tr>
-    </tbody>
-  </table>
-  <h5 class="typeParameters">Type Parameters</h5>
-  <table class="table table-bordered table-striped table-condensed">
-    <thead>
-      <tr>
-        <th>Name</th>
-        <th>Description</th>
-      </tr>
-    </thead>
-    <tbody>
-      <tr>
-        <td><span class="parametername">T</span></td>
+</td>
+      </tr>
+    </tbody>
+  </table>
+  <h5 class="typeParameters">Type Parameters</h5>
+  <table class="table table-bordered table-striped table-condensed">
+    <thead>
+      <tr>
+        <th>Name</th>
+        <th>Description</th>
+      </tr>
+    </thead>
+    <tbody>
+      <tr>
+        <td><span class="parametername">T</span></td>
         <td><p>Type of predicate argument.</p>
-</td>
-      </tr>
-    </tbody>
-  </table>
-  <span class="small pull-right mobile-hide">
-    <span class="divider">|</span>
-    <a href="https://github.com/sakno/dotNext/new/gh-pages/apiSpec/new?filename=DotNext_Predicate_AsValueFunc__1_System_Predicate___0__System_Boolean_.md&amp;value=---%0Auid%3A%20DotNext.Predicate.AsValueFunc%60%601(System.Predicate%7B%60%600%7D%2CSystem.Boolean)%0Asummary%3A%20'*You%20can%20override%20summary%20for%20the%20API%20here%20using%20*MARKDOWN*%20syntax'%0A---%0A%0A*Please%20type%20below%20more%20information%20about%20this%20API%3A*%0A%0A">Improve this Doc</a>
-  </span>
-  <span class="small pull-right mobile-hide">
-    <a href="https://github.com/sakno/dotNext/blob/gh-pages/src/DotNext/Predicate.cs/#L192">View Source</a>
-  </span>
-  <a id="DotNext_Predicate_AsValueFunc_" data-uid="DotNext.Predicate.AsValueFunc*"></a>
-  <h4 id="DotNext_Predicate_AsValueFunc__1_System_Predicate___0__System_Boolean_" data-uid="DotNext.Predicate.AsValueFunc``1(System.Predicate{``0},System.Boolean)">AsValueFunc&lt;T&gt;(Predicate&lt;T&gt;, Boolean)</h4>
+</td>
+      </tr>
+    </tbody>
+  </table>
+  <span class="small pull-right mobile-hide">
+    <span class="divider">|</span>
+    <a href="https://github.com/sakno/DotNext/new/gh-pages/apiSpec/new?filename=DotNext_Predicate_AsValueFunc__1_System_Predicate___0__System_Boolean_.md&amp;value=---%0Auid%3A%20DotNext.Predicate.AsValueFunc%60%601(System.Predicate%7B%60%600%7D%2CSystem.Boolean)%0Asummary%3A%20'*You%20can%20override%20summary%20for%20the%20API%20here%20using%20*MARKDOWN*%20syntax'%0A---%0A%0A*Please%20type%20below%20more%20information%20about%20this%20API%3A*%0A%0A">Improve this Doc</a>
+  </span>
+  <span class="small pull-right mobile-hide">
+    <a href="https://github.com/sakno/DotNext/blob/gh-pages/src/DotNext/Predicate.cs/#L192">View Source</a>
+  </span>
+  <a id="DotNext_Predicate_AsValueFunc_" data-uid="DotNext.Predicate.AsValueFunc*"></a>
+  <h4 id="DotNext_Predicate_AsValueFunc__1_System_Predicate___0__System_Boolean_" data-uid="DotNext.Predicate.AsValueFunc``1(System.Predicate{``0},System.Boolean)">AsValueFunc&lt;T&gt;(Predicate&lt;T&gt;, Boolean)</h4>
   <div class="markdown level1 summary"><p>Converts predicate into <a class="xref" href="DotNext.ValueFunc-2.html">ValueFunc&lt;T, R&gt;</a>.</p>
-</div>
-  <div class="markdown level1 conceptual"></div>
-  <h5 class="decalaration">Declaration</h5>
-  <div class="codewrapper">
-    <pre><code class="lang-csharp hljs">public static ValueFunc&lt;T, bool&gt; AsValueFunc&lt;T&gt;(this Predicate&lt;T&gt; predicate, bool wrap = false)</code></pre>
-  </div>
-  <h5 class="parameters">Parameters</h5>
-  <table class="table table-bordered table-striped table-condensed">
-    <thead>
-      <tr>
-        <th>Type</th>
-        <th>Name</th>
-        <th>Description</th>
-      </tr>
-    </thead>
-    <tbody>
-      <tr>
-        <td><a class="xref" href="https://docs.microsoft.com/dotnet/api/system.predicate-1">Predicate</a>&lt;T&gt;</td>
-        <td><span class="parametername">predicate</span></td>
+</div>
+  <div class="markdown level1 conceptual"></div>
+  <h5 class="decalaration">Declaration</h5>
+  <div class="codewrapper">
+    <pre><code class="lang-csharp hljs">public static ValueFunc&lt;T, bool&gt; AsValueFunc&lt;T&gt;(this Predicate&lt;T&gt; predicate, bool wrap = false)</code></pre>
+  </div>
+  <h5 class="parameters">Parameters</h5>
+  <table class="table table-bordered table-striped table-condensed">
+    <thead>
+      <tr>
+        <th>Type</th>
+        <th>Name</th>
+        <th>Description</th>
+      </tr>
+    </thead>
+    <tbody>
+      <tr>
+        <td><a class="xref" href="https://docs.microsoft.com/dotnet/api/system.predicate-1">Predicate</a>&lt;T&gt;</td>
+        <td><span class="parametername">predicate</span></td>
         <td><p>The predicate.</p>
-</td>
-      </tr>
-      <tr>
-        <td><a class="xref" href="https://docs.microsoft.com/dotnet/api/system.boolean">Boolean</a></td>
-        <td><span class="parametername">wrap</span></td>
+</td>
+      </tr>
+      <tr>
+        <td><a class="xref" href="https://docs.microsoft.com/dotnet/api/system.boolean">Boolean</a></td>
+        <td><span class="parametername">wrap</span></td>
         <td><p><span class="xref">true</span> to wrap <code data-dev-comment-type="paramref" class="paramref">predicate</code> into this delegate; <span class="xref">false</span> to extract method pointer without holding reference to the passed delegate.</p>
-</td>
-      </tr>
-    </tbody>
-  </table>
-  <h5 class="returns">Returns</h5>
-  <table class="table table-bordered table-striped table-condensed">
-    <thead>
-      <tr>
-        <th>Type</th>
-        <th>Description</th>
-      </tr>
-    </thead>
-    <tbody>
-      <tr>
-        <td><a class="xref" href="DotNext.ValueFunc-2.html">ValueFunc</a>&lt;T, <a class="xref" href="https://docs.microsoft.com/dotnet/api/system.boolean">Boolean</a>&gt;</td>
+</td>
+      </tr>
+    </tbody>
+  </table>
+  <h5 class="returns">Returns</h5>
+  <table class="table table-bordered table-striped table-condensed">
+    <thead>
+      <tr>
+        <th>Type</th>
+        <th>Description</th>
+      </tr>
+    </thead>
+    <tbody>
+      <tr>
+        <td><a class="xref" href="DotNext.ValueFunc-2.html">ValueFunc</a>&lt;T, <a class="xref" href="https://docs.microsoft.com/dotnet/api/system.boolean">Boolean</a>&gt;</td>
         <td><p>The value delegate representing predicate.</p>
-</td>
-      </tr>
-    </tbody>
-  </table>
-  <h5 class="typeParameters">Type Parameters</h5>
-  <table class="table table-bordered table-striped table-condensed">
-    <thead>
-      <tr>
-        <th>Name</th>
-        <th>Description</th>
-      </tr>
-    </thead>
-    <tbody>
-      <tr>
-        <td><span class="parametername">T</span></td>
+</td>
+      </tr>
+    </tbody>
+  </table>
+  <h5 class="typeParameters">Type Parameters</h5>
+  <table class="table table-bordered table-striped table-condensed">
+    <thead>
+      <tr>
+        <th>Name</th>
+        <th>Description</th>
+      </tr>
+    </thead>
+    <tbody>
+      <tr>
+        <td><span class="parametername">T</span></td>
         <td><p>The type of the object to check.</p>
-</td>
-      </tr>
-    </tbody>
-  </table>
-  <span class="small pull-right mobile-hide">
-    <span class="divider">|</span>
-    <a href="https://github.com/sakno/dotNext/new/gh-pages/apiSpec/new?filename=DotNext_Predicate_False__1.md&amp;value=---%0Auid%3A%20DotNext.Predicate.False%60%601%0Asummary%3A%20'*You%20can%20override%20summary%20for%20the%20API%20here%20using%20*MARKDOWN*%20syntax'%0A---%0A%0A*Please%20type%20below%20more%20information%20about%20this%20API%3A*%0A%0A">Improve this Doc</a>
-  </span>
-  <span class="small pull-right mobile-hide">
-    <a href="https://github.com/sakno/dotNext/blob/gh-pages/src/DotNext/Predicate.cs/#L102">View Source</a>
-  </span>
-  <a id="DotNext_Predicate_False_" data-uid="DotNext.Predicate.False*"></a>
-  <h4 id="DotNext_Predicate_False__1" data-uid="DotNext.Predicate.False``1">False&lt;T&gt;()</h4>
+</td>
+      </tr>
+    </tbody>
+  </table>
+  <span class="small pull-right mobile-hide">
+    <span class="divider">|</span>
+    <a href="https://github.com/sakno/DotNext/new/gh-pages/apiSpec/new?filename=DotNext_Predicate_False__1.md&amp;value=---%0Auid%3A%20DotNext.Predicate.False%60%601%0Asummary%3A%20'*You%20can%20override%20summary%20for%20the%20API%20here%20using%20*MARKDOWN*%20syntax'%0A---%0A%0A*Please%20type%20below%20more%20information%20about%20this%20API%3A*%0A%0A">Improve this Doc</a>
+  </span>
+  <span class="small pull-right mobile-hide">
+    <a href="https://github.com/sakno/DotNext/blob/gh-pages/src/DotNext/Predicate.cs/#L102">View Source</a>
+  </span>
+  <a id="DotNext_Predicate_False_" data-uid="DotNext.Predicate.False*"></a>
+  <h4 id="DotNext_Predicate_False__1" data-uid="DotNext.Predicate.False``1">False&lt;T&gt;()</h4>
   <div class="markdown level1 summary"><p>Returns a predicate which always returns <span class="xref">false</span>.</p>
-</div>
-  <div class="markdown level1 conceptual"></div>
-  <h5 class="decalaration">Declaration</h5>
-  <div class="codewrapper">
-    <pre><code class="lang-csharp hljs">public static Predicate&lt;T&gt; False&lt;T&gt;()</code></pre>
-  </div>
-  <h5 class="returns">Returns</h5>
-  <table class="table table-bordered table-striped table-condensed">
-    <thead>
-      <tr>
-        <th>Type</th>
-        <th>Description</th>
-      </tr>
-    </thead>
-    <tbody>
-      <tr>
-        <td><a class="xref" href="https://docs.microsoft.com/dotnet/api/system.predicate-1">Predicate</a>&lt;T&gt;</td>
+</div>
+  <div class="markdown level1 conceptual"></div>
+  <h5 class="decalaration">Declaration</h5>
+  <div class="codewrapper">
+    <pre><code class="lang-csharp hljs">public static Predicate&lt;T&gt; False&lt;T&gt;()</code></pre>
+  </div>
+  <h5 class="returns">Returns</h5>
+  <table class="table table-bordered table-striped table-condensed">
+    <thead>
+      <tr>
+        <th>Type</th>
+        <th>Description</th>
+      </tr>
+    </thead>
+    <tbody>
+      <tr>
+        <td><a class="xref" href="https://docs.microsoft.com/dotnet/api/system.predicate-1">Predicate</a>&lt;T&gt;</td>
         <td><p>A predicate which always returns <span class="xref">false</span>.</p>
-</td>
-      </tr>
-    </tbody>
-  </table>
-  <h5 class="typeParameters">Type Parameters</h5>
-  <table class="table table-bordered table-striped table-condensed">
-    <thead>
-      <tr>
-        <th>Name</th>
-        <th>Description</th>
-      </tr>
-    </thead>
-    <tbody>
-      <tr>
-        <td><span class="parametername">T</span></td>
+</td>
+      </tr>
+    </tbody>
+  </table>
+  <h5 class="typeParameters">Type Parameters</h5>
+  <table class="table table-bordered table-striped table-condensed">
+    <thead>
+      <tr>
+        <th>Name</th>
+        <th>Description</th>
+      </tr>
+    </thead>
+    <tbody>
+      <tr>
+        <td><span class="parametername">T</span></td>
         <td><p>Type of predicate argument.</p>
-</td>
-      </tr>
-    </tbody>
-  </table>
-  <h5 id="DotNext_Predicate_False__1_remarks">Remarks</h5>
+</td>
+      </tr>
+    </tbody>
+  </table>
+  <h5 id="DotNext_Predicate_False__1_remarks">Remarks</h5>
   <div class="markdown level1 remarks"><p>This method returns the same instance of predicate on every call.</p>
-</div>
-  <span class="small pull-right mobile-hide">
-    <span class="divider">|</span>
-    <a href="https://github.com/sakno/dotNext/new/gh-pages/apiSpec/new?filename=DotNext_Predicate_HasValue__1.md&amp;value=---%0Auid%3A%20DotNext.Predicate.HasValue%60%601%0Asummary%3A%20'*You%20can%20override%20summary%20for%20the%20API%20here%20using%20*MARKDOWN*%20syntax'%0A---%0A%0A*Please%20type%20below%20more%20information%20about%20this%20API%3A*%0A%0A">Improve this Doc</a>
-  </span>
-  <span class="small pull-right mobile-hide">
-    <a href="https://github.com/sakno/dotNext/blob/gh-pages/src/DotNext/Predicate.cs/#L80">View Source</a>
-  </span>
-  <a id="DotNext_Predicate_HasValue_" data-uid="DotNext.Predicate.HasValue*"></a>
-  <h4 id="DotNext_Predicate_HasValue__1" data-uid="DotNext.Predicate.HasValue``1">HasValue&lt;T&gt;()</h4>
+</div>
+  <span class="small pull-right mobile-hide">
+    <span class="divider">|</span>
+    <a href="https://github.com/sakno/DotNext/new/gh-pages/apiSpec/new?filename=DotNext_Predicate_HasValue__1.md&amp;value=---%0Auid%3A%20DotNext.Predicate.HasValue%60%601%0Asummary%3A%20'*You%20can%20override%20summary%20for%20the%20API%20here%20using%20*MARKDOWN*%20syntax'%0A---%0A%0A*Please%20type%20below%20more%20information%20about%20this%20API%3A*%0A%0A">Improve this Doc</a>
+  </span>
+  <span class="small pull-right mobile-hide">
+    <a href="https://github.com/sakno/DotNext/blob/gh-pages/src/DotNext/Predicate.cs/#L80">View Source</a>
+  </span>
+  <a id="DotNext_Predicate_HasValue_" data-uid="DotNext.Predicate.HasValue*"></a>
+  <h4 id="DotNext_Predicate_HasValue__1" data-uid="DotNext.Predicate.HasValue``1">HasValue&lt;T&gt;()</h4>
   <div class="markdown level1 summary"><p>Returns predicate checking that input argument of value type
 is not <span class="xref">null</span>.</p>
-</div>
-  <div class="markdown level1 conceptual"></div>
-  <h5 class="decalaration">Declaration</h5>
-  <div class="codewrapper">
+</div>
+  <div class="markdown level1 conceptual"></div>
+  <h5 class="decalaration">Declaration</h5>
+  <div class="codewrapper">
     <pre><code class="lang-csharp hljs">public static Predicate&lt;T?&gt; HasValue&lt;T&gt;()
-    where T : struct</code></pre>
-  </div>
-  <h5 class="returns">Returns</h5>
-  <table class="table table-bordered table-striped table-condensed">
-    <thead>
-      <tr>
-        <th>Type</th>
-        <th>Description</th>
-      </tr>
-    </thead>
-    <tbody>
-      <tr>
-        <td><a class="xref" href="https://docs.microsoft.com/dotnet/api/system.predicate-1">Predicate</a>&lt;<a class="xref" href="https://docs.microsoft.com/dotnet/api/system.nullable-1">Nullable</a>&lt;T&gt;&gt;</td>
+
+    where T : struct</code></pre>
+  </div>
+  <h5 class="returns">Returns</h5>
+  <table class="table table-bordered table-striped table-condensed">
+    <thead>
+      <tr>
+        <th>Type</th>
+        <th>Description</th>
+      </tr>
+    </thead>
+    <tbody>
+      <tr>
+        <td><a class="xref" href="https://docs.microsoft.com/dotnet/api/system.predicate-1">Predicate</a>&lt;<a class="xref" href="https://docs.microsoft.com/dotnet/api/system.nullable-1">Nullable</a>&lt;T&gt;&gt;</td>
         <td><p>The predicate instance.</p>
-</td>
-      </tr>
-    </tbody>
-  </table>
-  <h5 class="typeParameters">Type Parameters</h5>
-  <table class="table table-bordered table-striped table-condensed">
-    <thead>
-      <tr>
-        <th>Name</th>
-        <th>Description</th>
-      </tr>
-    </thead>
-    <tbody>
-      <tr>
-        <td><span class="parametername">T</span></td>
+</td>
+      </tr>
+    </tbody>
+  </table>
+  <h5 class="typeParameters">Type Parameters</h5>
+  <table class="table table-bordered table-striped table-condensed">
+    <thead>
+      <tr>
+        <th>Name</th>
+        <th>Description</th>
+      </tr>
+    </thead>
+    <tbody>
+      <tr>
+        <td><span class="parametername">T</span></td>
         <td><p>The type of the predicate argument.</p>
-</td>
-      </tr>
-    </tbody>
-  </table>
-  <h5 id="DotNext_Predicate_HasValue__1_remarks">Remarks</h5>
+</td>
+      </tr>
+    </tbody>
+  </table>
+  <h5 id="DotNext_Predicate_HasValue__1_remarks">Remarks</h5>
   <div class="markdown level1 remarks"><p>This method returns the same instance of predicate on every call.</p>
-</div>
-  <span class="small pull-right mobile-hide">
-    <span class="divider">|</span>
-    <a href="https://github.com/sakno/dotNext/new/gh-pages/apiSpec/new?filename=DotNext_Predicate_IsNotNull__1.md&amp;value=---%0Auid%3A%20DotNext.Predicate.IsNotNull%60%601%0Asummary%3A%20'*You%20can%20override%20summary%20for%20the%20API%20here%20using%20*MARKDOWN*%20syntax'%0A---%0A%0A*Please%20type%20below%20more%20information%20about%20this%20API%3A*%0A%0A">Improve this Doc</a>
-  </span>
-  <span class="small pull-right mobile-hide">
-    <a href="https://github.com/sakno/dotNext/blob/gh-pages/src/DotNext/Predicate.cs/#L67">View Source</a>
-  </span>
-  <a id="DotNext_Predicate_IsNotNull_" data-uid="DotNext.Predicate.IsNotNull*"></a>
-  <h4 id="DotNext_Predicate_IsNotNull__1" data-uid="DotNext.Predicate.IsNotNull``1">IsNotNull&lt;T&gt;()</h4>
+</div>
+  <span class="small pull-right mobile-hide">
+    <span class="divider">|</span>
+    <a href="https://github.com/sakno/DotNext/new/gh-pages/apiSpec/new?filename=DotNext_Predicate_IsNotNull__1.md&amp;value=---%0Auid%3A%20DotNext.Predicate.IsNotNull%60%601%0Asummary%3A%20'*You%20can%20override%20summary%20for%20the%20API%20here%20using%20*MARKDOWN*%20syntax'%0A---%0A%0A*Please%20type%20below%20more%20information%20about%20this%20API%3A*%0A%0A">Improve this Doc</a>
+  </span>
+  <span class="small pull-right mobile-hide">
+    <a href="https://github.com/sakno/DotNext/blob/gh-pages/src/DotNext/Predicate.cs/#L67">View Source</a>
+  </span>
+  <a id="DotNext_Predicate_IsNotNull_" data-uid="DotNext.Predicate.IsNotNull*"></a>
+  <h4 id="DotNext_Predicate_IsNotNull__1" data-uid="DotNext.Predicate.IsNotNull``1">IsNotNull&lt;T&gt;()</h4>
   <div class="markdown level1 summary"><p>Returns predicate checking that input argument
 is not <span class="xref">null</span>.</p>
-</div>
-  <div class="markdown level1 conceptual"></div>
-  <h5 class="decalaration">Declaration</h5>
-  <div class="codewrapper">
+</div>
+  <div class="markdown level1 conceptual"></div>
+  <h5 class="decalaration">Declaration</h5>
+  <div class="codewrapper">
     <pre><code class="lang-csharp hljs">public static Predicate&lt;T&gt; IsNotNull&lt;T&gt;()
-    where T : class</code></pre>
-  </div>
-  <h5 class="returns">Returns</h5>
-  <table class="table table-bordered table-striped table-condensed">
-    <thead>
-      <tr>
-        <th>Type</th>
-        <th>Description</th>
-      </tr>
-    </thead>
-    <tbody>
-      <tr>
-        <td><a class="xref" href="https://docs.microsoft.com/dotnet/api/system.predicate-1">Predicate</a>&lt;T&gt;</td>
+
+    where T : class</code></pre>
+  </div>
+  <h5 class="returns">Returns</h5>
+  <table class="table table-bordered table-striped table-condensed">
+    <thead>
+      <tr>
+        <th>Type</th>
+        <th>Description</th>
+      </tr>
+    </thead>
+    <tbody>
+      <tr>
+        <td><a class="xref" href="https://docs.microsoft.com/dotnet/api/system.predicate-1">Predicate</a>&lt;T&gt;</td>
         <td><p>The predicate instance.</p>
-</td>
-      </tr>
-    </tbody>
-  </table>
-  <h5 class="typeParameters">Type Parameters</h5>
-  <table class="table table-bordered table-striped table-condensed">
-    <thead>
-      <tr>
-        <th>Name</th>
-        <th>Description</th>
-      </tr>
-    </thead>
-    <tbody>
-      <tr>
-        <td><span class="parametername">T</span></td>
+</td>
+      </tr>
+    </tbody>
+  </table>
+  <h5 class="typeParameters">Type Parameters</h5>
+  <table class="table table-bordered table-striped table-condensed">
+    <thead>
+      <tr>
+        <th>Name</th>
+        <th>Description</th>
+      </tr>
+    </thead>
+    <tbody>
+      <tr>
+        <td><span class="parametername">T</span></td>
         <td><p>The type of the predicate argument.</p>
-</td>
-      </tr>
-    </tbody>
-  </table>
-  <h5 id="DotNext_Predicate_IsNotNull__1_remarks">Remarks</h5>
+</td>
+      </tr>
+    </tbody>
+  </table>
+  <h5 id="DotNext_Predicate_IsNotNull__1_remarks">Remarks</h5>
   <div class="markdown level1 remarks"><p>This method returns the same instance of predicate on every call.</p>
-</div>
-  <span class="small pull-right mobile-hide">
-    <span class="divider">|</span>
-    <a href="https://github.com/sakno/dotNext/new/gh-pages/apiSpec/new?filename=DotNext_Predicate_IsNull__1.md&amp;value=---%0Auid%3A%20DotNext.Predicate.IsNull%60%601%0Asummary%3A%20'*You%20can%20override%20summary%20for%20the%20API%20here%20using%20*MARKDOWN*%20syntax'%0A---%0A%0A*Please%20type%20below%20more%20information%20about%20this%20API%3A*%0A%0A">Improve this Doc</a>
-  </span>
-  <span class="small pull-right mobile-hide">
-    <a href="https://github.com/sakno/dotNext/blob/gh-pages/src/DotNext/Predicate.cs/#L54">View Source</a>
-  </span>
-  <a id="DotNext_Predicate_IsNull_" data-uid="DotNext.Predicate.IsNull*"></a>
-  <h4 id="DotNext_Predicate_IsNull__1" data-uid="DotNext.Predicate.IsNull``1">IsNull&lt;T&gt;()</h4>
+</div>
+  <span class="small pull-right mobile-hide">
+    <span class="divider">|</span>
+    <a href="https://github.com/sakno/DotNext/new/gh-pages/apiSpec/new?filename=DotNext_Predicate_IsNull__1.md&amp;value=---%0Auid%3A%20DotNext.Predicate.IsNull%60%601%0Asummary%3A%20'*You%20can%20override%20summary%20for%20the%20API%20here%20using%20*MARKDOWN*%20syntax'%0A---%0A%0A*Please%20type%20below%20more%20information%20about%20this%20API%3A*%0A%0A">Improve this Doc</a>
+  </span>
+  <span class="small pull-right mobile-hide">
+    <a href="https://github.com/sakno/DotNext/blob/gh-pages/src/DotNext/Predicate.cs/#L54">View Source</a>
+  </span>
+  <a id="DotNext_Predicate_IsNull_" data-uid="DotNext.Predicate.IsNull*"></a>
+  <h4 id="DotNext_Predicate_IsNull__1" data-uid="DotNext.Predicate.IsNull``1">IsNull&lt;T&gt;()</h4>
   <div class="markdown level1 summary"><p>Returns predicate implementing nullability check.</p>
-</div>
-  <div class="markdown level1 conceptual"></div>
-  <h5 class="decalaration">Declaration</h5>
-  <div class="codewrapper">
+</div>
+  <div class="markdown level1 conceptual"></div>
+  <h5 class="decalaration">Declaration</h5>
+  <div class="codewrapper">
     <pre><code class="lang-csharp hljs">public static Predicate&lt;T&gt; IsNull&lt;T&gt;()
-    where T : class</code></pre>
-  </div>
-  <h5 class="returns">Returns</h5>
-  <table class="table table-bordered table-striped table-condensed">
-    <thead>
-      <tr>
-        <th>Type</th>
-        <th>Description</th>
-      </tr>
-    </thead>
-    <tbody>
-      <tr>
-        <td><a class="xref" href="https://docs.microsoft.com/dotnet/api/system.predicate-1">Predicate</a>&lt;T&gt;</td>
+
+    where T : class</code></pre>
+  </div>
+  <h5 class="returns">Returns</h5>
+  <table class="table table-bordered table-striped table-condensed">
+    <thead>
+      <tr>
+        <th>Type</th>
+        <th>Description</th>
+      </tr>
+    </thead>
+    <tbody>
+      <tr>
+        <td><a class="xref" href="https://docs.microsoft.com/dotnet/api/system.predicate-1">Predicate</a>&lt;T&gt;</td>
         <td><p>The predicate instance.</p>
-</td>
-      </tr>
-    </tbody>
-  </table>
-  <h5 class="typeParameters">Type Parameters</h5>
-  <table class="table table-bordered table-striped table-condensed">
-    <thead>
-      <tr>
-        <th>Name</th>
-        <th>Description</th>
-      </tr>
-    </thead>
-    <tbody>
-      <tr>
-        <td><span class="parametername">T</span></td>
+</td>
+      </tr>
+    </tbody>
+  </table>
+  <h5 class="typeParameters">Type Parameters</h5>
+  <table class="table table-bordered table-striped table-condensed">
+    <thead>
+      <tr>
+        <th>Name</th>
+        <th>Description</th>
+      </tr>
+    </thead>
+    <tbody>
+      <tr>
+        <td><span class="parametername">T</span></td>
         <td><p>Type of predicate argument.</p>
-</td>
-      </tr>
-    </tbody>
-  </table>
-  <h5 id="DotNext_Predicate_IsNull__1_remarks">Remarks</h5>
+</td>
+      </tr>
+    </tbody>
+  </table>
+  <h5 id="DotNext_Predicate_IsNull__1_remarks">Remarks</h5>
   <div class="markdown level1 remarks"><p>This method returns the same instance of predicate on every call.</p>
-</div>
-  <span class="small pull-right mobile-hide">
-    <span class="divider">|</span>
-    <a href="https://github.com/sakno/dotNext/new/gh-pages/apiSpec/new?filename=DotNext_Predicate_Negate__1_System_Predicate___0__.md&amp;value=---%0Auid%3A%20DotNext.Predicate.Negate%60%601(System.Predicate%7B%60%600%7D)%0Asummary%3A%20'*You%20can%20override%20summary%20for%20the%20API%20here%20using%20*MARKDOWN*%20syntax'%0A---%0A%0A*Please%20type%20below%20more%20information%20about%20this%20API%3A*%0A%0A">Improve this Doc</a>
-  </span>
-  <span class="small pull-right mobile-hide">
-    <a href="https://github.com/sakno/dotNext/blob/gh-pages/src/DotNext/Predicate.cs/#L132">View Source</a>
-  </span>
-  <a id="DotNext_Predicate_Negate_" data-uid="DotNext.Predicate.Negate*"></a>
-  <h4 id="DotNext_Predicate_Negate__1_System_Predicate___0__" data-uid="DotNext.Predicate.Negate``1(System.Predicate{``0})">Negate&lt;T&gt;(Predicate&lt;T&gt;)</h4>
+</div>
+  <span class="small pull-right mobile-hide">
+    <span class="divider">|</span>
+    <a href="https://github.com/sakno/DotNext/new/gh-pages/apiSpec/new?filename=DotNext_Predicate_Negate__1_System_Predicate___0__.md&amp;value=---%0Auid%3A%20DotNext.Predicate.Negate%60%601(System.Predicate%7B%60%600%7D)%0Asummary%3A%20'*You%20can%20override%20summary%20for%20the%20API%20here%20using%20*MARKDOWN*%20syntax'%0A---%0A%0A*Please%20type%20below%20more%20information%20about%20this%20API%3A*%0A%0A">Improve this Doc</a>
+  </span>
+  <span class="small pull-right mobile-hide">
+    <a href="https://github.com/sakno/DotNext/blob/gh-pages/src/DotNext/Predicate.cs/#L132">View Source</a>
+  </span>
+  <a id="DotNext_Predicate_Negate_" data-uid="DotNext.Predicate.Negate*"></a>
+  <h4 id="DotNext_Predicate_Negate__1_System_Predicate___0__" data-uid="DotNext.Predicate.Negate``1(System.Predicate{``0})">Negate&lt;T&gt;(Predicate&lt;T&gt;)</h4>
   <div class="markdown level1 summary"><p>Returns a predicate which negates evaluation result of
 the original predicate.</p>
-</div>
-  <div class="markdown level1 conceptual"></div>
-  <h5 class="decalaration">Declaration</h5>
-  <div class="codewrapper">
-    <pre><code class="lang-csharp hljs">public static Predicate&lt;T&gt; Negate&lt;T&gt;(this Predicate&lt;T&gt; predicate)</code></pre>
-  </div>
-  <h5 class="parameters">Parameters</h5>
-  <table class="table table-bordered table-striped table-condensed">
-    <thead>
-      <tr>
-        <th>Type</th>
-        <th>Name</th>
-        <th>Description</th>
-      </tr>
-    </thead>
-    <tbody>
-      <tr>
-        <td><a class="xref" href="https://docs.microsoft.com/dotnet/api/system.predicate-1">Predicate</a>&lt;T&gt;</td>
-        <td><span class="parametername">predicate</span></td>
+</div>
+  <div class="markdown level1 conceptual"></div>
+  <h5 class="decalaration">Declaration</h5>
+  <div class="codewrapper">
+    <pre><code class="lang-csharp hljs">public static Predicate&lt;T&gt; Negate&lt;T&gt;(this Predicate&lt;T&gt; predicate)</code></pre>
+  </div>
+  <h5 class="parameters">Parameters</h5>
+  <table class="table table-bordered table-striped table-condensed">
+    <thead>
+      <tr>
+        <th>Type</th>
+        <th>Name</th>
+        <th>Description</th>
+      </tr>
+    </thead>
+    <tbody>
+      <tr>
+        <td><a class="xref" href="https://docs.microsoft.com/dotnet/api/system.predicate-1">Predicate</a>&lt;T&gt;</td>
+        <td><span class="parametername">predicate</span></td>
         <td><p>The predicate to negate.</p>
-</td>
-      </tr>
-    </tbody>
-  </table>
-  <h5 class="returns">Returns</h5>
-  <table class="table table-bordered table-striped table-condensed">
-    <thead>
-      <tr>
-        <th>Type</th>
-        <th>Description</th>
-      </tr>
-    </thead>
-    <tbody>
-      <tr>
-        <td><a class="xref" href="https://docs.microsoft.com/dotnet/api/system.predicate-1">Predicate</a>&lt;T&gt;</td>
+</td>
+      </tr>
+    </tbody>
+  </table>
+  <h5 class="returns">Returns</h5>
+  <table class="table table-bordered table-striped table-condensed">
+    <thead>
+      <tr>
+        <th>Type</th>
+        <th>Description</th>
+      </tr>
+    </thead>
+    <tbody>
+      <tr>
+        <td><a class="xref" href="https://docs.microsoft.com/dotnet/api/system.predicate-1">Predicate</a>&lt;T&gt;</td>
         <td><p>The predicate which negates evaluation result of the original predicate.</p>
-</td>
-      </tr>
-    </tbody>
-  </table>
-  <h5 class="typeParameters">Type Parameters</h5>
-  <table class="table table-bordered table-striped table-condensed">
-    <thead>
-      <tr>
-        <th>Name</th>
-        <th>Description</th>
-      </tr>
-    </thead>
-    <tbody>
-      <tr>
-        <td><span class="parametername">T</span></td>
+</td>
+      </tr>
+    </tbody>
+  </table>
+  <h5 class="typeParameters">Type Parameters</h5>
+  <table class="table table-bordered table-striped table-condensed">
+    <thead>
+      <tr>
+        <th>Name</th>
+        <th>Description</th>
+      </tr>
+    </thead>
+    <tbody>
+      <tr>
+        <td><span class="parametername">T</span></td>
         <td><p>Type of the predicate argument.</p>
-</td>
-      </tr>
-    </tbody>
-  </table>
-  <span class="small pull-right mobile-hide">
-    <span class="divider">|</span>
-    <a href="https://github.com/sakno/dotNext/new/gh-pages/apiSpec/new?filename=DotNext_Predicate_Or__1_System_Predicate___0__System_Predicate___0__.md&amp;value=---%0Auid%3A%20DotNext.Predicate.Or%60%601(System.Predicate%7B%60%600%7D%2CSystem.Predicate%7B%60%600%7D)%0Asummary%3A%20'*You%20can%20override%20summary%20for%20the%20API%20here%20using%20*MARKDOWN*%20syntax'%0A---%0A%0A*Please%20type%20below%20more%20information%20about%20this%20API%3A*%0A%0A">Improve this Doc</a>
-  </span>
-  <span class="small pull-right mobile-hide">
-    <a href="https://github.com/sakno/dotNext/blob/gh-pages/src/DotNext/Predicate.cs/#L142">View Source</a>
-  </span>
-  <a id="DotNext_Predicate_Or_" data-uid="DotNext.Predicate.Or*"></a>
-  <h4 id="DotNext_Predicate_Or__1_System_Predicate___0__System_Predicate___0__" data-uid="DotNext.Predicate.Or``1(System.Predicate{``0},System.Predicate{``0})">Or&lt;T&gt;(Predicate&lt;T&gt;, Predicate&lt;T&gt;)</h4>
+</td>
+      </tr>
+    </tbody>
+  </table>
+  <span class="small pull-right mobile-hide">
+    <span class="divider">|</span>
+    <a href="https://github.com/sakno/DotNext/new/gh-pages/apiSpec/new?filename=DotNext_Predicate_Or__1_System_Predicate___0__System_Predicate___0__.md&amp;value=---%0Auid%3A%20DotNext.Predicate.Or%60%601(System.Predicate%7B%60%600%7D%2CSystem.Predicate%7B%60%600%7D)%0Asummary%3A%20'*You%20can%20override%20summary%20for%20the%20API%20here%20using%20*MARKDOWN*%20syntax'%0A---%0A%0A*Please%20type%20below%20more%20information%20about%20this%20API%3A*%0A%0A">Improve this Doc</a>
+  </span>
+  <span class="small pull-right mobile-hide">
+    <a href="https://github.com/sakno/DotNext/blob/gh-pages/src/DotNext/Predicate.cs/#L142">View Source</a>
+  </span>
+  <a id="DotNext_Predicate_Or_" data-uid="DotNext.Predicate.Or*"></a>
+  <h4 id="DotNext_Predicate_Or__1_System_Predicate___0__System_Predicate___0__" data-uid="DotNext.Predicate.Or``1(System.Predicate{``0},System.Predicate{``0})">Or&lt;T&gt;(Predicate&lt;T&gt;, Predicate&lt;T&gt;)</h4>
   <div class="markdown level1 summary"><p>Returns a predicate which computes logical OR between
 results of two other predicates.</p>
-</div>
-  <div class="markdown level1 conceptual"></div>
-  <h5 class="decalaration">Declaration</h5>
-  <div class="codewrapper">
-    <pre><code class="lang-csharp hljs">public static Predicate&lt;T&gt; Or&lt;T&gt;(this Predicate&lt;T&gt; left, Predicate&lt;T&gt; right)</code></pre>
-  </div>
-  <h5 class="parameters">Parameters</h5>
-  <table class="table table-bordered table-striped table-condensed">
-    <thead>
-      <tr>
-        <th>Type</th>
-        <th>Name</th>
-        <th>Description</th>
-      </tr>
-    </thead>
-    <tbody>
-      <tr>
-        <td><a class="xref" href="https://docs.microsoft.com/dotnet/api/system.predicate-1">Predicate</a>&lt;T&gt;</td>
-        <td><span class="parametername">left</span></td>
+</div>
+  <div class="markdown level1 conceptual"></div>
+  <h5 class="decalaration">Declaration</h5>
+  <div class="codewrapper">
+    <pre><code class="lang-csharp hljs">public static Predicate&lt;T&gt; Or&lt;T&gt;(this Predicate&lt;T&gt; left, Predicate&lt;T&gt; right)</code></pre>
+  </div>
+  <h5 class="parameters">Parameters</h5>
+  <table class="table table-bordered table-striped table-condensed">
+    <thead>
+      <tr>
+        <th>Type</th>
+        <th>Name</th>
+        <th>Description</th>
+      </tr>
+    </thead>
+    <tbody>
+      <tr>
+        <td><a class="xref" href="https://docs.microsoft.com/dotnet/api/system.predicate-1">Predicate</a>&lt;T&gt;</td>
+        <td><span class="parametername">left</span></td>
         <td><p>The first predicate acting as logical OR operand.</p>
-</td>
-      </tr>
-      <tr>
-        <td><a class="xref" href="https://docs.microsoft.com/dotnet/api/system.predicate-1">Predicate</a>&lt;T&gt;</td>
-        <td><span class="parametername">right</span></td>
+</td>
+      </tr>
+      <tr>
+        <td><a class="xref" href="https://docs.microsoft.com/dotnet/api/system.predicate-1">Predicate</a>&lt;T&gt;</td>
+        <td><span class="parametername">right</span></td>
         <td><p>The second predicate acting as logical OR operand.</p>
-</td>
-      </tr>
-    </tbody>
-  </table>
-  <h5 class="returns">Returns</h5>
-  <table class="table table-bordered table-striped table-condensed">
-    <thead>
-      <tr>
-        <th>Type</th>
-        <th>Description</th>
-      </tr>
-    </thead>
-    <tbody>
-      <tr>
-        <td><a class="xref" href="https://docs.microsoft.com/dotnet/api/system.predicate-1">Predicate</a>&lt;T&gt;</td>
+</td>
+      </tr>
+    </tbody>
+  </table>
+  <h5 class="returns">Returns</h5>
+  <table class="table table-bordered table-striped table-condensed">
+    <thead>
+      <tr>
+        <th>Type</th>
+        <th>Description</th>
+      </tr>
+    </thead>
+    <tbody>
+      <tr>
+        <td><a class="xref" href="https://docs.microsoft.com/dotnet/api/system.predicate-1">Predicate</a>&lt;T&gt;</td>
         <td><p>The predicate which computes logical OR between results of two other predicates.</p>
-</td>
-      </tr>
-    </tbody>
-  </table>
-  <h5 class="typeParameters">Type Parameters</h5>
-  <table class="table table-bordered table-striped table-condensed">
-    <thead>
-      <tr>
-        <th>Name</th>
-        <th>Description</th>
-      </tr>
-    </thead>
-    <tbody>
-      <tr>
-        <td><span class="parametername">T</span></td>
+</td>
+      </tr>
+    </tbody>
+  </table>
+  <h5 class="typeParameters">Type Parameters</h5>
+  <table class="table table-bordered table-striped table-condensed">
+    <thead>
+      <tr>
+        <th>Name</th>
+        <th>Description</th>
+      </tr>
+    </thead>
+    <tbody>
+      <tr>
+        <td><span class="parametername">T</span></td>
         <td><p>Type of the predicate argument.</p>
-</td>
-      </tr>
-    </tbody>
-  </table>
-  <span class="small pull-right mobile-hide">
-    <span class="divider">|</span>
-    <a href="https://github.com/sakno/dotNext/new/gh-pages/apiSpec/new?filename=DotNext_Predicate_True__1.md&amp;value=---%0Auid%3A%20DotNext.Predicate.True%60%601%0Asummary%3A%20'*You%20can%20override%20summary%20for%20the%20API%20here%20using%20*MARKDOWN*%20syntax'%0A---%0A%0A*Please%20type%20below%20more%20information%20about%20this%20API%3A*%0A%0A">Improve this Doc</a>
-  </span>
-  <span class="small pull-right mobile-hide">
-    <a href="https://github.com/sakno/dotNext/blob/gh-pages/src/DotNext/Predicate.cs/#L92">View Source</a>
-  </span>
-  <a id="DotNext_Predicate_True_" data-uid="DotNext.Predicate.True*"></a>
-  <h4 id="DotNext_Predicate_True__1" data-uid="DotNext.Predicate.True``1">True&lt;T&gt;()</h4>
+</td>
+      </tr>
+    </tbody>
+  </table>
+  <span class="small pull-right mobile-hide">
+    <span class="divider">|</span>
+    <a href="https://github.com/sakno/DotNext/new/gh-pages/apiSpec/new?filename=DotNext_Predicate_True__1.md&amp;value=---%0Auid%3A%20DotNext.Predicate.True%60%601%0Asummary%3A%20'*You%20can%20override%20summary%20for%20the%20API%20here%20using%20*MARKDOWN*%20syntax'%0A---%0A%0A*Please%20type%20below%20more%20information%20about%20this%20API%3A*%0A%0A">Improve this Doc</a>
+  </span>
+  <span class="small pull-right mobile-hide">
+    <a href="https://github.com/sakno/DotNext/blob/gh-pages/src/DotNext/Predicate.cs/#L92">View Source</a>
+  </span>
+  <a id="DotNext_Predicate_True_" data-uid="DotNext.Predicate.True*"></a>
+  <h4 id="DotNext_Predicate_True__1" data-uid="DotNext.Predicate.True``1">True&lt;T&gt;()</h4>
   <div class="markdown level1 summary"><p>Returns a predicate which always returns <span class="xref">true</span>.</p>
-</div>
-  <div class="markdown level1 conceptual"></div>
-  <h5 class="decalaration">Declaration</h5>
-  <div class="codewrapper">
-    <pre><code class="lang-csharp hljs">public static Predicate&lt;T&gt; True&lt;T&gt;()</code></pre>
-  </div>
-  <h5 class="returns">Returns</h5>
-  <table class="table table-bordered table-striped table-condensed">
-    <thead>
-      <tr>
-        <th>Type</th>
-        <th>Description</th>
-      </tr>
-    </thead>
-    <tbody>
-      <tr>
-        <td><a class="xref" href="https://docs.microsoft.com/dotnet/api/system.predicate-1">Predicate</a>&lt;T&gt;</td>
+</div>
+  <div class="markdown level1 conceptual"></div>
+  <h5 class="decalaration">Declaration</h5>
+  <div class="codewrapper">
+    <pre><code class="lang-csharp hljs">public static Predicate&lt;T&gt; True&lt;T&gt;()</code></pre>
+  </div>
+  <h5 class="returns">Returns</h5>
+  <table class="table table-bordered table-striped table-condensed">
+    <thead>
+      <tr>
+        <th>Type</th>
+        <th>Description</th>
+      </tr>
+    </thead>
+    <tbody>
+      <tr>
+        <td><a class="xref" href="https://docs.microsoft.com/dotnet/api/system.predicate-1">Predicate</a>&lt;T&gt;</td>
         <td><p>A predicate which always returns <span class="xref">true</span>.</p>
-</td>
-      </tr>
-    </tbody>
-  </table>
-  <h5 class="typeParameters">Type Parameters</h5>
-  <table class="table table-bordered table-striped table-condensed">
-    <thead>
-      <tr>
-        <th>Name</th>
-        <th>Description</th>
-      </tr>
-    </thead>
-    <tbody>
-      <tr>
-        <td><span class="parametername">T</span></td>
+</td>
+      </tr>
+    </tbody>
+  </table>
+  <h5 class="typeParameters">Type Parameters</h5>
+  <table class="table table-bordered table-striped table-condensed">
+    <thead>
+      <tr>
+        <th>Name</th>
+        <th>Description</th>
+      </tr>
+    </thead>
+    <tbody>
+      <tr>
+        <td><span class="parametername">T</span></td>
         <td><p>Type of predicate argument.</p>
-</td>
-      </tr>
-    </tbody>
-  </table>
-  <h5 id="DotNext_Predicate_True__1_remarks">Remarks</h5>
+</td>
+      </tr>
+    </tbody>
+  </table>
+  <h5 id="DotNext_Predicate_True__1_remarks">Remarks</h5>
   <div class="markdown level1 remarks"><p>This method returns the same instance of predicate on every call.</p>
-</div>
-  <span class="small pull-right mobile-hide">
-    <span class="divider">|</span>
-    <a href="https://github.com/sakno/dotNext/new/gh-pages/apiSpec/new?filename=DotNext_Predicate_TryInvoke__1_System_Predicate___0____0_.md&amp;value=---%0Auid%3A%20DotNext.Predicate.TryInvoke%60%601(System.Predicate%7B%60%600%7D%2C%60%600)%0Asummary%3A%20'*You%20can%20override%20summary%20for%20the%20API%20here%20using%20*MARKDOWN*%20syntax'%0A---%0A%0A*Please%20type%20below%20more%20information%20about%20this%20API%3A*%0A%0A">Improve this Doc</a>
-  </span>
-  <span class="small pull-right mobile-hide">
-    <a href="https://github.com/sakno/dotNext/blob/gh-pages/src/DotNext/Predicate.cs/#L171">View Source</a>
-  </span>
-  <a id="DotNext_Predicate_TryInvoke_" data-uid="DotNext.Predicate.TryInvoke*"></a>
-  <h4 id="DotNext_Predicate_TryInvoke__1_System_Predicate___0____0_" data-uid="DotNext.Predicate.TryInvoke``1(System.Predicate{``0},``0)">TryInvoke&lt;T&gt;(Predicate&lt;T&gt;, T)</h4>
+</div>
+  <span class="small pull-right mobile-hide">
+    <span class="divider">|</span>
+    <a href="https://github.com/sakno/DotNext/new/gh-pages/apiSpec/new?filename=DotNext_Predicate_TryInvoke__1_System_Predicate___0____0_.md&amp;value=---%0Auid%3A%20DotNext.Predicate.TryInvoke%60%601(System.Predicate%7B%60%600%7D%2C%60%600)%0Asummary%3A%20'*You%20can%20override%20summary%20for%20the%20API%20here%20using%20*MARKDOWN*%20syntax'%0A---%0A%0A*Please%20type%20below%20more%20information%20about%20this%20API%3A*%0A%0A">Improve this Doc</a>
+  </span>
+  <span class="small pull-right mobile-hide">
+    <a href="https://github.com/sakno/DotNext/blob/gh-pages/src/DotNext/Predicate.cs/#L171">View Source</a>
+  </span>
+  <a id="DotNext_Predicate_TryInvoke_" data-uid="DotNext.Predicate.TryInvoke*"></a>
+  <h4 id="DotNext_Predicate_TryInvoke__1_System_Predicate___0____0_" data-uid="DotNext.Predicate.TryInvoke``1(System.Predicate{``0},``0)">TryInvoke&lt;T&gt;(Predicate&lt;T&gt;, T)</h4>
   <div class="markdown level1 summary"><p>Invokes predicate without throwing the exception.</p>
-</div>
-  <div class="markdown level1 conceptual"></div>
-  <h5 class="decalaration">Declaration</h5>
-  <div class="codewrapper">
-    <pre><code class="lang-csharp hljs">public static Result&lt;bool&gt; TryInvoke&lt;T&gt;(this Predicate&lt;T&gt; predicate, T obj)</code></pre>
-  </div>
-  <h5 class="parameters">Parameters</h5>
-  <table class="table table-bordered table-striped table-condensed">
-    <thead>
-      <tr>
-        <th>Type</th>
-        <th>Name</th>
-        <th>Description</th>
-      </tr>
-    </thead>
-    <tbody>
-      <tr>
-        <td><a class="xref" href="https://docs.microsoft.com/dotnet/api/system.predicate-1">Predicate</a>&lt;T&gt;</td>
-        <td><span class="parametername">predicate</span></td>
+</div>
+  <div class="markdown level1 conceptual"></div>
+  <h5 class="decalaration">Declaration</h5>
+  <div class="codewrapper">
+    <pre><code class="lang-csharp hljs">public static Result&lt;bool&gt; TryInvoke&lt;T&gt;(this Predicate&lt;T&gt; predicate, T obj)</code></pre>
+  </div>
+  <h5 class="parameters">Parameters</h5>
+  <table class="table table-bordered table-striped table-condensed">
+    <thead>
+      <tr>
+        <th>Type</th>
+        <th>Name</th>
+        <th>Description</th>
+      </tr>
+    </thead>
+    <tbody>
+      <tr>
+        <td><a class="xref" href="https://docs.microsoft.com/dotnet/api/system.predicate-1">Predicate</a>&lt;T&gt;</td>
+        <td><span class="parametername">predicate</span></td>
         <td><p>The predicate to invoke.</p>
-</td>
-      </tr>
-      <tr>
-        <td><span class="xref">T</span></td>
-        <td><span class="parametername">obj</span></td>
+</td>
+      </tr>
+      <tr>
+        <td><span class="xref">T</span></td>
+        <td><span class="parametername">obj</span></td>
         <td><p>The object to compare against the criteria defined within the method represented by this delegate.</p>
-</td>
-      </tr>
-    </tbody>
-  </table>
-  <h5 class="returns">Returns</h5>
-  <table class="table table-bordered table-striped table-condensed">
-    <thead>
-      <tr>
-        <th>Type</th>
-        <th>Description</th>
-      </tr>
-    </thead>
-    <tbody>
-      <tr>
-        <td><a class="xref" href="DotNext.Result-1.html">Result</a>&lt;<a class="xref" href="https://docs.microsoft.com/dotnet/api/system.boolean">Boolean</a>&gt;</td>
+</td>
+      </tr>
+    </tbody>
+  </table>
+  <h5 class="returns">Returns</h5>
+  <table class="table table-bordered table-striped table-condensed">
+    <thead>
+      <tr>
+        <th>Type</th>
+        <th>Description</th>
+      </tr>
+    </thead>
+    <tbody>
+      <tr>
+        <td><a class="xref" href="DotNext.Result-1.html">Result</a>&lt;<a class="xref" href="https://docs.microsoft.com/dotnet/api/system.boolean">Boolean</a>&gt;</td>
         <td><p><span class="xref">true</span> if <code data-dev-comment-type="paramref" class="paramref">obj</code> meets the criteria defined within the method represented by this delegate; otherwise, <span class="xref">false</span>.</p>
-</td>
-      </tr>
-    </tbody>
-  </table>
-  <h5 class="typeParameters">Type Parameters</h5>
-  <table class="table table-bordered table-striped table-condensed">
-    <thead>
-      <tr>
-        <th>Name</th>
-        <th>Description</th>
-      </tr>
-    </thead>
-    <tbody>
-      <tr>
-        <td><span class="parametername">T</span></td>
+</td>
+      </tr>
+    </tbody>
+  </table>
+  <h5 class="typeParameters">Type Parameters</h5>
+  <table class="table table-bordered table-striped table-condensed">
+    <thead>
+      <tr>
+        <th>Name</th>
+        <th>Description</th>
+      </tr>
+    </thead>
+    <tbody>
+      <tr>
+        <td><span class="parametername">T</span></td>
         <td><p>The type of the object to compare.</p>
-</td>
-      </tr>
-    </tbody>
-  </table>
-  <span class="small pull-right mobile-hide">
-    <span class="divider">|</span>
-    <a href="https://github.com/sakno/dotNext/new/gh-pages/apiSpec/new?filename=DotNext_Predicate_Xor__1_System_Predicate___0__System_Predicate___0__.md&amp;value=---%0Auid%3A%20DotNext.Predicate.Xor%60%601(System.Predicate%7B%60%600%7D%2CSystem.Predicate%7B%60%600%7D)%0Asummary%3A%20'*You%20can%20override%20summary%20for%20the%20API%20here%20using%20*MARKDOWN*%20syntax'%0A---%0A%0A*Please%20type%20below%20more%20information%20about%20this%20API%3A*%0A%0A">Improve this Doc</a>
-  </span>
-  <span class="small pull-right mobile-hide">
-    <a href="https://github.com/sakno/dotNext/blob/gh-pages/src/DotNext/Predicate.cs/#L162">View Source</a>
-  </span>
-  <a id="DotNext_Predicate_Xor_" data-uid="DotNext.Predicate.Xor*"></a>
-  <h4 id="DotNext_Predicate_Xor__1_System_Predicate___0__System_Predicate___0__" data-uid="DotNext.Predicate.Xor``1(System.Predicate{``0},System.Predicate{``0})">Xor&lt;T&gt;(Predicate&lt;T&gt;, Predicate&lt;T&gt;)</h4>
+</td>
+      </tr>
+    </tbody>
+  </table>
+  <span class="small pull-right mobile-hide">
+    <span class="divider">|</span>
+    <a href="https://github.com/sakno/DotNext/new/gh-pages/apiSpec/new?filename=DotNext_Predicate_Xor__1_System_Predicate___0__System_Predicate___0__.md&amp;value=---%0Auid%3A%20DotNext.Predicate.Xor%60%601(System.Predicate%7B%60%600%7D%2CSystem.Predicate%7B%60%600%7D)%0Asummary%3A%20'*You%20can%20override%20summary%20for%20the%20API%20here%20using%20*MARKDOWN*%20syntax'%0A---%0A%0A*Please%20type%20below%20more%20information%20about%20this%20API%3A*%0A%0A">Improve this Doc</a>
+  </span>
+  <span class="small pull-right mobile-hide">
+    <a href="https://github.com/sakno/DotNext/blob/gh-pages/src/DotNext/Predicate.cs/#L162">View Source</a>
+  </span>
+  <a id="DotNext_Predicate_Xor_" data-uid="DotNext.Predicate.Xor*"></a>
+  <h4 id="DotNext_Predicate_Xor__1_System_Predicate___0__System_Predicate___0__" data-uid="DotNext.Predicate.Xor``1(System.Predicate{``0},System.Predicate{``0})">Xor&lt;T&gt;(Predicate&lt;T&gt;, Predicate&lt;T&gt;)</h4>
   <div class="markdown level1 summary"><p>Returns a predicate which computes logical XOR between
 results of two other predicates.</p>
-</div>
-  <div class="markdown level1 conceptual"></div>
-  <h5 class="decalaration">Declaration</h5>
-  <div class="codewrapper">
-    <pre><code class="lang-csharp hljs">public static Predicate&lt;T&gt; Xor&lt;T&gt;(this Predicate&lt;T&gt; left, Predicate&lt;T&gt; right)</code></pre>
-  </div>
-  <h5 class="parameters">Parameters</h5>
-  <table class="table table-bordered table-striped table-condensed">
-    <thead>
-      <tr>
-        <th>Type</th>
-        <th>Name</th>
-        <th>Description</th>
-      </tr>
-    </thead>
-    <tbody>
-      <tr>
-        <td><a class="xref" href="https://docs.microsoft.com/dotnet/api/system.predicate-1">Predicate</a>&lt;T&gt;</td>
-        <td><span class="parametername">left</span></td>
+</div>
+  <div class="markdown level1 conceptual"></div>
+  <h5 class="decalaration">Declaration</h5>
+  <div class="codewrapper">
+    <pre><code class="lang-csharp hljs">public static Predicate&lt;T&gt; Xor&lt;T&gt;(this Predicate&lt;T&gt; left, Predicate&lt;T&gt; right)</code></pre>
+  </div>
+  <h5 class="parameters">Parameters</h5>
+  <table class="table table-bordered table-striped table-condensed">
+    <thead>
+      <tr>
+        <th>Type</th>
+        <th>Name</th>
+        <th>Description</th>
+      </tr>
+    </thead>
+    <tbody>
+      <tr>
+        <td><a class="xref" href="https://docs.microsoft.com/dotnet/api/system.predicate-1">Predicate</a>&lt;T&gt;</td>
+        <td><span class="parametername">left</span></td>
         <td><p>The first predicate acting as logical XOR operand.</p>
-</td>
-      </tr>
-      <tr>
-        <td><a class="xref" href="https://docs.microsoft.com/dotnet/api/system.predicate-1">Predicate</a>&lt;T&gt;</td>
-        <td><span class="parametername">right</span></td>
+</td>
+      </tr>
+      <tr>
+        <td><a class="xref" href="https://docs.microsoft.com/dotnet/api/system.predicate-1">Predicate</a>&lt;T&gt;</td>
+        <td><span class="parametername">right</span></td>
         <td><p>The second predicate acting as logical XOR operand.</p>
-</td>
-      </tr>
-    </tbody>
-  </table>
-  <h5 class="returns">Returns</h5>
-  <table class="table table-bordered table-striped table-condensed">
-    <thead>
-      <tr>
-        <th>Type</th>
-        <th>Description</th>
-      </tr>
-    </thead>
-    <tbody>
-      <tr>
-        <td><a class="xref" href="https://docs.microsoft.com/dotnet/api/system.predicate-1">Predicate</a>&lt;T&gt;</td>
+</td>
+      </tr>
+    </tbody>
+  </table>
+  <h5 class="returns">Returns</h5>
+  <table class="table table-bordered table-striped table-condensed">
+    <thead>
+      <tr>
+        <th>Type</th>
+        <th>Description</th>
+      </tr>
+    </thead>
+    <tbody>
+      <tr>
+        <td><a class="xref" href="https://docs.microsoft.com/dotnet/api/system.predicate-1">Predicate</a>&lt;T&gt;</td>
         <td><p>The predicate which computes logical XOR between results of two other predicates.</p>
-</td>
-      </tr>
-    </tbody>
-  </table>
-  <h5 class="typeParameters">Type Parameters</h5>
-  <table class="table table-bordered table-striped table-condensed">
-    <thead>
-      <tr>
-        <th>Name</th>
-        <th>Description</th>
-      </tr>
-    </thead>
-    <tbody>
-      <tr>
-        <td><span class="parametername">T</span></td>
+</td>
+      </tr>
+    </tbody>
+  </table>
+  <h5 class="typeParameters">Type Parameters</h5>
+  <table class="table table-bordered table-striped table-condensed">
+    <thead>
+      <tr>
+        <th>Name</th>
+        <th>Description</th>
+      </tr>
+    </thead>
+    <tbody>
+      <tr>
+        <td><span class="parametername">T</span></td>
         <td><p>Type of the predicate argument.</p>
-</td>
-      </tr>
-    </tbody>
-  </table>
-</article>
-          </div>
-          
-          <div class="hidden-sm col-md-2" role="complementary">
-            <div class="sideaffix">
-              <div class="contribution">
-                <ul class="nav">
-                  <li>
-                    <a href="https://github.com/sakno/dotNext/new/gh-pages/apiSpec/new?filename=DotNext_Predicate.md&amp;value=---%0Auid%3A%20DotNext.Predicate%0Asummary%3A%20'*You%20can%20override%20summary%20for%20the%20API%20here%20using%20*MARKDOWN*%20syntax'%0A---%0A%0A*Please%20type%20below%20more%20information%20about%20this%20API%3A*%0A%0A" class="contribution-link">Improve this Doc</a>
-                  </li>
-                  <li>
-                    <a href="https://github.com/sakno/dotNext/blob/gh-pages/src/DotNext/Predicate.cs/#L10" class="contribution-link">View Source</a>
-                  </li>
-                </ul>
-              </div>
-              <nav class="bs-docs-sidebar hidden-print hidden-xs hidden-sm affix" id="affix">
-              <!-- <p><a class="back-to-top" href="#top">Back to top</a><p> -->
-              </nav>
-            </div>
-          </div>
-        </div>
-      </div>
-      
-      <footer>
-        <div class="grad-bottom"></div>
-        <div class="footer">
-          <div class="container">
-            <span class="pull-right">
-              <a href="#top">Back to top</a>
-            </span>
-            
-            <span>Generated by <strong>DocFX</strong></span>
-          </div>
-        </div>
-      </footer>
-    </div>
-    
-    <script type="text/javascript" src="../styles/docfx.vendor.js"></script>
-    <script type="text/javascript" src="../styles/docfx.js"></script>
-    <script type="text/javascript" src="../styles/main.js"></script>
-  </body>
-</html>
+</td>
+      </tr>
+    </tbody>
+  </table>
+</article>
+          </div>
+          
+          <div class="hidden-sm col-md-2" role="complementary">
+            <div class="sideaffix">
+              <div class="contribution">
+                <ul class="nav">
+                  <li>
+                    <a href="https://github.com/sakno/DotNext/new/gh-pages/apiSpec/new?filename=DotNext_Predicate.md&amp;value=---%0Auid%3A%20DotNext.Predicate%0Asummary%3A%20'*You%20can%20override%20summary%20for%20the%20API%20here%20using%20*MARKDOWN*%20syntax'%0A---%0A%0A*Please%20type%20below%20more%20information%20about%20this%20API%3A*%0A%0A" class="contribution-link">Improve this Doc</a>
+                  </li>
+                  <li>
+                    <a href="https://github.com/sakno/DotNext/blob/gh-pages/src/DotNext/Predicate.cs/#L10" class="contribution-link">View Source</a>
+                  </li>
+                </ul>
+              </div>
+              <nav class="bs-docs-sidebar hidden-print hidden-xs hidden-sm affix" id="affix">
+              <!-- <p><a class="back-to-top" href="#top">Back to top</a><p> -->
+              </nav>
+            </div>
+          </div>
+        </div>
+      </div>
+      
+      <footer>
+        <div class="grad-bottom"></div>
+        <div class="footer">
+          <div class="container">
+            <span class="pull-right">
+              <a href="#top">Back to top</a>
+            </span>
+            
+            <span>Generated by <strong>DocFX</strong></span>
+          </div>
+        </div>
+      </footer>
+    </div>
+    
+    <script type="text/javascript" src="../styles/docfx.vendor.js"></script>
+    <script type="text/javascript" src="../styles/docfx.js"></script>
+    <script type="text/javascript" src="../styles/main.js"></script>
+  </body>
+</html>