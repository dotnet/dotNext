﻿using System;
using System.Diagnostics.CodeAnalysis;
using Xunit;

namespace DotNext
{
    [ExcludeFromCodeCoverage]
    public sealed class EqualityComparerBuilderTests : Assert
    {
        private sealed unsafe class UnsafeClass
        {
            private readonly void* pointer;
            private readonly string str;
            public readonly IntPtr handle;

            internal UnsafeClass(IntPtr handle, string value)
            {
                this.handle = handle;
                pointer = handle.ToPointer();
                str = value;
            }
        }

        private unsafe struct UnsafeStruct
        {
            private readonly void* pointer;
            private readonly string str;
            public readonly IntPtr handle;

            internal UnsafeStruct(IntPtr handle, string value)
            {
                this.handle = handle;
                pointer = handle.ToPointer();
                str = value;
            }
        }

        private sealed class ComplexClass
        {
            private readonly UnsafeClass obj;
            private readonly UnsafeStruct[] array;
<<<<<<< HEAD
            private readonly object[] objArray;
#pragma warning disable CS0414
            private readonly IEquatable<string>[] nullArray;
#pragma warning restore CS0414

=======
            private readonly object[] objArray;
#pragma warning disable CS0414
            private readonly IEquatable<string>[] nullArray;
#pragma warning restore CS0414

>>>>>>> 25cb7beb
            internal ComplexClass(UnsafeClass obj, params UnsafeStruct[] array)
            {
                this.obj = obj;
                this.array = array;
                objArray = new object[] { "1", "2" };
                nullArray = null;
            }

            public Guid Id { get; set; }
        }

        [Fact]
        public static void ClassWithInnerArrayComparer()
        {
            new EqualityComparerBuilder<ComplexClass>() { SaltedHashCode = true }.Build(out var equality, out var hashCode);
            var obj = new ComplexClass(null, new UnsafeStruct(new IntPtr(42L), "Hello, world!"), new UnsafeStruct(new IntPtr(43L), null));
            True(equality(obj, new ComplexClass(null, new UnsafeStruct(new IntPtr(42L), "Hello, world!"), new UnsafeStruct(new IntPtr(43L), null))));
            False(equality(obj, null));
            var comparer = new EqualityComparerBuilder<ComplexClass>() { SaltedHashCode = true }.Build();
            True(comparer.Equals(obj, new ComplexClass(null, new UnsafeStruct(new IntPtr(42L), "Hello, world!"), new UnsafeStruct(new IntPtr(43L), null))));
            False(comparer.Equals(obj, null));
        }

        [Fact]
        public static void StructArrayComparer()
        {
            new EqualityComparerBuilder<UnsafeStruct[]>().Build(out var equality, out var hashCode);
            var array = new[] { new UnsafeStruct(new IntPtr(42L), "Hello, world!"), new UnsafeStruct(new IntPtr(43L), null) };
            Equal(hashCode(array), hashCode(new[] { new UnsafeStruct(new IntPtr(42L), "Hello, world!"), new UnsafeStruct(new IntPtr(43L), null) }));
            True(equality(array, new[] { new UnsafeStruct(new IntPtr(42L), "Hello, world!"), new UnsafeStruct(new IntPtr(43L), null) }));
            var comparer = new EqualityComparerBuilder<UnsafeStruct[]>().Build();
            Equal(comparer.GetHashCode(array), comparer.GetHashCode(new[] { new UnsafeStruct(new IntPtr(42L), "Hello, world!"), new UnsafeStruct(new IntPtr(43L), null) }));
            True(comparer.Equals(array, new[] { new UnsafeStruct(new IntPtr(42L), "Hello, world!"), new UnsafeStruct(new IntPtr(43L), null) }));
        }

        [Fact]
        public static void UnsafeClassComparer()
        {
            new EqualityComparerBuilder<UnsafeClass>().Build(out var equality, out var hashCode);
            var obj = new UnsafeClass(new IntPtr(42L), "Hello, world!");
            Equal(hashCode(obj), hashCode(new UnsafeClass(new IntPtr(42L), "Hello, world!")));
            True(equality(obj, new UnsafeClass(new IntPtr(42L), "Hello, world!")));
        }

        [Fact]
        public static void ArrayOfRefTypeComparer()
        {
            new EqualityComparerBuilder<string[]>().Build(out var equality, out var hashCode);
            var array = new[] { "a", "b" };
            Equal(hashCode(array), hashCode(new[] { "a", "b" }));
            True(equality(array, new[] { "a", "b" }));
        }

        [Fact]
        public static void LongEqualityComparer()
        {
            new EqualityComparerBuilder<long>().Build(out var equality, out var hashCode);
            Equal(hashCode(42L), hashCode(42L));
            True(equality(42L, 42L));
        }

        [Fact]
        public static void GuidEqualityComparer()
        {
            new EqualityComparerBuilder<Guid>().Build(out var equality, out var hashCode);
            var g = Guid.NewGuid();
            Equal(hashCode(g), hashCode(g));
            True(equality(g, g));
        }

        [Fact]
        public static void PrimitiveTypes()
        {
            var comparer = new EqualityComparerBuilder<int>().Build();
            True(comparer.Equals(10, 10));
            False(comparer.Equals(10, 20));
            Equal(10.GetHashCode(), comparer.GetHashCode(10));
        }
    }
}<|MERGE_RESOLUTION|>--- conflicted
+++ resolved
@@ -39,19 +39,11 @@
         {
             private readonly UnsafeClass obj;
             private readonly UnsafeStruct[] array;
-<<<<<<< HEAD
             private readonly object[] objArray;
 #pragma warning disable CS0414
             private readonly IEquatable<string>[] nullArray;
 #pragma warning restore CS0414
 
-=======
-            private readonly object[] objArray;
-#pragma warning disable CS0414
-            private readonly IEquatable<string>[] nullArray;
-#pragma warning restore CS0414
-
->>>>>>> 25cb7beb
             internal ComplexClass(UnsafeClass obj, params UnsafeStruct[] array)
             {
                 this.obj = obj;
