﻿<Project Sdk="Microsoft.NET.Sdk">

  <PropertyGroup>
    <TargetFramework>netstandard2.0</TargetFramework>
    <LangVersion>latest</LangVersion>
    <RootNamespace>DotNext</RootNamespace>
    <Authors>Roman Sakno</Authors>
    <Company />
    <Product>.NEXT Family of Libraries</Product>
<<<<<<< HEAD
    <Version>1.2.4</Version>
=======
    <Version>1.2.6</Version>
>>>>>>> 437cf366
	<AssemblyName>DotNext</AssemblyName>
    <PackageLicenseExpression>MIT</PackageLicenseExpression>
    <PackageProjectUrl>https://sakno.github.io/dotNext/</PackageProjectUrl>
    <RepositoryUrl>https://github.com/sakno/dotNext.git</RepositoryUrl>
    <RepositoryType>git</RepositoryType>
    <PackageTags>extensions;.netstandard;performance;hashcode;randomstring;valuetype;delegate</PackageTags>
    <Copyright>Copyright © Roman Sakno 2019</Copyright>
	<GenerateDocumentationFile>true</GenerateDocumentationFile>
	<Description>Provides various extensions of .NET Base Class Library</Description>
	<PackageIconUrl>https://raw.githubusercontent.com/sakno/dotNext/develop/logo.png</PackageIconUrl>
	<PackageReleaseNotes>https://github.com/sakno/dotNext/blob/master/CHANGELOG.md</PackageReleaseNotes>
  </PropertyGroup>

  <PropertyGroup Condition="'$(Configuration)|$(Platform)'=='Debug|AnyCPU'">
    <AllowUnsafeBlocks>true</AllowUnsafeBlocks>
	<DocumentationFile>bin\$(Configuration)\$(TargetFramework)\$(AssemblyName).xml</DocumentationFile>
	<CodeAnalysisRuleSet>../DotNext.ruleset</CodeAnalysisRuleSet>
	<DefineConstants></DefineConstants>
  </PropertyGroup>

  <PropertyGroup Condition="'$(Configuration)|$(Platform)'=='Release|AnyCPU'">
    <AllowUnsafeBlocks>true</AllowUnsafeBlocks>
	<DocumentationFile>bin\$(Configuration)\$(TargetFramework)\$(AssemblyName).xml</DocumentationFile>
    <SignAssembly>true</SignAssembly>
    <DelaySign>false</DelaySign>
    <AssemblyOriginatorKeyFile>../dotnext.snk</AssemblyOriginatorKeyFile>
    <DebugType>embedded</DebugType>
  </PropertyGroup>

  <ItemGroup>
    <PackageReference Include="Microsoft.CodeAnalysis.FxCopAnalyzers" Version="2.9.7" Condition="'$(Configuration)'=='Debug'" PrivateAssets="all" />
    <PackageReference Include="System.Memory" Version="4.5.3" />
    <PackageReference Include="System.Runtime.CompilerServices.Unsafe" Version="4.6.0" />
    <PackageReference Include="System.Buffers" Version="4.5.0" />
    <PackageReference Include="Fody" Version="6.0.5" PrivateAssets="all" />
    <PackageReference Include="DotNext.Augmentation.Fody" Version="1.2.4" PrivateAssets="all" />
<<<<<<< HEAD
    <PackageReference Include="InlineIL.Fody" Version="1.3.3" PrivateAssets="all" />
=======
    <PackageReference Include="InlineIL.Fody" Version="1.3.4" PrivateAssets="all" />
>>>>>>> 437cf366
    <PackageReference Include="Microsoft.SourceLink.GitHub" Version="1.0.0-beta2-19367-01" PrivateAssets="All" />
  </ItemGroup>

  <ItemGroup>
    <EmbeddedResource Include="ExceptionMessages.restext">
      <Generator></Generator>
    </EmbeddedResource>
  </ItemGroup>

</Project><|MERGE_RESOLUTION|>--- conflicted
+++ resolved
@@ -7,11 +7,7 @@
     <Authors>Roman Sakno</Authors>
     <Company />
     <Product>.NEXT Family of Libraries</Product>
-<<<<<<< HEAD
-    <Version>1.2.4</Version>
-=======
     <Version>1.2.6</Version>
->>>>>>> 437cf366
 	<AssemblyName>DotNext</AssemblyName>
     <PackageLicenseExpression>MIT</PackageLicenseExpression>
     <PackageProjectUrl>https://sakno.github.io/dotNext/</PackageProjectUrl>
@@ -48,11 +44,7 @@
     <PackageReference Include="System.Buffers" Version="4.5.0" />
     <PackageReference Include="Fody" Version="6.0.5" PrivateAssets="all" />
     <PackageReference Include="DotNext.Augmentation.Fody" Version="1.2.4" PrivateAssets="all" />
-<<<<<<< HEAD
-    <PackageReference Include="InlineIL.Fody" Version="1.3.3" PrivateAssets="all" />
-=======
     <PackageReference Include="InlineIL.Fody" Version="1.3.4" PrivateAssets="all" />
->>>>>>> 437cf366
     <PackageReference Include="Microsoft.SourceLink.GitHub" Version="1.0.0-beta2-19367-01" PrivateAssets="All" />
   </ItemGroup>
 
