--- conflicted
+++ resolved
@@ -12,10 +12,6 @@
     public static class RandomExtensions
     {
         internal static readonly int BitwiseHashSalt = new Random().Next();
-<<<<<<< HEAD
-        private static readonly ArrayPool<char> CharArrayPool = ArrayPool<char>.Shared;
-=======
->>>>>>> e551eddd
 
         private interface IRandomCharacterGenerator
         {
