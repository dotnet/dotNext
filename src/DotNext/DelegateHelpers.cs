--- conflicted
+++ resolved
@@ -11,28 +11,18 @@
     /// </summary>
     public static class DelegateHelpers
     {
-<<<<<<< HEAD
+        private interface ITargetRewriter
+        {
+            object Rewrite(Delegate d);
+        }
+
         private static readonly Predicate<Assembly> IsCollectible;
         private static readonly WaitCallback ActionInvoker;
-        private static readonly SendOrPostCallback ActionCallback;
-=======
-        private interface ITargetRewriter
-        {
-            object Rewrite(Delegate d);
-        }
-
-        private static readonly Predicate<Assembly> IsCollectible;
-        private static readonly WaitCallback ActionInvoker;
->>>>>>> 1562e731
 
         static DelegateHelpers()
         {
             var isCollectibleGetter = typeof(Assembly).GetProperty("IsCollectible", BindingFlags.Public | BindingFlags.Instance | BindingFlags.DeclaredOnly)?.GetMethod;
             IsCollectible = isCollectibleGetter?.CreateDelegate<Predicate<Assembly>>();
-<<<<<<< HEAD
-            ActionInvoker = InvokeAction;
-            ActionCallback = InvokeAction;
-=======
             ActionInvoker = Runtime.Intrinsics.UnsafeInvoke;
         }
 
@@ -48,7 +38,6 @@
         private readonly struct EmptyTargetRewriter : ITargetRewriter
         {
             object ITargetRewriter.Rewrite(Delegate d) => d.Target;
->>>>>>> 1562e731
         }
 
         private static MethodInfo GetMethod<D>(Expression<D> expression)
@@ -486,13 +475,7 @@
             where G : class
             => action.UnsafeUnbind<Action<G, T1, T2, T3, T4, T5>>(typeof(G));
 
-<<<<<<< HEAD
-        private static void InvokeAction(object continuation) => Unsafe.As<Action>(continuation).Invoke();
-
-        internal static void InvokeInContext(this Action action, SynchronizationContext context) => context.Post(ActionCallback, action);
-=======
         internal static void InvokeInContext(this Action action, SynchronizationContext context) => context.Post(Unsafe.As<SendOrPostCallback>(ActionInvoker), action);
->>>>>>> 1562e731
 
         internal static void InvokeInThreadPool(this Action action) => ThreadPool.QueueUserWorkItem(ActionInvoker, action);
 
