.NEXT Cluster Programming Suite
====
.NEXT Cluster Programming Suite is a set of libraries for building clustered microservices:
<<<<<<< HEAD
* [DotNext.Net.Cluster](https://www.nuget.org/packages/DotNext.Net.Cluster/) contains cluster programming model, transport-agnostic implementation of Raft and HyParView algorithms, TCP and UDP transport bindings for Raft
* [DotNext.AspNetCore.Cluster](https://www.nuget.org/packages/DotNext.AspNetCore.Cluster/) is a concrete implementation of Raft and HyParView algorithms on top of _DotNext.Net.Cluster_ library for building ASP.NET Core applications.

The list of supported features:
* Raft
    * Network transport: TCP, UDP, HTTP 1.1, HTTP/2, HTTP/3
    * TLS support: TCP, HTTP 1.1, HTTP/2, HTTP/3
    * Replication of log entries across cluster nodes
    * Tight integration with ASP.NET Core framework
    * Raft-native cluster configuration management compatible with any hosting environment: Docker/CRI containers, Kubernetes, virtual machines, cloud
    * Everything is extensible
        * Custom write-ahead log
        * Custom network transport
* HyParView
    * Network transport: HTTP 1.1, HTTP/2, HTTP/3
    * TLS support: HTTP 1.1, HTTP/2, HTTP/3
* High-performance, general-purpose [Persistent Write-Ahead Log](https://dotnet.github.io/dotNext/features/cluster/wal.html) supporting log compaction
    * Background, sequential or parallel log compation
    * Incremental or inline snapshot building
    * Smart caching of log entries
=======
* [DotNext.Net.Cluster](https://www.nuget.org/packages/DotNext.Net.Cluster/) contains cluster programming model, transport-agnostic implementation of Raft algorithm, TCP and UDP transport bindings for Raft, transport-agnostic implementation of HyParView membersip protocol for Gossip-based messaging
* [DotNext.AspNetCore.Cluster](https://www.nuget.org/packages/DotNext.AspNetCore.Cluster/) is a concrete implementation of Raft and HyParView algorithms on top of _DotNext.Net.Cluster_ library for building ASP.NET Core applications

# Raft
List of supported features:
* Network transport: TCP, UDP, HTTP 1.1, HTTP/2, HTTP/3
* TLS support: TCP, HTTP 1.1, HTTP/2, HTTP/3
* High-performance, general-purpose [Persistent Write-Ahead Log](https://dotnet.github.io/dotNext/features/cluster/wal.html) supporting log compaction
* Replication of log entries across cluster nodes
* Tight integration with ASP.NET Core framework
* Friendly to Docker/LXC/Windows containers
* Everything is extensible
    * Custom write-ahead log
    * Custom network transport
    * Cluster members discovery
>>>>>>> 3d6d0483

Useful links:
* [Overview of Cluster Programming Model](https://dotnet.github.io/dotNext/features/cluster/index.html)
* [Cluster Programming using Raft](https://dotnet.github.io/dotNext/features/cluster/raft.html)
* [API Reference](https://dotnet.github.io/dotNext/api/DotNext.Net.Cluster.Consensus.Raft.html)

# HyParView
List of supported features:
* Network transport: HTTP 1.1, HTTP/2, HTTP/3
* TLS support: HTTP 1.1, HTTP/2, HTTP/3
* Tight integration with ASP.NET Core framework
* Broadcasting support

Useful links:
* [Gossip messaging and peer discovery using HyParView](https://dotnet.github.io/dotNext/features/cluster/gossip.html)
* [API Reference](https://dotnet.github.io/dotNext/api/DotNext.Net.Cluster.Discovery.HyParView.html)<|MERGE_RESOLUTION|>--- conflicted
+++ resolved
@@ -1,28 +1,6 @@
 .NEXT Cluster Programming Suite
 ====
 .NEXT Cluster Programming Suite is a set of libraries for building clustered microservices:
-<<<<<<< HEAD
-* [DotNext.Net.Cluster](https://www.nuget.org/packages/DotNext.Net.Cluster/) contains cluster programming model, transport-agnostic implementation of Raft and HyParView algorithms, TCP and UDP transport bindings for Raft
-* [DotNext.AspNetCore.Cluster](https://www.nuget.org/packages/DotNext.AspNetCore.Cluster/) is a concrete implementation of Raft and HyParView algorithms on top of _DotNext.Net.Cluster_ library for building ASP.NET Core applications.
-
-The list of supported features:
-* Raft
-    * Network transport: TCP, UDP, HTTP 1.1, HTTP/2, HTTP/3
-    * TLS support: TCP, HTTP 1.1, HTTP/2, HTTP/3
-    * Replication of log entries across cluster nodes
-    * Tight integration with ASP.NET Core framework
-    * Raft-native cluster configuration management compatible with any hosting environment: Docker/CRI containers, Kubernetes, virtual machines, cloud
-    * Everything is extensible
-        * Custom write-ahead log
-        * Custom network transport
-* HyParView
-    * Network transport: HTTP 1.1, HTTP/2, HTTP/3
-    * TLS support: HTTP 1.1, HTTP/2, HTTP/3
-* High-performance, general-purpose [Persistent Write-Ahead Log](https://dotnet.github.io/dotNext/features/cluster/wal.html) supporting log compaction
-    * Background, sequential or parallel log compation
-    * Incremental or inline snapshot building
-    * Smart caching of log entries
-=======
 * [DotNext.Net.Cluster](https://www.nuget.org/packages/DotNext.Net.Cluster/) contains cluster programming model, transport-agnostic implementation of Raft algorithm, TCP and UDP transport bindings for Raft, transport-agnostic implementation of HyParView membersip protocol for Gossip-based messaging
 * [DotNext.AspNetCore.Cluster](https://www.nuget.org/packages/DotNext.AspNetCore.Cluster/) is a concrete implementation of Raft and HyParView algorithms on top of _DotNext.Net.Cluster_ library for building ASP.NET Core applications
 
@@ -38,7 +16,6 @@
     * Custom write-ahead log
     * Custom network transport
     * Cluster members discovery
->>>>>>> 3d6d0483
 
 Useful links:
 * [Overview of Cluster Programming Model](https://dotnet.github.io/dotNext/features/cluster/index.html)
