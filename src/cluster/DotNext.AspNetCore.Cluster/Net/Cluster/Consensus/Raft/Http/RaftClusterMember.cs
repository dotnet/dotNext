--- conflicted
+++ resolved
@@ -34,10 +34,6 @@
             this.context = context;
             status = new AtomicEnum<ClusterMemberStatus>(ClusterMemberStatus.Unknown);
             BaseAddress = remoteMember;
-<<<<<<< HEAD
-=======
-            EndPoint = remoteMember.ToEndPoint() ?? throw new UriFormatException(ExceptionMessages.UnresolvedHostName(remoteMember.Host));
->>>>>>> 3ce8aa2a
             DefaultRequestHeaders.UserAgent.Add(new ProductInfoHeaderValue(UserAgent, (GetType().Assembly.GetName().Version ?? new Version()).ToString()));
         }
 
@@ -187,14 +183,8 @@
             return metadata;
         }
 
-<<<<<<< HEAD
         public IPEndPoint Endpoint =>
                 BaseAddress.ToEndPoint() ?? throw new UriFormatException(ExceptionMessages.UnresolvedHostName(BaseAddress.Host));
-=======
-        public IPEndPoint EndPoint { get; }
-
-        EndPoint IClusterMember.EndPoint => EndPoint;
->>>>>>> 3ce8aa2a
 
         bool IClusterMember.IsLeader => context.IsLeader(this);
 
