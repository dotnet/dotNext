﻿<Project Sdk="Microsoft.NET.Sdk">

  <PropertyGroup>
    <TargetFramework>netstandard2.1</TargetFramework>
    <RootNamespace>DotNext</RootNamespace>
<<<<<<< HEAD
    <Version>1.2.11</Version>
=======
    <Nullable>enable</Nullable>
    <Version>2.0.0</Version>
>>>>>>> db8f48f6
    <Authors>Roman Sakno</Authors>
    <Product>.NEXT Family of Libraries</Product>
    <Description>Basic framework for building clusters</Description>
    <Copyright>Copyright © Roman Sakno 2019</Copyright>
    <PackageLicenseExpression>MIT</PackageLicenseExpression>
    <PackageProjectUrl>https://sakno.github.io/dotNext/</PackageProjectUrl>
    <RepositoryUrl>https://github.com/sakno/dotNext.git</RepositoryUrl>
    <RepositoryType>git</RepositoryType>
    <PackageTags>Consensus;Raft;ASP.NET Core</PackageTags>
    <PackageIcon>logo.png</PackageIcon>
    <PackageReleaseNotes>https://github.com/sakno/dotNext/blob/master/CHANGELOG.md</PackageReleaseNotes>
  </PropertyGroup>

  <PropertyGroup Condition="'$(Configuration)|$(Platform)'=='Debug|AnyCPU'">
    <DocumentationFile>bin\$(Configuration)\$(TargetFramework)\$(AssemblyName).xml</DocumentationFile>
    <CodeAnalysisRuleSet>../../DotNext.ruleset</CodeAnalysisRuleSet>
  </PropertyGroup>

  <PropertyGroup Condition="'$(Configuration)|$(Platform)'=='Bench|AnyCPU'">
    <Optimize>true</Optimize>
    <DebugType>none</DebugType>
  </PropertyGroup>

  <PropertyGroup Condition="'$(Configuration)|$(Platform)'=='Release|AnyCPU'">
    <DocumentationFile>bin\$(Configuration)\$(TargetFramework)\$(AssemblyName).xml</DocumentationFile>
    <SignAssembly>true</SignAssembly>
    <DelaySign>false</DelaySign>
    <AssemblyOriginatorKeyFile>../../dotnext.snk</AssemblyOriginatorKeyFile>
    <Optimize>true</Optimize>
    <DebugType>embedded</DebugType>
  </PropertyGroup>

  <ItemGroup>
    <EmbeddedResource Include="ExceptionMessages.restext">
      <Generator></Generator>
    </EmbeddedResource>
    <EmbeddedResource Include="Net/Cluster/Consensus/Raft/LogMessages.restext">
      <Generator></Generator>
    </EmbeddedResource>
    <None Include="../../../logo.png">
      <Pack>True</Pack>
      <PackagePath></PackagePath>
    </None>
  </ItemGroup>

  <ItemGroup>
    <PackageReference Include="Microsoft.CodeAnalysis.FxCopAnalyzers" Version="2.9.8" Condition="'$(Configuration)'=='Debug'" PrivateAssets="all" />
    <PackageReference Include="Microsoft.SourceLink.GitHub" Version="1.0.0" PrivateAssets="All" />
<<<<<<< HEAD
    <PackageReference Include="Microsoft.Extensions.Logging.Abstractions" Version="[2.2.0, 3)" />
    <PackageReference Include="System.IO.Pipelines" Version="4.7.0" />
    <ProjectReference Include="..\..\DotNext.Threading\DotNext.Threading.csproj" Condition="'$(Configuration)'=='Debug'" />
    <PackageReference Include="DotNext.Threading" Version="[1.3.3, 2)" Condition="'$(Configuration)'=='Release'" />
=======
    <PackageReference Include="Microsoft.Extensions.Logging.Abstractions" Version="3.1.1" />
    <PackageReference Include="System.Collections.Immutable" Version="1.7.0" />
    <PackageReference Include="System.IO.Pipelines" Version="4.7.0" />
  </ItemGroup>

  <ItemGroup Condition="'$(Configuration)'!='Release'">
    <ProjectReference Include="..\..\DotNext.Threading\DotNext.Threading.csproj" />
    <ProjectReference Include="..\..\DotNext.IO\DotNext.IO.csproj" />
  </ItemGroup>
  
  <ItemGroup Condition="'$(Configuration)'=='Release'">
    <PackageReference Include="DotNext.Threading" Version="[2.0.0, 3)" />
    <PackageReference Include="DotNext.IO" Version="[2.0.0, 3)" />
>>>>>>> db8f48f6
  </ItemGroup>
</Project><|MERGE_RESOLUTION|>--- conflicted
+++ resolved
@@ -3,12 +3,8 @@
   <PropertyGroup>
     <TargetFramework>netstandard2.1</TargetFramework>
     <RootNamespace>DotNext</RootNamespace>
-<<<<<<< HEAD
-    <Version>1.2.11</Version>
-=======
     <Nullable>enable</Nullable>
     <Version>2.0.0</Version>
->>>>>>> db8f48f6
     <Authors>Roman Sakno</Authors>
     <Product>.NEXT Family of Libraries</Product>
     <Description>Basic framework for building clusters</Description>
@@ -57,12 +53,6 @@
   <ItemGroup>
     <PackageReference Include="Microsoft.CodeAnalysis.FxCopAnalyzers" Version="2.9.8" Condition="'$(Configuration)'=='Debug'" PrivateAssets="all" />
     <PackageReference Include="Microsoft.SourceLink.GitHub" Version="1.0.0" PrivateAssets="All" />
-<<<<<<< HEAD
-    <PackageReference Include="Microsoft.Extensions.Logging.Abstractions" Version="[2.2.0, 3)" />
-    <PackageReference Include="System.IO.Pipelines" Version="4.7.0" />
-    <ProjectReference Include="..\..\DotNext.Threading\DotNext.Threading.csproj" Condition="'$(Configuration)'=='Debug'" />
-    <PackageReference Include="DotNext.Threading" Version="[1.3.3, 2)" Condition="'$(Configuration)'=='Release'" />
-=======
     <PackageReference Include="Microsoft.Extensions.Logging.Abstractions" Version="3.1.1" />
     <PackageReference Include="System.Collections.Immutable" Version="1.7.0" />
     <PackageReference Include="System.IO.Pipelines" Version="4.7.0" />
@@ -76,6 +66,5 @@
   <ItemGroup Condition="'$(Configuration)'=='Release'">
     <PackageReference Include="DotNext.Threading" Version="[2.0.0, 3)" />
     <PackageReference Include="DotNext.IO" Version="[2.0.0, 3)" />
->>>>>>> db8f48f6
   </ItemGroup>
 </Project>