﻿<Project Sdk="Microsoft.NET.Sdk">

  <PropertyGroup>
    <TargetFrameworks>net6.0</TargetFrameworks>
    <RootNamespace>DotNext</RootNamespace>
    <LangVersion>preview</LangVersion>
    <ImplicitUsings>true</ImplicitUsings>
    <Nullable>enable</Nullable>
    <IsTrimmable>true</IsTrimmable>
    <Features>nullablePublicOnly</Features>
<<<<<<< HEAD
    <VersionPrefix>4.7.3</VersionPrefix>
=======
    <VersionPrefix>4.8.0</VersionPrefix>
>>>>>>> d5cdb0e2
    <VersionSuffix></VersionSuffix>
    <Authors>.NET Foundation and Contributors</Authors>
    <Product>.NEXT Family of Libraries</Product>
    <Description>Basic framework for building clusters</Description>
    <Copyright>Copyright © .NET Foundation and Contributors</Copyright>
    <PackageLicenseExpression>MIT</PackageLicenseExpression>
    <PackageProjectUrl>https://dotnet.github.io/dotNext/</PackageProjectUrl>
    <RepositoryUrl>https://github.com/dotnet/dotNext.git</RepositoryUrl>
    <RepositoryType>git</RepositoryType>
    <PackageTags>Consensus;Raft;HyParView;WAL</PackageTags>
    <PackageIcon>logo.png</PackageIcon>
    <PackageReleaseNotes>https://github.com/dotnet/dotNext/blob/master/CHANGELOG.md</PackageReleaseNotes>
  </PropertyGroup>

  <PropertyGroup>
    <AllowUnsafeBlocks>true</AllowUnsafeBlocks>
  </PropertyGroup>

  <PropertyGroup Condition="'$(Configuration)|$(Platform)'=='Debug|AnyCPU'">
    <DocumentationFile>bin\$(Configuration)\$(TargetFramework)\$(AssemblyName).xml</DocumentationFile>
  </PropertyGroup>

  <PropertyGroup Condition="'$(Configuration)|$(Platform)'=='Bench|AnyCPU'">
    <Optimize>true</Optimize>
    <DebugType>none</DebugType>
  </PropertyGroup>

  <PropertyGroup Condition="'$(Configuration)|$(Platform)'=='Release|AnyCPU'">
    <DocumentationFile>bin\$(Configuration)\$(TargetFramework)\$(AssemblyName).xml</DocumentationFile>
    <SignAssembly>true</SignAssembly>
    <DelaySign>false</DelaySign>
    <AssemblyOriginatorKeyFile>../../dotnext.snk</AssemblyOriginatorKeyFile>
    <Optimize>true</Optimize>
    <DebugType>embedded</DebugType>
    <ContinuousIntegrationBuild>true</ContinuousIntegrationBuild>
  </PropertyGroup>

  <ItemGroup>
    <EmbeddedResource Include="ExceptionMessages.restext">
      <LogicalName>DotNext.ExceptionMessages.resources</LogicalName>
      <Generator></Generator>
    </EmbeddedResource>
    <None Include="../../../logo.png">
      <Pack>True</Pack>
      <PackagePath></PackagePath>
    </None>
  </ItemGroup>

  <ItemGroup>
    <PackageReference Include="Microsoft.SourceLink.GitHub" PrivateAssets="All"/>
    <PackageReference Include="StyleCop.Analyzers" Condition="'$(Configuration)'=='Debug'" PrivateAssets="all" />
    <PackageReference Include="System.Collections.Immutable"/>
    <PackageReference Include="Microsoft.AspNetCore.Connections.Abstractions" />
    <PackageReference Include="Microsoft.Extensions.Logging.Abstractions"/>
    <ProjectReference Include="..\..\DotNext.Threading\DotNext.Threading.csproj" />
    <ProjectReference Include="..\..\DotNext.IO\DotNext.IO.csproj" />
  </ItemGroup>

  <ItemGroup>
    <AdditionalFiles Include="../../stylecop.json" />
    <SourceRoot Include="$(MSBuildProjectDirectory)\..\..\..\" />
  </ItemGroup>
</Project><|MERGE_RESOLUTION|>--- conflicted
+++ resolved
@@ -8,11 +8,7 @@
     <Nullable>enable</Nullable>
     <IsTrimmable>true</IsTrimmable>
     <Features>nullablePublicOnly</Features>
-<<<<<<< HEAD
-    <VersionPrefix>4.7.3</VersionPrefix>
-=======
     <VersionPrefix>4.8.0</VersionPrefix>
->>>>>>> d5cdb0e2
     <VersionSuffix></VersionSuffix>
     <Authors>.NET Foundation and Contributors</Authors>
     <Product>.NEXT Family of Libraries</Product>
