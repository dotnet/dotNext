--- conflicted
+++ resolved
@@ -5,11 +5,7 @@
   <ItemGroup>
     <!--Compile-time dependencies-->
     <PackageVersion Include="Fody" Version="6.6.4"/>
-<<<<<<< HEAD
-    <PackageVersion Include="InlineIL.Fody" Version="1.7.2"/>
-=======
     <PackageVersion Include="InlineIL.Fody" Version="1.7.3"/>
->>>>>>> d5cdb0e2
     <PackageVersion Include="Microsoft.SourceLink.GitHub" Version="1.1.1" />
     <PackageVersion Include="StyleCop.Analyzers" Version="1.1.118"/>
   </ItemGroup>
@@ -25,13 +21,8 @@
   </ItemGroup>
   <ItemGroup>
     <!--Microsoft packages-->
-<<<<<<< HEAD
-    <PackageVersion Include="Microsoft.AspNetCore.Connections.Abstractions" Version="6.0.10" />
-    <PackageVersion Include="Microsoft.Extensions.Logging.Abstractions" Version="6.0.2" />
-=======
     <PackageVersion Include="Microsoft.AspNetCore.Connections.Abstractions" Version="6.0.11" />
     <PackageVersion Include="Microsoft.Extensions.Logging.Abstractions" Version="6.0.3" />
->>>>>>> d5cdb0e2
     <PackageVersion Include="Microsoft.Extensions.Hosting.Abstractions" Version="6.0.0" />
     <PackageVersion Include="Microsoft.Extensions.Hosting" Version="6.0.1" />
     <PackageVersion Include="Microsoft.Extensions.Http" Version="6.0.0" />
