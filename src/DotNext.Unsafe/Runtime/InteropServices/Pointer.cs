--- conflicted
+++ resolved
@@ -1,1784 +1,876 @@
-<<<<<<< HEAD
-using System;
-using System.Collections;
-using System.Collections.Generic;
-using System.Diagnostics.CodeAnalysis;
-using System.IO;
-using System.Runtime.CompilerServices;
-using System.Runtime.InteropServices;
-using System.Threading.Tasks;
-using CancellationToken = System.Threading.CancellationToken;
-using MemoryHandle = System.Buffers.MemoryHandle;
-
-namespace DotNext.Runtime.InteropServices
-{
-    using Buffers;
-    using Generic;
-    using Threading.Tasks;
-
-    /// <summary>
-    /// CLS-compliant typed pointer for .NET languages without direct support of pointer data type.
-    /// </summary>
-    /// <remarks>
-    /// Many methods associated with the pointer are unsafe and can destabilize runtime.
-    /// Moreover, pointer type doesn't provide automatic memory management.
-    /// Null-pointer is the only check performed by methods.
-    /// </remarks>
-    [StructLayout(LayoutKind.Sequential)]
-    public readonly struct Pointer<T> : IEquatable<Pointer<T>>, IStrongBox
-        where T : unmanaged
-    {
-        /// <summary>
-        /// Represents enumerator over raw memory.
-        /// </summary>
-        public unsafe struct Enumerator : IEnumerator<T>
-        {
-            private readonly long count;
-            private long index;
-            private readonly T* ptr;
-
-            object IEnumerator.Current => Current;
-
-            internal Enumerator(T* ptr, long count)
-            {
-                this.count = count;
-                this.ptr = ptr;
-                index = -1L;
-            }
-
-            /// <summary>
-            /// Pointer to the currently enumerating element.
-            /// </summary>
-            public Pointer<T> Pointer
-            {
-                [MethodImpl(MethodImplOptions.AggressiveInlining)]
-                get => new Pointer<T>(ptr + index);
-            }
-
-            /// <summary>
-            /// Current element.
-            /// </summary>
-            public T Current
-            {
-                [MethodImpl(MethodImplOptions.AggressiveInlining)]
-                get => ptr[index];
-            }
-
-            /// <summary>
-            /// Adjust pointer.
-            /// </summary>
-            /// <returns><see langword="true"/>, if next element is available; <see langword="false"/>, if end of sequence reached.</returns>
-            public bool MoveNext() => ptr != default && ++index < count;
-
-            /// <summary>
-            /// Sets the enumerator to its initial position.
-            /// </summary>
-            public void Reset() => index = -1L;
-
-            /// <summary>
-            /// Releases all resources with this enumerator.
-            /// </summary>
-            public void Dispose() => this = default;
-        }
-
-        private const int BufferSize = 1024;
-
-        /// <summary>
-        /// Represents zero pointer.
-        /// </summary>
-        public static Pointer<T> Null => default;
-
-        private readonly unsafe T* value;
-
-        /// <summary>
-        /// Constructs CLS-compliant pointer from non CLS-compliant pointer.
-        /// </summary>
-        /// <param name="ptr">The pointer value.</param>
-        [CLSCompliant(false)]
-        public unsafe Pointer(T* ptr) => value = ptr;
-
-        /// <summary>
-        /// Constructs pointer from <see cref="IntPtr"/> value.
-        /// </summary>
-        /// <param name="ptr">The pointer value.</param>
-        public unsafe Pointer(IntPtr ptr)
-            : this((T*)ptr)
-        {
-        }
-
-        /// <summary>
-        /// Constructs pointer from <see cref="UIntPtr"/> value.
-        /// </summary>
-        /// <param name="ptr">The pointer value.</param>
-        [CLSCompliant(false)]
-        public unsafe Pointer(UIntPtr ptr)
-            : this((T*)ptr)
-        {
-        }
-
-        /// <summary>
-        /// Fills the elements of the array with a specified value.
-        /// </summary>
-        /// <param name="value">The value to assign to each element of the array.</param>
-        /// <param name="count">The length of the array.</param>
-        /// <exception cref="NullPointerException">This pointer is zero.</exception>
-        /// <exception cref="ArgumentOutOfRangeException"><paramref name="count"/> is less than zero.</exception>
-        public unsafe void Fill(T value, long count)
-        {
-            if (IsNull)
-                throw new NullPointerException();
-            else if (count < 0)
-                throw new ArgumentOutOfRangeException(nameof(count));
-            else if (count == 0)
-                return;
-            var pointer = Address;
-            do
-            {
-                var actualCount = (int)count.Min(int.MaxValue);
-                var span = new Span<T>(pointer.ToPointer(), actualCount);
-                span.Fill(value);
-                count -= actualCount;
-                pointer += actualCount;
-            }
-            while (count > 0);
-        }
-
-        /// <summary>
-        /// Converts this pointer into <see cref="Span{T}"/>.
-        /// </summary>
-        /// <param name="length">The number of elements located in the unmanaged memory identified by this pointer.</param>
-        /// <returns><see cref="Span{T}"/> representing elements in the unmanaged memory.</returns>
-        public unsafe Span<T> ToSpan(int length) => IsNull ? default : new Span<T>(value, length);
-
-        /// <summary>
-        /// Converts this pointer into span of bytes.
-        /// </summary>
-        public unsafe Span<byte> Bytes => IsNull ? default : Memory.AsSpan(value);
-
-        /// <summary>
-		/// Gets or sets pointer value at the specified position in the memory.
-		/// </summary>
-        /// <remarks>
-        /// This property doesn't check bounds of the array.      
-        /// </remarks>              
-		/// <param name="index">Element index.</param>
-		/// <returns>Array element.</returns>
-		/// <exception cref="NullPointerException">This array is not allocated.</exception>
-        public unsafe ref T this[long index]
-        {
-            [MethodImpl(MethodImplOptions.AggressiveInlining)]
-            get
-            {
-                if (IsNull)
-                    throw new NullPointerException();
-                else
-                    return ref value[index];
-            }
-        }
-
-        /// <summary>
-        /// Swaps values between this memory location and the given memory location.
-        /// </summary>
-        /// <param name="other">The other memory location.</param>
-        /// <exception cref="NullPointerException">This pointer is zero.</exception>
-        /// <exception cref="ArgumentNullException"><paramref name="other"/> pointer is zero.</exception>
-        public unsafe void Swap(Pointer<T> other)
-        {
-            if (IsNull)
-                throw new NullPointerException();
-            else if (other.IsNull)
-                throw new ArgumentNullException(nameof(other));
-            Memory.Swap(value, other.value);
-        }
-
-        unsafe object IStrongBox.Value
-        {
-            get => *value;
-            set => *this.value = (T)value;
-        }
-
-        /// <summary>
-        /// Fill memory with zero bytes.
-        /// </summary>
-        /// <param name="count">Number of elements in the unmanaged array.</param>
-        /// <exception cref="NullPointerException">This pointer is equal to zero.</exception>
-        /// <exception cref="ArgumentOutOfRangeException"><paramref name="count"/> is less than or equal to zero.</exception>
-        public unsafe void Clear(long count)
-        {
-            if (IsNull)
-                throw new NullPointerException();
-            else if (count <= 0)
-                throw new ArgumentOutOfRangeException(nameof(count));
-            else
-                Memory.ClearBits(value, sizeof(T) * count);
-        }
-
-        /// <summary>
-        /// Copies block of memory from the source address to the destination address.
-        /// </summary>
-        /// <param name="destination">Destination address.</param>
-        /// <param name="count">The number of elements to be copied.</param>
-        /// <exception cref="NullPointerException">This pointer is equal to zero.</exception>
-        /// <exception cref="ArgumentNullException">Destination pointer is zero.</exception>
-        public unsafe void WriteTo(Pointer<T> destination, long count)
-        {
-            if (IsNull)
-                throw new NullPointerException(ExceptionMessages.NullSource);
-            else if (destination.IsNull)
-                throw new ArgumentNullException(nameof(destination), ExceptionMessages.NullDestination);
-            else
-                Memory.Copy(value, destination.value, count * sizeof(T));
-        }
-
-        /// <summary>
-        /// Copies elements from the memory location identified
-        /// by this pointer to managed array.
-        /// </summary>
-        /// <param name="destination">The array to be modified.</param>
-        /// <param name="offset">The position in the destination array from which copying begins.</param>
-        /// <param name="count">The number of elements of type <typeparamref name="T"/> to be copied.</param>
-        /// <returns>Actual number of copied elements.</returns>
-        /// <exception cref="NullPointerException">This pointer is equal to zero.</exception>
-        /// <exception cref="ArgumentOutOfRangeException"><paramref name="count"/> or <paramref name="offset"/> is less than zero.</exception>
-        public unsafe long WriteTo(T[] destination, long offset, long count)
-        {
-            if (IsNull)
-                throw new NullPointerException();
-            else if (count < 0)
-                throw new ArgumentOutOfRangeException(nameof(count));
-            else if (offset < 0)
-                throw new ArgumentOutOfRangeException(nameof(offset));
-            else if (destination.LongLength == 0L || (offset + count) > destination.LongLength)
-                return 0L;
-            fixed (T* dest = &destination[offset])
-                Memory.Copy(value, dest, count * sizeof(T));
-            return count;
-        }
-
-        private unsafe static void WriteToSteam(byte* source, long length, Stream destination)
-        {
-            //TODO: Should be rewritten for .NET Standard 2.1
-            var offset = 0L;
-            using (var buffer = new ArrayRental<byte>((int)Math.Min(BufferSize, length)))
-                while (length > 0L)
-                {
-                    //copy from memory to buffer
-                    var count = (int)Math.Min(length, buffer.Length);
-                    Unsafe.CopyBlockUnaligned(ref buffer[0], ref source[offset], (uint)count);
-                    //copy from buffer to stream
-                    destination.Write((byte[])buffer, 0, count);
-                    length -= count;
-                    offset += count;
-                }
-        }
-
-        /// <summary>
-        /// Copies bytes from the memory location identified by this pointer to the stream.
-        /// </summary>
-        /// <param name="destination">The destination stream.</param>
-        /// <param name="count">The number of elements of type <typeparamref name="T"/> to be copied.</param>
-        /// <exception cref="NullPointerException">This pointer is equal to zero.</exception>
-        /// <exception cref="ArgumentException">The stream is not writable.</exception>
-        /// <exception cref="ArgumentOutOfRangeException"><paramref name="count"/> is less than zero.</exception>
-        public unsafe void WriteTo(Stream destination, long count)
-        {
-            if (IsNull)
-                throw new NullPointerException();
-            if (count < 0)
-                throw new ArgumentOutOfRangeException(nameof(count));
-            if (!destination.CanWrite)
-                throw new ArgumentException(ExceptionMessages.StreamNotWritable, nameof(destination));
-            if (count > 0)
-                WriteToSteam((byte*)value, count * sizeof(T), destination);
-        }
-
-        private static async Task WriteToSteamAsync(IntPtr source, long length, Stream destination, CancellationToken token)
-        {
-            //TODO: Should be rewritten for .NET Standard 2.1
-            var offset = 0L;
-            using (var buffer = new ArrayRental<byte>((int)Math.Min(BufferSize, length)))
-                while (length > 0L)
-                {
-                    //copy from memory to buffer
-                    var count = (int)Math.Min(length, buffer.Length);
-                    unsafe
-                    {
-                        Unsafe.CopyBlockUnaligned(ref buffer[0], ref source.ToPointer<byte>()[offset], (uint)count);
-                    }
-                    //copy from buffer to stream
-                    await destination.WriteAsync((byte[])buffer, 0, count, token).ConfigureAwait(false);
-                    length -= count;
-                    offset += count;
-                }
-        }
-
-        /// <summary>
-        /// Copies bytes from the memory location identified
-        /// by this pointer to the stream asynchronously.
-        /// </summary>
-        /// <param name="destination">The destination stream.</param>
-        /// <param name="count">The number of elements of type <typeparamref name="T"/> to be copied.</param>
-        /// <param name="token">The token that can be used to cancel the operation.</param>
-        /// <returns>The task instance representing asynchronous state of the copying process.</returns>
-        /// <exception cref="NullPointerException">This pointer is equal to zero.</exception>
-        /// <exception cref="ArgumentOutOfRangeException"><paramref name="count"/> is less than zero.</exception>
-        /// <exception cref="ArgumentException">The stream is not writable.</exception>
-        /// <exception cref="OperationCanceledException">The operation has been canceled.</exception>
-        public unsafe Task WriteToAsync(Stream destination, long count, CancellationToken token = default)
-        {
-            if (IsNull)
-                throw new NullPointerException();
-            if (count < 0)
-                throw new ArgumentOutOfRangeException(nameof(count));
-            if (!destination.CanWrite)
-                throw new ArgumentException(ExceptionMessages.StreamNotWritable, nameof(destination));
-            if (count == 0)
-                return Task.CompletedTask;
-            return WriteToSteamAsync(Address, count * sizeof(T), destination, token);
-        }
-
-        /// <summary>
-        /// Copies elements from the specified array into
-        /// the memory block identified by this pointer.
-        /// </summary>
-        /// <param name="source">The source array.</param>
-        /// <param name="offset">The position in the source array from which copying begins.</param>
-        /// <param name="count">The number of elements of type <typeparamref name="T"/> to be copied.</param>
-        /// <returns>Actual number of copied elements.</returns>
-        /// <exception cref="NullPointerException">This pointer is equal to zero.</exception>
-        /// <exception cref="ArgumentOutOfRangeException"><paramref name="count"/> or <paramref name="offset"/> is less than zero.</exception>
-        public unsafe long ReadFrom(T[] source, long offset, long count)
-        {
-            if (IsNull)
-                throw new NullPointerException();
-            else if (count < 0L)
-                throw new ArgumentOutOfRangeException(nameof(count));
-            else if (offset < 0L)
-                throw new ArgumentOutOfRangeException(nameof(offset));
-            else if (source.LongLength == 0L || (count + offset) > source.LongLength)
-                return 0L;
-            fixed (T* src = &source[offset])
-                Memory.Copy(src, value, count * sizeof(T));
-            return count;
-        }
-
-        private unsafe static long ReadFromStream(Stream source, byte* destination, long length)
-        {
-            //TODO: Should be rewritten for .NET Standard 2.1
-            var total = 0L;
-            using (var buffer = new ArrayRental<byte>((int)Math.Min(BufferSize, length)))
-                while (length > 0L)
-                {
-                    //copy from stream to buffer
-                    var bytesRead = source.Read((byte[])buffer, 0, buffer.Length);
-                    if (bytesRead == 0)
-                        break;
-                    //copy from buffer to memory
-                    Unsafe.CopyBlockUnaligned(ref destination[total], ref buffer[0], (uint)bytesRead);
-                    length -= bytesRead;
-                    total += bytesRead;
-                }
-            return total;
-        }
-
-        /// <summary>
-        /// Copies bytes from the given stream to the memory location identified by this pointer.
-        /// </summary>
-        /// <param name="source">The source stream.</param>
-        /// <param name="count">The number of elements of type <typeparamref name="T"/> to be copied.</param>
-        /// <returns>The actual number of copied elements.</returns>
-        /// <exception cref="NullPointerException">This pointer is zero.</exception>
-        /// <exception cref="ArgumentException">The stream is not readable.</exception>
-        /// <exception cref="ArgumentOutOfRangeException"><paramref name="count"/> is less than zero.</exception>
-        public unsafe long ReadFrom(Stream source, long count)
-        {
-            if (IsNull)
-                throw new NullPointerException();
-            if (count < 0L)
-                throw new ArgumentOutOfRangeException(nameof(count));
-            if (!source.CanRead)
-                throw new ArgumentException(ExceptionMessages.StreamNotReadable, nameof(source));
-            if (count == 0L)
-                return 0L;
-            return ReadFromStream(source, (byte*)value, sizeof(T) * count);
-        }
-
-        private static async Task<long> ReadFromStreamAsync(Stream source, IntPtr destination, long length, CancellationToken token)
-        {
-            //TODO: Should be rewritten for .NET Standard 2.1
-            var total = 0L;
-            using (var buffer = new ArrayRental<byte>((int)Math.Min(BufferSize, length)))
-                while (length > 0L)
-                {
-                    //copy from stream to buffer
-                    var bytesRead = await source.ReadAsync((byte[])buffer, 0, buffer.Length, token).ConfigureAwait(false);
-                    if (bytesRead == 0)
-                        break;
-                    //copy from buffer to memory
-                    unsafe
-                    {
-                        Unsafe.CopyBlock(ref destination.ToPointer<byte>()[total], ref buffer[0], (uint)bytesRead);
-                    }
-                    length -= bytesRead;
-                    total += bytesRead;
-                }
-            return total;
-        }
-
-        /// <summary>
-        /// Copies bytes from the given stream to the memory location identified by this pointer asynchronously.
-        /// </summary>
-        /// <param name="source">The source stream.</param>
-        /// <param name="count">The number of elements of type <typeparamref name="T"/> to be copied.</param>
-        /// <param name="token">The token that can be used to cancel the operation.</param>
-        /// <exception cref="NullPointerException">This pointer is zero.</exception>
-        /// <exception cref="ArgumentException">The stream is not readable.</exception>
-        /// <exception cref="ArgumentOutOfRangeException"><paramref name="count"/> is less than zero.</exception>
-        /// <exception cref="OperationCanceledException">The operation has been canceled.</exception>
-		public unsafe Task<long> ReadFromAsync(Stream source, long count, CancellationToken token = default)
-        {
-            if (IsNull)
-                throw new NullPointerException();
-            if (count < 0L)
-                throw new ArgumentOutOfRangeException(nameof(count));
-            if (!source.CanRead)
-                throw new ArgumentException(ExceptionMessages.StreamNotReadable, nameof(source));
-            if (count == 0L)
-                return CompletedTask<long, LongConst.Zero>.Task;
-            return ReadFromStreamAsync(source, Address, sizeof(T) * count, token);
-        }
-
-        /// <summary>
-        /// Returns representation of the memory identified by this pointer in the form of the stream.
-        /// </summary>
-        /// <remarks>
-        /// This method returns <see cref="Stream"/> compatible over the memory identified by this pointer. No copying is performed.
-        /// </remarks>
-        /// <param name="count">The number of elements of type <typeparamref name="T"/> referenced by this memory.</param>
-        /// <param name="access">The type of the access supported by the returned stream.</param>
-        /// <returns>The stream representing the memory identified by this pointer.</returns>
-        [MethodImpl(MethodImplOptions.AggressiveInlining)]
-        public unsafe Stream AsStream(long count, FileAccess access = FileAccess.ReadWrite)
-        {
-            if (IsNull)
-                return Stream.Null;
-            count *= sizeof(T);
-            return new UnmanagedMemoryStream(As<byte>().value, count, count, access);
-        }
-
-        /// <summary>
-        /// Copies block of memory referenced by this pointer
-        /// into managed heap as array of bytes.
-        /// </summary>
-        /// <param name="length">Number of elements to copy.</param>
-        /// <returns>A copy of memory block in the form of byte array.</returns>
-        public unsafe byte[] ToByteArray(long length)
-        {
-            if (IsNull)
-                return Array.Empty<byte>();
-            var result = new byte[sizeof(T) * length];
-            fixed (byte* destination = result)
-                Memory.Copy(value, destination, result.LongLength);
-            return result;
-        }
-
-        /// <summary>
-        /// Gets pointer address.
-        /// </summary>
-        public unsafe IntPtr Address
-        {
-            [MethodImpl(MethodImplOptions.AggressiveInlining)]
-            get => new IntPtr(value);
-        }
-
-        /// <summary>
-        /// Indicates that this pointer is <see langword="null"/>.
-        /// </summary>
-        public unsafe bool IsNull
-        {
-            [MethodImpl(MethodImplOptions.AggressiveInlining)]
-            get => value == default;
-        }
-
-        /// <summary>
-        /// Reinterprets pointer type.
-        /// </summary>
-        /// <typeparam name="U">A new pointer type.</typeparam>
-        /// <returns>Reinterpreted pointer type.</returns>
-        /// <exception cref="GenericArgumentException{U}">Type <typeparamref name="U"/> should be the same size or less than type <typeparamref name="T"/>.</exception>
-        [MethodImpl(MethodImplOptions.AggressiveInlining)]
-        [SuppressMessage("Usage", "CA2208", Justification = "The name of the generic parameter is correct")]
-        public unsafe Pointer<U> As<U>()
-            where U : unmanaged
-            => sizeof(T) >= sizeof(U) ? new Pointer<U>(Address) : throw new GenericArgumentException<U>(ExceptionMessages.WrongTargetTypeSize, nameof(U));
-
-        /// <summary>
-        /// Gets the value stored in the memory identified by this pointer.
-        /// </summary>
-        /// <value>The reference to the memory location.</value>
-        /// <exception cref="NullPointerException">The pointer is 0.</exception>
-        public unsafe ref T Value
-        {
-            [MethodImpl(MethodImplOptions.AggressiveInlining)]
-            get
-            {
-                if (IsNull)
-                    throw new NullPointerException();
-                else
-                    return ref value[0];
-            }
-        }
-
-        /// <summary>
-        /// Gets the value stored in the memory identified by this pointer.
-        /// </summary>
-        /// <returns>The value stored in the memory.</returns>
-        /// <exception cref="NullPointerException">The pointer is 0.</exception>
-        [MethodImpl(MethodImplOptions.AggressiveInlining)]
-        public T Get() => Value;
-
-        /// <summary>
-        /// Gets the value stored in the memory at the specified position.
-        /// </summary>
-        /// <param name="index">The index of the element.</param>
-        /// <returns>The value stored in the memory at the specified position.</returns>
-        /// <exception cref="NullPointerException">The pointer is 0.</exception>
-        [MethodImpl(MethodImplOptions.AggressiveInlining)]
-        public T Get(long index) => this[index];
-
-        /// <summary>
-        /// Sets the value stored in the memory identified by this pointer.
-        /// </summary>
-        /// <param name="value">The value to be stored in the memory.</param>
-        /// <exception cref="NullPointerException">The pointer is 0.</exception>
-        [MethodImpl(MethodImplOptions.AggressiveInlining)]
-        public void Set(T value) => Value = value;
-
-        /// <summary>
-        /// Sets the value at the specified position in the memory.
-        /// </summary>
-        /// <param name="value">The value to be stored in the memory.</param>
-        /// <param name="index">The index of the element to modify.</param>
-        /// <exception cref="NullPointerException">The pointer is 0.</exception>
-        public void Set(T value, long index) => this[index] = value;
-
-        /// <summary>
-        /// Gets enumerator over raw memory.
-        /// </summary>
-        /// <param name="length">A number of elements to iterate.</param>
-        /// <returns>Iterator object.</returns>
-        public unsafe Enumerator GetEnumerator(long length) => IsNull ? default : new Enumerator(value, length);
-
-        /// <summary>
-        /// Computes bitwise equality between two blocks of memory.
-        /// </summary>
-        /// <param name="other">The pointer identifies block of memory to be compared.</param>
-        /// <param name="count">The number of elements of type <typeparamref name="T"/> referenced by both pointers.</param>
-        /// <returns><see langword="true"/>, if both memory blocks have the same bytes; otherwise, <see langword="false"/>.</returns>
-        public unsafe bool BitwiseEquals(Pointer<T> other, long count)
-        {
-            if (value == other.value)
-                return true;
-            else if (IsNull || other.IsNull)
-                return false;
-            else
-                return Memory.Equals(value, other, count * sizeof(T));
-        }
-
-        /// <summary>
-        /// Computes 32-bit hash code for the block of memory identified by this pointer.
-        /// </summary>
-        /// <param name="count">The number of elements of type <typeparamref name="T"/> referenced by this pointer.</param>
-        /// <param name="salted"><see langword="true"/> to include randomized salt data into hashing; <see langword="false"/> to use data from memory only.</param>
-        /// <returns>Content hash code.</returns>
-        public unsafe int BitwiseHashCode(long count, bool salted = true)
-            => IsNull ? 0 : Memory.GetHashCode32(value, count * sizeof(T), salted);
-
-        /// <summary>
-        /// Computes 64-bit hash code for the block of memory identified by this pointer.
-        /// </summary>
-        /// <param name="count">The number of elements of type <typeparamref name="T"/> referenced by this pointer.</param>
-        /// <param name="salted"><see langword="true"/> to include randomized salt data into hashing; <see langword="false"/> to use data from memory only.</param>
-        /// <returns>Content hash code.</returns>
-        public unsafe long BitwiseHashCode64(long count, bool salted = true)
-            => IsNull ? 0L : Memory.GetHashCode64(value, count * sizeof(T), salted);
-
-        /// <summary>
-        /// Computes 32-bit hash code for the block of memory identified by this pointer.
-        /// </summary>
-        /// <param name="count">The number of elements of type <typeparamref name="T"/> referenced by this pointer.</param>
-        /// <param name="hash">Initial value of the hash to be passed into hashing function.</param>
-        /// <param name="hashFunction">The custom hash function.</param>
-        /// <param name="salted"><see langword="true"/> to include randomized salt data into hashing; <see langword="false"/> to use data from memory only.</param>
-        /// <returns>Content hash code.</returns>
-        public int BitwiseHashCode(long count, int hash, Func<int, int, int> hashFunction, bool salted = true)
-            => BitwiseHashCode(count, hash, new ValueFunc<int, int, int>(hashFunction, true), salted);
-
-        /// <summary>
-        /// Computes 32-bit hash code for the block of memory identified by this pointer.
-        /// </summary>
-        /// <param name="count">The number of elements of type <typeparamref name="T"/> referenced by this pointer.</param>
-        /// <param name="hash">Initial value of the hash to be passed into hashing function.</param>
-        /// <param name="hashFunction">The custom hash function.</param>
-        /// <param name="salted"><see langword="true"/> to include randomized salt data into hashing; <see langword="false"/> to use data from memory only.</param>
-        /// <returns>Content hash code.</returns>
-        public unsafe int BitwiseHashCode(long count, int hash, in ValueFunc<int, int, int> hashFunction, bool salted = true)
-            => IsNull ? 0 : Memory.GetHashCode32(value, count * sizeof(T), hash, hashFunction, salted);
-
-        /// <summary>
-        /// Computes 64-bit hash code for the block of memory identified by this pointer.
-        /// </summary>
-        /// <param name="count">The number of elements of type <typeparamref name="T"/> referenced by this pointer.</param>
-        /// <param name="hash">Initial value of the hash to be passed into hashing function.</param>
-        /// <param name="hashFunction">The custom hash function.</param>
-        /// <param name="salted"><see langword="true"/> to include randomized salt data into hashing; <see langword="false"/> to use data from memory only.</param>
-        /// <returns>Content hash code.</returns>
-        public unsafe long BitwiseHashCode64(long count, long hash, in ValueFunc<long, long, long> hashFunction, bool salted = true)
-            => IsNull ? 0 : Memory.GetHashCode64(value, count * sizeof(T), hash, hashFunction, salted);
-
-        /// <summary>
-        /// Computes 64-bit hash code for the block of memory identified by this pointer.
-        /// </summary>
-        /// <param name="count">The number of elements of type <typeparamref name="T"/> referenced by this pointer.</param>
-        /// <param name="hash">Initial value of the hash to be passed into hashing function.</param>
-        /// <param name="hashFunction">The custom hash function.</param>
-        /// <param name="salted"><see langword="true"/> to include randomized salt data into hashing; <see langword="false"/> to use data from memory only.</param>
-        /// <returns>Content hash code.</returns>
-        public long BitwiseHashCode64(long count, long hash, Func<long, long, long> hashFunction, bool salted = true)
-            => BitwiseHashCode64(count, hash, new ValueFunc<long, long, long>(hashFunction, true), salted);
-
-        /// <summary>
-        /// Bitwise comparison of two memory blocks.
-        /// </summary>
-        /// <param name="other">The pointer identifies block of memory to be compared.</param>
-        /// <param name="count">The number of elements of type <typeparamref name="T"/> referenced by both pointers.</param>
-        /// <returns>Comparison result which has the semantics as return type of <see cref="IComparable.CompareTo(object)"/>.</returns>
-        public unsafe int BitwiseCompare(Pointer<T> other, long count)
-        {
-            if (value == other.value)
-                return 0;
-            else if (IsNull)
-                throw new NullPointerException();
-            else if (other.IsNull)
-                throw new ArgumentNullException(nameof(other));
-            else
-                return Memory.Compare(value, other, count * sizeof(T));
-        }
-
-        /// <summary>
-        /// Adds an offset to the value of a pointer.
-        /// </summary>
-        /// <remarks>
-        /// The offset specifies number of elements of type <typeparamref name="T"/>, not bytes.
-        /// </remarks>
-        /// <param name="pointer">The pointer to add the offset to.</param>
-        /// <param name="offset">The offset to add.</param>
-        /// <returns>A new pointer that reflects the addition of offset to pointer.</returns>
-        [MethodImpl(MethodImplOptions.AggressiveInlining)]
-        public static unsafe Pointer<T> operator +(Pointer<T> pointer, int offset)
-            => pointer.IsNull ? throw new NullPointerException() : new Pointer<T>(pointer.value + offset);
-
-        /// <summary>
-        /// Adds an offset to the value of a pointer.
-        /// </summary>
-        /// <remarks>
-        /// The offset specifies number of elements of type <typeparamref name="T"/>, not bytes.
-        /// </remarks>
-        /// <param name="pointer">The pointer to add the offset to.</param>
-        /// <param name="offset">The offset to add.</param>
-        /// <returns>A new pointer that reflects the addition of offset to pointer.</returns>
-        [MethodImpl(MethodImplOptions.AggressiveInlining)]
-        public static unsafe Pointer<T> operator +(Pointer<T> pointer, IntPtr offset)
-            => pointer.IsNull ? throw new NullPointerException() : new Pointer<T>(pointer.Address.Add(offset));
-
-        /// <summary>
-        /// Subtracts an offset from the value of a pointer.
-        /// </summary>
-        /// <remarks>
-        /// The offset specifies number of elements of type <typeparamref name="T"/>, not bytes.
-        /// </remarks>
-        /// <param name="pointer">The pointer to subtract the offset from.</param>
-        /// <param name="offset">The offset to subtract.</param>
-        /// <returns>A new pointer that reflects the subtraction of offset from pointer.</returns>
-        [MethodImpl(MethodImplOptions.AggressiveInlining)]
-        public static unsafe Pointer<T> operator -(Pointer<T> pointer, int offset)
-            => pointer.IsNull ? throw new NullPointerException() : new Pointer<T>(pointer.value - offset);
-
-        /// <summary>
-        /// Subtracts an offset from the value of a pointer.
-        /// </summary>
-        /// <remarks>
-        /// The offset specifies number of elements of type <typeparamref name="T"/>, not bytes.
-        /// </remarks>
-        /// <param name="pointer">The pointer to subtract the offset from.</param>
-        /// <param name="offset">The offset to subtract.</param>
-        /// <returns>A new pointer that reflects the subtraction of offset from pointer.</returns>
-        [MethodImpl(MethodImplOptions.AggressiveInlining)]
-        public static unsafe Pointer<T> operator -(Pointer<T> pointer, IntPtr offset)
-            => pointer.IsNull ? throw new NullPointerException() : new Pointer<T>(pointer.Address.Subtract(offset));
-
-        /// <summary>
-        /// Adds an offset to the value of a pointer.
-        /// </summary>
-        /// <remarks>
-        /// The offset specifies number of elements of type <typeparamref name="T"/>, not bytes.
-        /// </remarks>
-        /// <param name="pointer">The pointer to add the offset to.</param>
-        /// <param name="offset">The offset to add.</param>
-        /// <returns>A new pointer that reflects the addition of offset to pointer.</returns>
-        [MethodImpl(MethodImplOptions.AggressiveInlining)]
-        public static unsafe Pointer<T> operator +(Pointer<T> pointer, long offset)
-            => pointer.IsNull ? throw new NullPointerException() : new Pointer<T>(pointer.value + offset);
-
-        /// <summary>
-        /// Subtracts an offset from the value of a pointer.
-        /// </summary>
-        /// <remarks>
-        /// The offset specifies number of elements of type <typeparamref name="T"/>, not bytes.
-        /// </remarks>
-        /// <param name="pointer">The pointer to subtract the offset from.</param>
-        /// <param name="offset">The offset to subtract.</param>
-        /// <returns>A new pointer that reflects the subtraction of offset from pointer.</returns>
-        [MethodImpl(MethodImplOptions.AggressiveInlining)]
-        public static unsafe Pointer<T> operator -(Pointer<T> pointer, long offset)
-            => pointer.IsNull ? throw new NullPointerException() : new Pointer<T>(pointer.value - offset);
-
-        /// <summary>
-        /// Adds an offset to the value of a pointer.
-        /// </summary>
-        /// <remarks>
-        /// The offset specifies number of elements of type <typeparamref name="T"/>, not bytes.
-        /// </remarks>
-        /// <param name="pointer">The pointer to add the offset to.</param>
-        /// <param name="offset">The offset to add.</param>
-        /// <returns>A new pointer that reflects the addition of offset to pointer.</returns>
-        [CLSCompliant(false)]
-        [MethodImpl(MethodImplOptions.AggressiveInlining)]
-        public static unsafe Pointer<T> operator +(Pointer<T> pointer, ulong offset)
-            => pointer.IsNull ? throw new NullPointerException() : new Pointer<T>(pointer.value + offset);
-
-        /// <summary>
-        /// Subtracts an offset from the value of a pointer.
-        /// </summary>
-        /// <remarks>
-        /// The offset specifies number of elements of type <typeparamref name="T"/>, not bytes.
-        /// </remarks>
-        /// <param name="pointer">The pointer to subtract the offset from.</param>
-        /// <param name="offset">The offset to subtract.</param>
-        /// <returns>A new pointer that reflects the subtraction of offset from pointer.</returns>
-        [CLSCompliant(false)]
-        [MethodImpl(MethodImplOptions.AggressiveInlining)]
-        public static unsafe Pointer<T> operator -(Pointer<T> pointer, ulong offset)
-            => pointer.IsNull ? throw new NullPointerException() : new Pointer<T>(pointer.value - offset);
-
-        /// <summary>
-        /// Increments this pointer by 1 element of type <typeparamref name="T"/>.
-        /// </summary>
-        /// <param name="pointer">The pointer to add the offset to.</param>
-        /// <returns>A new pointer that reflects the addition of offset to pointer.</returns>
-        public static Pointer<T> operator ++(Pointer<T> pointer) => pointer + 1;
-
-        /// <summary>
-        /// Decrements this pointer by 1 element of type <typeparamref name="T"/>.
-        /// </summary>
-        /// <param name="pointer">The pointer to subtract the offset from.</param>
-        /// <returns>A new pointer that reflects the subtraction of offset from pointer.</returns>
-        public static Pointer<T> operator --(Pointer<T> pointer) => pointer - 1;
-
-        /// <summary>
-        /// Indicates that the first pointer represents the same memory location as the second pointer.
-        /// </summary>
-        /// <param name="first">The first pointer to be compared.</param>
-        /// <param name="second">The second pointer to be compared.</param>
-        /// <returns><see langword="true"/>, if the first pointer represents the same memory location as the second pointer; otherwise, <see langword="false"/>.</returns>
-        [MethodImpl(MethodImplOptions.AggressiveInlining)]
-        public static bool operator ==(Pointer<T> first, Pointer<T> second)
-            => first.Equals(second);
-
-        /// <summary>
-        /// Indicates that the first pointer represents the different memory location as the second pointer.
-        /// </summary>
-        /// <param name="first">The first pointer to be compared.</param>
-        /// <param name="second">The second pointer to be compared.</param>
-        /// <returns><see langword="true"/>, if the first pointer represents the different memory location as the second pointer; otherwise, <see langword="false"/>.</returns>
-        [MethodImpl(MethodImplOptions.AggressiveInlining)]
-        public static bool operator !=(Pointer<T> first, Pointer<T> second)
-            => !first.Equals(second);
-
-        /// <summary>
-        /// Converts non CLS-compliant pointer into its CLS-compliant representation. 
-        /// </summary>
-        /// <param name="value">The pointer value.</param>
-        [CLSCompliant(false)]
-        [MethodImpl(MethodImplOptions.AggressiveInlining)]
-        public static unsafe implicit operator Pointer<T>(T* value) => new Pointer<T>(value);
-
-        /// <summary>
-        /// Converts CLS-compliant pointer into its non CLS-compliant representation. 
-        /// </summary>
-        /// <param name="ptr">The pointer value.</param>
-        [CLSCompliant(false)]
-        [MethodImpl(MethodImplOptions.AggressiveInlining)]
-        public static unsafe implicit operator T*(Pointer<T> ptr) => ptr.value;
-
-        /// <summary>
-        /// Obtains pointer value (address) as <see cref="IntPtr"/>.
-        /// </summary>
-        /// <param name="ptr">The pointer to be converted.</param>
-        [MethodImpl(MethodImplOptions.AggressiveInlining)]
-        public static implicit operator IntPtr(Pointer<T> ptr) => ptr.Address;
-
-        /// <summary>
-        /// Obtains pointer value (address) as <see cref="UIntPtr"/>.
-        /// </summary>
-        /// <param name="ptr">The pointer to be converted.</param>
-        [MethodImpl(MethodImplOptions.AggressiveInlining)]
-        [CLSCompliant(false)]
-        public static unsafe implicit operator UIntPtr(Pointer<T> ptr) => new UIntPtr(ptr.value);
-
-        /// <summary>
-        /// Obtains pointer to the memory represented by given memory handle.
-        /// </summary>
-        /// <param name="handle">The memory handle.</param>
-        [MethodImpl(MethodImplOptions.AggressiveInlining)]
-        public unsafe static explicit operator Pointer<T>(in MemoryHandle handle) => new Pointer<T>(new IntPtr(handle.Pointer));
-
-        /// <summary>
-        /// Checks whether this pointer is not zero.
-        /// </summary>
-        /// <param name="ptr">The pointer to check.</param>
-        /// <returns><see langword="true"/>, if this pointer is not zero; otherwise, <see langword="false"/>.</returns>
-        [MethodImpl(MethodImplOptions.AggressiveInlining)]
-        public static bool operator true(Pointer<T> ptr) => !ptr.IsNull;
-
-        /// <summary>
-        /// Checks whether this pointer is zero.
-        /// </summary>
-        /// <param name="ptr">The pointer to check.</param>
-        /// <returns><see langword="true"/>, if this pointer is zero; otherwise, <see langword="false"/>.</returns>
-        [MethodImpl(MethodImplOptions.AggressiveInlining)]
-        public static bool operator false(Pointer<T> ptr) => ptr.IsNull;
-
-        bool IEquatable<Pointer<T>>.Equals(Pointer<T> other) => Equals(other);
-
-        /// <summary>
-        /// Indicates that this pointer represents the same memory location as other pointer.
-        /// </summary>
-        /// <typeparam name="U">The type of the another pointer.</typeparam>
-        /// <param name="other">The pointer to be compared.</param>
-        /// <returns><see langword="true"/>, if this pointer represents the same memory location as other pointer; otherwise, <see langword="false"/>.</returns>
-        [MethodImpl(MethodImplOptions.AggressiveInlining)]
-        public unsafe bool Equals<U>(Pointer<U> other) where U : unmanaged => value == other.value;
-
-        /// <summary>
-        /// Determines whether the value stored in the memory identified by this pointer is equal to the given value.
-        /// </summary>
-        /// <param name="other">The value to be compared.</param>
-        /// <param name="comparer">The object implementing comparison algorithm.</param>
-        /// <returns><see langword="true"/>, if the value stored in the memory identified by this pointer is equal to the given value; otherwise, <see langword="false"/>.</returns>
-        public unsafe bool Equals(T other, IEqualityComparer<T> comparer) => !IsNull && comparer.Equals(*value, other);
-
-        /// <summary>
-        /// Computes hash code of the value stored in the memory identified by this pointer.
-        /// </summary>
-        /// <param name="comparer">The object implementing custom hash function.</param>
-        /// <returns>The hash code of the value stored in the memory identified by this pointer.</returns>
-        public unsafe int GetHashCode(IEqualityComparer<T> comparer) => IsNull ? 0 : comparer.GetHashCode(*value);
-
-        /// <summary>
-        /// Computes hash code of the pointer itself (i.e. address), not of the memory content.
-        /// </summary>
-        /// <returns>The hash code of this pointer.</returns>
-        public override int GetHashCode() => Address.GetHashCode();
-
-        /// <summary>
-        /// Indicates that this pointer represents the same memory location as other pointer.
-        /// </summary>
-        /// <param name="other">The object of type <see cref="Pointer{T}"/> to be compared.</param>
-        /// <returns><see langword="true"/>, if this pointer represents the same memory location as other pointer; otherwise, <see langword="false"/>.</returns>
-        public override bool Equals(object other) => other is Pointer<T> ptr && Equals(ptr);
-
-        /// <summary>
-        /// Returns hexadecimal address represented by this pointer.
-        /// </summary>
-        /// <returns>The hexadecimal value of this pointer.</returns>
-        public override string ToString() => Address.ToString("X");
-    }
-=======
-using System;
-using System.Collections;
-using System.Collections.Generic;
-using System.Diagnostics.CodeAnalysis;
-using System.IO;
-using System.Runtime.CompilerServices;
-using System.Runtime.InteropServices;
-using System.Threading.Tasks;
-using CancellationToken = System.Threading.CancellationToken;
-using MemoryHandle = System.Buffers.MemoryHandle;
-
-namespace DotNext.Runtime.InteropServices
-{
-    using MemorySource = Buffers.UnmanagedMemory<byte>;
-
-    /// <summary>
-    /// CLS-compliant typed pointer for .NET languages without direct support of pointer data type.
-    /// </summary>
-    /// <remarks>
-    /// Many methods associated with the pointer are unsafe and can destabilize runtime.
-    /// Moreover, pointer type doesn't provide automatic memory management.
-    /// Null-pointer is the only check performed by methods.
-    /// </remarks>
-    [StructLayout(LayoutKind.Sequential)]
-    public readonly struct Pointer<T> : IEquatable<Pointer<T>>, IStrongBox
-        where T : unmanaged
-    {
-        /// <summary>
-        /// Represents enumerator over raw memory.
-        /// </summary>
-        public unsafe struct Enumerator : IEnumerator<T>
-        {
-            private const long InitialPosition = -1L;
-            private readonly long count;
-            private long index;
-            private readonly T* ptr;
-
-            object IEnumerator.Current => Current;
-
-            internal Enumerator(T* ptr, long count)
-            {
-                this.count = count;
-                this.ptr = ptr;
-                index = InitialPosition;
-            }
-
-            /// <summary>
-            /// Pointer to the currently enumerating element.
-            /// </summary>
-            public Pointer<T> Pointer
-            {
-                [MethodImpl(MethodImplOptions.AggressiveInlining)]
-                get => new Pointer<T>(ptr + index);
-            }
-
-            /// <summary>
-            /// Current element.
-            /// </summary>
-            public T Current
-            {
-                [MethodImpl(MethodImplOptions.AggressiveInlining)]
-                get => ptr[index];
-            }
-
-            /// <summary>
-            /// Adjust pointer.
-            /// </summary>
-            /// <returns><see langword="true"/>, if next element is available; <see langword="false"/>, if end of sequence reached.</returns>
-            public bool MoveNext() => ptr != default && ++index < count;
-
-            /// <summary>
-            /// Sets the enumerator to its initial position.
-            /// </summary>
-            public void Reset() => index = InitialPosition;
-
-            /// <summary>
-            /// Releases all resources with this enumerator.
-            /// </summary>
-            public void Dispose() => this = default;
-        }
-
-        /// <summary>
-        /// Represents zero pointer.
-        /// </summary>
-        public static Pointer<T> Null => default;
-
-        private readonly unsafe T* value;
-
-        /// <summary>
-        /// Constructs CLS-compliant pointer from non CLS-compliant pointer.
-        /// </summary>
-        /// <param name="ptr">The pointer value.</param>
-        [CLSCompliant(false)]
-        public unsafe Pointer(T* ptr) => value = ptr;
-
-        /// <summary>
-        /// Constructs pointer from <see cref="IntPtr"/> value.
-        /// </summary>
-        /// <param name="ptr">The pointer value.</param>
-        public unsafe Pointer(IntPtr ptr)
-            : this((T*)ptr)
-        {
-        }
-
-        /// <summary>
-        /// Constructs pointer from <see cref="UIntPtr"/> value.
-        /// </summary>
-        /// <param name="ptr">The pointer value.</param>
-        [CLSCompliant(false)]
-        public unsafe Pointer(UIntPtr ptr)
-            : this((T*)ptr)
-        {
-        }
-
-        /// <summary>
-        /// Determines whether this pointer is aligned
-        /// to the size of <typeparamref name="T"/>.
-        /// </summary>
-        public unsafe bool IsAligned => new IntPtr(value).Remainder(new IntPtr(sizeof(T))) == default;
-
-        /// <summary>
-        /// Fills the elements of the array with a specified value.
-        /// </summary>
-        /// <param name="value">The value to assign to each element of the array.</param>
-        /// <param name="count">The length of the array.</param>
-        /// <exception cref="NullPointerException">This pointer is zero.</exception>
-        /// <exception cref="ArgumentOutOfRangeException"><paramref name="count"/> is less than zero.</exception>
-        public unsafe void Fill(T value, long count)
-        {
-            if (IsNull)
-                throw new NullPointerException();
-            if (count < 0)
-                throw new ArgumentOutOfRangeException(nameof(count));
-            if (count == 0)
-                return;
-            var pointer = Address;
-            do
-            {
-                var actualCount = count.Truncate();
-                var span = new Span<T>(pointer.ToPointer(), actualCount);
-                span.Fill(value);
-                count -= actualCount;
-                pointer += actualCount;
-            }
-            while (count > 0);
-        }
-
-        /// <summary>
-        /// Converts this pointer into <see cref="Span{T}"/>.
-        /// </summary>
-        /// <param name="length">The number of elements located in the unmanaged memory identified by this pointer.</param>
-        /// <returns><see cref="Span{T}"/> representing elements in the unmanaged memory.</returns>
-        public unsafe Span<T> ToSpan(int length) => IsNull ? default : new Span<T>(value, length);
-
-        /// <summary>
-        /// Converts this pointer into span of bytes.
-        /// </summary>
-        public unsafe Span<byte> Bytes => IsNull ? default : Intrinsics.AsSpan(value);
-
-        /// <summary>
-		/// Gets or sets pointer value at the specified position in the memory.
-		/// </summary>
-        /// <remarks>
-        /// This property doesn't check bounds of the array.      
-        /// </remarks>              
-		/// <param name="index">Element index.</param>
-		/// <returns>Array element.</returns>
-		/// <exception cref="NullPointerException">This array is not allocated.</exception>
-        public unsafe ref T this[long index]
-        {
-            [MethodImpl(MethodImplOptions.AggressiveInlining)]
-            get
-            {
-                if (IsNull)
-                    throw new NullPointerException();
-                else
-                    return ref value[index];
-            }
-        }
-
-        /// <summary>
-        /// Swaps values between this memory location and the given memory location.
-        /// </summary>
-        /// <param name="other">The other memory location.</param>
-        /// <exception cref="NullPointerException">This pointer is zero.</exception>
-        /// <exception cref="ArgumentNullException"><paramref name="other"/> pointer is zero.</exception>
-        public unsafe void Swap(Pointer<T> other)
-        {
-            if (IsNull)
-                throw new NullPointerException();
-            else if (other.IsNull)
-                throw new ArgumentNullException(nameof(other));
-            Intrinsics.Swap(value, other.value);
-        }
-
-        unsafe object IStrongBox.Value
-        {
-            get => *value;
-            set => *this.value = (T)value;
-        }
-
-        /// <summary>
-        /// Fill memory with zero bytes.
-        /// </summary>
-        /// <param name="count">Number of elements in the unmanaged array.</param>
-        /// <exception cref="NullPointerException">This pointer is equal to zero.</exception>
-        /// <exception cref="ArgumentOutOfRangeException"><paramref name="count"/> is less than or equal to zero.</exception>
-        public unsafe void Clear(long count)
-        {
-            if (IsNull)
-                throw new NullPointerException();
-            if (count <= 0)
-                throw new ArgumentOutOfRangeException(nameof(count));
-            Intrinsics.ClearBits(value, sizeof(T) * count);
-        }
-
-        /// <summary>
-        /// Copies block of memory from the source address to the destination address.
-        /// </summary>
-        /// <param name="destination">Destination address.</param>
-        /// <param name="count">The number of elements to be copied.</param>
-        /// <exception cref="NullPointerException">This pointer is equal to zero.</exception>
-        /// <exception cref="ArgumentNullException">Destination pointer is zero.</exception>
-        public unsafe void WriteTo(Pointer<T> destination, long count)
-        {
-            if (IsNull)
-                throw new NullPointerException(ExceptionMessages.NullSource);
-            if (destination.IsNull)
-                throw new ArgumentNullException(nameof(destination), ExceptionMessages.NullDestination);
-            Intrinsics.Copy(ref value[0], ref destination.value[0], count);
-        }
-
-        /// <summary>
-        /// Copies elements from the memory location identified
-        /// by this pointer to managed array.
-        /// </summary>
-        /// <param name="destination">The array to be modified.</param>
-        /// <param name="offset">The position in the destination array from which copying begins.</param>
-        /// <param name="count">The number of elements of type <typeparamref name="T"/> to be copied.</param>
-        /// <returns>Actual number of copied elements.</returns>
-        /// <exception cref="NullPointerException">This pointer is equal to zero.</exception>
-        /// <exception cref="ArgumentOutOfRangeException"><paramref name="count"/> or <paramref name="offset"/> is less than zero.</exception>
-        public unsafe long WriteTo(T[] destination, long offset, long count)
-        {
-            if (IsNull)
-                throw new NullPointerException();
-            if (count < 0)
-                throw new ArgumentOutOfRangeException(nameof(count));
-            if (offset < 0)
-                throw new ArgumentOutOfRangeException(nameof(offset));
-            if (destination.LongLength == 0L || (offset + count) > destination.LongLength)
-                return 0L;
-            Intrinsics.Copy(ref value[0], ref destination[0], count);
-            return count;
-        }
-
-        private unsafe static void WriteToSteam(byte* source, long length, Stream destination)
-        {
-            while (length > 0L)
-            {
-                var bytes = new ReadOnlySpan<byte>(source, (int)Math.Min(int.MaxValue, length));
-                destination.Write(bytes);
-                length -= bytes.Length;
-            }
-        }
-
-        /// <summary>
-        /// Copies bytes from the memory location identified by this pointer to the stream.
-        /// </summary>
-        /// <param name="destination">The destination stream.</param>
-        /// <param name="count">The number of elements of type <typeparamref name="T"/> to be copied.</param>
-        /// <exception cref="NullPointerException">This pointer is equal to zero.</exception>
-        /// <exception cref="ArgumentException">The stream is not writable.</exception>
-        /// <exception cref="ArgumentOutOfRangeException"><paramref name="count"/> is less than zero.</exception>
-        public unsafe void WriteTo(Stream destination, long count)
-        {
-            if (IsNull)
-                throw new NullPointerException();
-            if (count < 0)
-                throw new ArgumentOutOfRangeException(nameof(count));
-            if (!destination.CanWrite)
-                throw new ArgumentException(ExceptionMessages.StreamNotWritable, nameof(destination));
-            if (count > 0)
-                WriteToSteam((byte*)value, count * sizeof(T), destination);
-        }
-
-        private static async ValueTask WriteToSteamAsync(IntPtr source, long length, Stream destination, CancellationToken token)
-        {
-            while (length > 0L)
-            {
-                using var manager = new MemorySource(source, (int)Math.Min(int.MaxValue, length));
-                await destination.WriteAsync(manager.Memory, token).ConfigureAwait(false);
-                length -= manager.Length;
-                source += manager.Length;
-            }
-        }
-
-        /// <summary>
-        /// Copies bytes from the memory location identified
-        /// by this pointer to the stream asynchronously.
-        /// </summary>
-        /// <param name="destination">The destination stream.</param>
-        /// <param name="count">The number of elements of type <typeparamref name="T"/> to be copied.</param>
-        /// <param name="token">The token that can be used to cancel the operation.</param>
-        /// <returns>The task instance representing asynchronous state of the copying process.</returns>
-        /// <exception cref="NullPointerException">This pointer is equal to zero.</exception>
-        /// <exception cref="ArgumentOutOfRangeException"><paramref name="count"/> is less than zero.</exception>
-        /// <exception cref="ArgumentException">The stream is not writable.</exception>
-        /// <exception cref="OperationCanceledException">The operation has been canceled.</exception>
-        public unsafe ValueTask WriteToAsync(Stream destination, long count, CancellationToken token = default)
-        {
-            if (IsNull)
-                throw new NullPointerException();
-            if (count < 0)
-                throw new ArgumentOutOfRangeException(nameof(count));
-            if (!destination.CanWrite)
-                throw new ArgumentException(ExceptionMessages.StreamNotWritable, nameof(destination));
-            if (count == 0)
-                return new ValueTask();
-            return WriteToSteamAsync(Address, count * sizeof(T), destination, token);
-        }
-
-        /// <summary>
-        /// Copies elements from the specified array into
-        /// the memory block identified by this pointer.
-        /// </summary>
-        /// <param name="source">The source array.</param>
-        /// <param name="offset">The position in the source array from which copying begins.</param>
-        /// <param name="count">The number of elements of type <typeparamref name="T"/> to be copied.</param>
-        /// <returns>Actual number of copied elements.</returns>
-        /// <exception cref="NullPointerException">This pointer is equal to zero.</exception>
-        /// <exception cref="ArgumentOutOfRangeException"><paramref name="count"/> or <paramref name="offset"/> is less than zero.</exception>
-        public unsafe long ReadFrom(T[] source, long offset, long count)
-        {
-            if (IsNull)
-                throw new NullPointerException();
-            if (count < 0L)
-                throw new ArgumentOutOfRangeException(nameof(count));
-            if (offset < 0L)
-                throw new ArgumentOutOfRangeException(nameof(offset));
-            if (source.LongLength == 0L || (count + offset) > source.LongLength)
-                return 0L;
-            Intrinsics.Copy(ref source[0], ref value[0], count);
-            return count;
-        }
-
-        private unsafe static long ReadFromStream(Stream source, byte* destination, long length)
-        {
-            var total = 0L;
-            while (length > 0)
-            {
-                var bytesRead = source.Read(new Span<byte>(&destination[total], (int)Math.Min(int.MaxValue, length)));
-                if (bytesRead == 0)
-                    break;
-                total += bytesRead;
-                length -= bytesRead;
-            }
-            return total;
-        }
-
-        /// <summary>
-        /// Copies bytes from the given stream to the memory location identified by this pointer.
-        /// </summary>
-        /// <param name="source">The source stream.</param>
-        /// <param name="count">The number of elements of type <typeparamref name="T"/> to be copied.</param>
-        /// <returns>The actual number of copied elements.</returns>
-        /// <exception cref="NullPointerException">This pointer is zero.</exception>
-        /// <exception cref="ArgumentException">The stream is not readable.</exception>
-        /// <exception cref="ArgumentOutOfRangeException"><paramref name="count"/> is less than zero.</exception>
-        public unsafe long ReadFrom(Stream source, long count)
-        {
-            if (IsNull)
-                throw new NullPointerException();
-            if (count < 0L)
-                throw new ArgumentOutOfRangeException(nameof(count));
-            if (!source.CanRead)
-                throw new ArgumentException(ExceptionMessages.StreamNotReadable, nameof(source));
-            if (count == 0L)
-                return 0L;
-            return ReadFromStream(source, (byte*)value, sizeof(T) * count);
-        }
-
-        private static async ValueTask<long> ReadFromStreamAsync(Stream source, IntPtr destination, long length, CancellationToken token)
-        {
-            var total = 0L;
-            while (length > 0L)
-            {
-                using var manager = new MemorySource(destination, (int)Math.Min(int.MaxValue, length));
-                var bytesRead = await source.ReadAsync(manager.Memory, token).ConfigureAwait(false);
-                if (bytesRead == 0)
-                    break;
-                length -= bytesRead;
-                destination += bytesRead;
-                total += bytesRead;
-            }
-            return total;
-        }
-
-        /// <summary>
-        /// Copies bytes from the given stream to the memory location identified by this pointer asynchronously.
-        /// </summary>
-        /// <param name="source">The source stream.</param>
-        /// <param name="count">The number of elements of type <typeparamref name="T"/> to be copied.</param>
-        /// <param name="token">The token that can be used to cancel the operation.</param>
-        /// <exception cref="NullPointerException">This pointer is zero.</exception>
-        /// <exception cref="ArgumentException">The stream is not readable.</exception>
-        /// <exception cref="ArgumentOutOfRangeException"><paramref name="count"/> is less than zero.</exception>
-        /// <exception cref="OperationCanceledException">The operation has been canceled.</exception>
-		public unsafe ValueTask<long> ReadFromAsync(Stream source, long count, CancellationToken token = default)
-        {
-            if (IsNull)
-                throw new NullPointerException();
-            if (count < 0L)
-                throw new ArgumentOutOfRangeException(nameof(count));
-            if (!source.CanRead)
-                throw new ArgumentException(ExceptionMessages.StreamNotReadable, nameof(source));
-            if (count == 0L)
-                return new ValueTask<long>(0L);
-            return ReadFromStreamAsync(source, Address, sizeof(T) * count, token);
-        }
-
-        /// <summary>
-        /// Returns representation of the memory identified by this pointer in the form of the stream.
-        /// </summary>
-        /// <remarks>
-        /// This method returns <see cref="Stream"/> compatible over the memory identified by this pointer. No copying is performed.
-        /// </remarks>
-        /// <param name="count">The number of elements of type <typeparamref name="T"/> referenced by this memory.</param>
-        /// <param name="access">The type of the access supported by the returned stream.</param>
-        /// <returns>The stream representing the memory identified by this pointer.</returns>
-        [MethodImpl(MethodImplOptions.AggressiveInlining)]
-        public unsafe Stream AsStream(long count, FileAccess access = FileAccess.ReadWrite)
-        {
-            if (IsNull)
-                return Stream.Null;
-            count *= sizeof(T);
-            return new UnmanagedMemoryStream((byte*)value, count, count, access);
-        }
-
-        /// <summary>
-        /// Copies block of memory referenced by this pointer
-        /// into managed heap as array of bytes.
-        /// </summary>
-        /// <param name="length">Number of elements to copy.</param>
-        /// <returns>A copy of memory block in the form of byte array.</returns>
-        public unsafe byte[] ToByteArray(long length)
-        {
-            if (IsNull)
-                return Array.Empty<byte>();
-            var result = new byte[sizeof(T) * length];
-            Intrinsics.Copy(ref Unsafe.AsRef<byte>(value), ref result[0], length * sizeof(T));
-            return result;
-        }
-
-        /// <summary>
-        /// Gets pointer address.
-        /// </summary>
-        public unsafe IntPtr Address
-        {
-            [MethodImpl(MethodImplOptions.AggressiveInlining)]
-            get => new IntPtr(value);
-        }
-
-        /// <summary>
-        /// Indicates that this pointer is <see langword="null"/>.
-        /// </summary>
-        public unsafe bool IsNull
-        {
-            [MethodImpl(MethodImplOptions.AggressiveInlining)]
-            get => value == default;
-        }
-
-        /// <summary>
-        /// Reinterprets pointer type.
-        /// </summary>
-        /// <typeparam name="U">A new pointer type.</typeparam>
-        /// <returns>Reinterpreted pointer type.</returns>
-        /// <exception cref="GenericArgumentException{U}">Type <typeparamref name="U"/> should be the same size or less than type <typeparamref name="T"/>.</exception>
-        [MethodImpl(MethodImplOptions.AggressiveInlining)]
-        [SuppressMessage("Usage", "CA2208", Justification = "The name of the generic parameter is correct")]
-        public unsafe Pointer<U> As<U>()
-            where U : unmanaged
-            => sizeof(T) >= sizeof(U) ? new Pointer<U>(Address) : throw new GenericArgumentException<U>(ExceptionMessages.WrongTargetTypeSize, nameof(U));
-
-        /// <summary>
-        /// Gets the value stored in the memory identified by this pointer.
-        /// </summary>
-        /// <value>The reference to the memory location.</value>
-        /// <exception cref="NullPointerException">The pointer is 0.</exception>
-        public unsafe ref T Value
-        {
-            [MethodImpl(MethodImplOptions.AggressiveInlining)]
-            get
-            {
-                if (IsNull)
-                    throw new NullPointerException();
-                else
-                    return ref value[0];
-            }
-        }
-
-        /// <summary>
-        /// Gets the value stored in the memory identified by this pointer.
-        /// </summary>
-        /// <returns>The value stored in the memory.</returns>
-        /// <exception cref="NullPointerException">The pointer is 0.</exception>
-        [MethodImpl(MethodImplOptions.AggressiveInlining)]
-        public T Get() => Value;
-
-        /// <summary>
-        /// Gets the value stored in the memory at the specified position.
-        /// </summary>
-        /// <param name="index">The index of the element.</param>
-        /// <returns>The value stored in the memory at the specified position.</returns>
-        /// <exception cref="NullPointerException">The pointer is 0.</exception>
-        [MethodImpl(MethodImplOptions.AggressiveInlining)]
-        public T Get(long index) => this[index];
-
-        /// <summary>
-        /// Sets the value stored in the memory identified by this pointer.
-        /// </summary>
-        /// <param name="value">The value to be stored in the memory.</param>
-        /// <exception cref="NullPointerException">The pointer is 0.</exception>
-        [MethodImpl(MethodImplOptions.AggressiveInlining)]
-        public void Set(T value) => Value = value;
-
-        /// <summary>
-        /// Sets the value at the specified position in the memory.
-        /// </summary>
-        /// <param name="value">The value to be stored in the memory.</param>
-        /// <param name="index">The index of the element to modify.</param>
-        /// <exception cref="NullPointerException">The pointer is 0.</exception>
-        public void Set(T value, long index) => this[index] = value;
-
-        /// <summary>
-        /// Gets enumerator over raw memory.
-        /// </summary>
-        /// <param name="length">A number of elements to iterate.</param>
-        /// <returns>Iterator object.</returns>
-        public unsafe Enumerator GetEnumerator(long length) => IsNull ? default : new Enumerator(value, length);
-
-        /// <summary>
-        /// Computes bitwise equality between two blocks of memory.
-        /// </summary>
-        /// <param name="other">The pointer identifies block of memory to be compared.</param>
-        /// <param name="count">The number of elements of type <typeparamref name="T"/> referenced by both pointers.</param>
-        /// <returns><see langword="true"/>, if both memory blocks have the same bytes; otherwise, <see langword="false"/>.</returns>
-        public unsafe bool BitwiseEquals(Pointer<T> other, long count)
-        {
-            if (value == other.value)
-                return true;
-            if (IsNull || other.IsNull)
-                return false;
-            return Intrinsics.Equals(value, other, count * sizeof(T));
-        }
-
-        /// <summary>
-        /// Computes 32-bit hash code for the block of memory identified by this pointer.
-        /// </summary>
-        /// <param name="count">The number of elements of type <typeparamref name="T"/> referenced by this pointer.</param>
-        /// <param name="salted"><see langword="true"/> to include randomized salt data into hashing; <see langword="false"/> to use data from memory only.</param>
-        /// <returns>Content hash code.</returns>
-        public unsafe int BitwiseHashCode(long count, bool salted = true)
-            => IsNull ? 0 : Intrinsics.GetHashCode32(value, count * sizeof(T), salted);
-
-        /// <summary>
-        /// Computes 64-bit hash code for the block of memory identified by this pointer.
-        /// </summary>
-        /// <param name="count">The number of elements of type <typeparamref name="T"/> referenced by this pointer.</param>
-        /// <param name="salted"><see langword="true"/> to include randomized salt data into hashing; <see langword="false"/> to use data from memory only.</param>
-        /// <returns>Content hash code.</returns>
-        public unsafe long BitwiseHashCode64(long count, bool salted = true)
-            => IsNull ? 0L : Intrinsics.GetHashCode64(value, count * sizeof(T), salted);
-
-        /// <summary>
-        /// Computes 32-bit hash code for the block of memory identified by this pointer.
-        /// </summary>
-        /// <param name="count">The number of elements of type <typeparamref name="T"/> referenced by this pointer.</param>
-        /// <param name="hash">Initial value of the hash to be passed into hashing function.</param>
-        /// <param name="hashFunction">The custom hash function.</param>
-        /// <param name="salted"><see langword="true"/> to include randomized salt data into hashing; <see langword="false"/> to use data from memory only.</param>
-        /// <returns>Content hash code.</returns>
-        public int BitwiseHashCode(long count, int hash, Func<int, int, int> hashFunction, bool salted = true)
-            => BitwiseHashCode(count, hash, new ValueFunc<int, int, int>(hashFunction, true), salted);
-
-        /// <summary>
-        /// Computes 32-bit hash code for the block of memory identified by this pointer.
-        /// </summary>
-        /// <param name="count">The number of elements of type <typeparamref name="T"/> referenced by this pointer.</param>
-        /// <param name="hash">Initial value of the hash to be passed into hashing function.</param>
-        /// <param name="hashFunction">The custom hash function.</param>
-        /// <param name="salted"><see langword="true"/> to include randomized salt data into hashing; <see langword="false"/> to use data from memory only.</param>
-        /// <returns>Content hash code.</returns>
-        public unsafe int BitwiseHashCode(long count, int hash, in ValueFunc<int, int, int> hashFunction, bool salted = true)
-            => IsNull ? 0 : Intrinsics.GetHashCode32(value, count * sizeof(T), hash, hashFunction, salted);
-
-        /// <summary>
-        /// Computes 64-bit hash code for the block of memory identified by this pointer.
-        /// </summary>
-        /// <param name="count">The number of elements of type <typeparamref name="T"/> referenced by this pointer.</param>
-        /// <param name="hash">Initial value of the hash to be passed into hashing function.</param>
-        /// <param name="hashFunction">The custom hash function.</param>
-        /// <param name="salted"><see langword="true"/> to include randomized salt data into hashing; <see langword="false"/> to use data from memory only.</param>
-        /// <returns>Content hash code.</returns>
-        public unsafe long BitwiseHashCode64(long count, long hash, in ValueFunc<long, long, long> hashFunction, bool salted = true)
-            => IsNull ? 0 : Intrinsics.GetHashCode64(value, count * sizeof(T), hash, hashFunction, salted);
-
-        /// <summary>
-        /// Computes 64-bit hash code for the block of memory identified by this pointer.
-        /// </summary>
-        /// <param name="count">The number of elements of type <typeparamref name="T"/> referenced by this pointer.</param>
-        /// <param name="hash">Initial value of the hash to be passed into hashing function.</param>
-        /// <param name="hashFunction">The custom hash function.</param>
-        /// <param name="salted"><see langword="true"/> to include randomized salt data into hashing; <see langword="false"/> to use data from memory only.</param>
-        /// <returns>Content hash code.</returns>
-        public long BitwiseHashCode64(long count, long hash, Func<long, long, long> hashFunction, bool salted = true)
-            => BitwiseHashCode64(count, hash, new ValueFunc<long, long, long>(hashFunction, true), salted);
-
-        /// <summary>
-        /// Bitwise comparison of two memory blocks.
-        /// </summary>
-        /// <param name="other">The pointer identifies block of memory to be compared.</param>
-        /// <param name="count">The number of elements of type <typeparamref name="T"/> referenced by both pointers.</param>
-        /// <returns>Comparison result which has the semantics as return type of <see cref="IComparable.CompareTo(object)"/>.</returns>
-        public unsafe int BitwiseCompare(Pointer<T> other, long count)
-        {
-            if (value == other.value)
-                return 0;
-            else if (IsNull)
-                throw new NullPointerException();
-            else if (other.IsNull)
-                throw new ArgumentNullException(nameof(other));
-            else
-                return Intrinsics.Compare(value, other, count * sizeof(T));
-        }
-
-        /// <summary>
-        /// Adds an offset to the value of a pointer.
-        /// </summary>
-        /// <remarks>
-        /// The offset specifies number of elements of type <typeparamref name="T"/>, not bytes.
-        /// </remarks>
-        /// <param name="pointer">The pointer to add the offset to.</param>
-        /// <param name="offset">The offset to add.</param>
-        /// <returns>A new pointer that reflects the addition of offset to pointer.</returns>
-        [MethodImpl(MethodImplOptions.AggressiveInlining)]
-        public static unsafe Pointer<T> operator +(Pointer<T> pointer, int offset)
-            => pointer.IsNull ? throw new NullPointerException() : new Pointer<T>(pointer.value + offset);
-
-        /// <summary>
-        /// Adds an offset to the value of a pointer.
-        /// </summary>
-        /// <remarks>
-        /// The offset specifies number of elements of type <typeparamref name="T"/>, not bytes.
-        /// </remarks>
-        /// <param name="pointer">The pointer to add the offset to.</param>
-        /// <param name="offset">The offset to add.</param>
-        /// <returns>A new pointer that reflects the addition of offset to pointer.</returns>
-        [MethodImpl(MethodImplOptions.AggressiveInlining)]
-        public static unsafe Pointer<T> operator +(Pointer<T> pointer, IntPtr offset)
-            => pointer.IsNull ? throw new NullPointerException() : new Pointer<T>(pointer.Address.Add(offset));
-
-        /// <summary>
-        /// Subtracts an offset from the value of a pointer.
-        /// </summary>
-        /// <remarks>
-        /// The offset specifies number of elements of type <typeparamref name="T"/>, not bytes.
-        /// </remarks>
-        /// <param name="pointer">The pointer to subtract the offset from.</param>
-        /// <param name="offset">The offset to subtract.</param>
-        /// <returns>A new pointer that reflects the subtraction of offset from pointer.</returns>
-        [MethodImpl(MethodImplOptions.AggressiveInlining)]
-        public static unsafe Pointer<T> operator -(Pointer<T> pointer, int offset)
-            => pointer.IsNull ? throw new NullPointerException() : new Pointer<T>(pointer.value - offset);
-
-        /// <summary>
-        /// Subtracts an offset from the value of a pointer.
-        /// </summary>
-        /// <remarks>
-        /// The offset specifies number of elements of type <typeparamref name="T"/>, not bytes.
-        /// </remarks>
-        /// <param name="pointer">The pointer to subtract the offset from.</param>
-        /// <param name="offset">The offset to subtract.</param>
-        /// <returns>A new pointer that reflects the subtraction of offset from pointer.</returns>
-        [MethodImpl(MethodImplOptions.AggressiveInlining)]
-        public static unsafe Pointer<T> operator -(Pointer<T> pointer, IntPtr offset)
-            => pointer.IsNull ? throw new NullPointerException() : new Pointer<T>(pointer.Address.Subtract(offset));
-
-        /// <summary>
-        /// Adds an offset to the value of a pointer.
-        /// </summary>
-        /// <remarks>
-        /// The offset specifies number of elements of type <typeparamref name="T"/>, not bytes.
-        /// </remarks>
-        /// <param name="pointer">The pointer to add the offset to.</param>
-        /// <param name="offset">The offset to add.</param>
-        /// <returns>A new pointer that reflects the addition of offset to pointer.</returns>
-        [MethodImpl(MethodImplOptions.AggressiveInlining)]
-        public static unsafe Pointer<T> operator +(Pointer<T> pointer, long offset)
-            => pointer.IsNull ? throw new NullPointerException() : new Pointer<T>(pointer.value + offset);
-
-        /// <summary>
-        /// Subtracts an offset from the value of a pointer.
-        /// </summary>
-        /// <remarks>
-        /// The offset specifies number of elements of type <typeparamref name="T"/>, not bytes.
-        /// </remarks>
-        /// <param name="pointer">The pointer to subtract the offset from.</param>
-        /// <param name="offset">The offset to subtract.</param>
-        /// <returns>A new pointer that reflects the subtraction of offset from pointer.</returns>
-        [MethodImpl(MethodImplOptions.AggressiveInlining)]
-        public static unsafe Pointer<T> operator -(Pointer<T> pointer, long offset)
-            => pointer.IsNull ? throw new NullPointerException() : new Pointer<T>(pointer.value - offset);
-
-        /// <summary>
-        /// Adds an offset to the value of a pointer.
-        /// </summary>
-        /// <remarks>
-        /// The offset specifies number of elements of type <typeparamref name="T"/>, not bytes.
-        /// </remarks>
-        /// <param name="pointer">The pointer to add the offset to.</param>
-        /// <param name="offset">The offset to add.</param>
-        /// <returns>A new pointer that reflects the addition of offset to pointer.</returns>
-        [CLSCompliant(false)]
-        [MethodImpl(MethodImplOptions.AggressiveInlining)]
-        public static unsafe Pointer<T> operator +(Pointer<T> pointer, ulong offset)
-            => pointer.IsNull ? throw new NullPointerException() : new Pointer<T>(pointer.value + offset);
-
-        /// <summary>
-        /// Subtracts an offset from the value of a pointer.
-        /// </summary>
-        /// <remarks>
-        /// The offset specifies number of elements of type <typeparamref name="T"/>, not bytes.
-        /// </remarks>
-        /// <param name="pointer">The pointer to subtract the offset from.</param>
-        /// <param name="offset">The offset to subtract.</param>
-        /// <returns>A new pointer that reflects the subtraction of offset from pointer.</returns>
-        [CLSCompliant(false)]
-        [MethodImpl(MethodImplOptions.AggressiveInlining)]
-        public static unsafe Pointer<T> operator -(Pointer<T> pointer, ulong offset)
-            => pointer.IsNull ? throw new NullPointerException() : new Pointer<T>(pointer.value - offset);
-
-        /// <summary>
-        /// Increments this pointer by 1 element of type <typeparamref name="T"/>.
-        /// </summary>
-        /// <param name="pointer">The pointer to add the offset to.</param>
-        /// <returns>A new pointer that reflects the addition of offset to pointer.</returns>
-        public static Pointer<T> operator ++(Pointer<T> pointer) => pointer + 1;
-
-        /// <summary>
-        /// Decrements this pointer by 1 element of type <typeparamref name="T"/>.
-        /// </summary>
-        /// <param name="pointer">The pointer to subtract the offset from.</param>
-        /// <returns>A new pointer that reflects the subtraction of offset from pointer.</returns>
-        public static Pointer<T> operator --(Pointer<T> pointer) => pointer - 1;
-
-        /// <summary>
-        /// Indicates that the first pointer represents the same memory location as the second pointer.
-        /// </summary>
-        /// <param name="first">The first pointer to be compared.</param>
-        /// <param name="second">The second pointer to be compared.</param>
-        /// <returns><see langword="true"/>, if the first pointer represents the same memory location as the second pointer; otherwise, <see langword="false"/>.</returns>
-        [MethodImpl(MethodImplOptions.AggressiveInlining)]
-        public static bool operator ==(Pointer<T> first, Pointer<T> second)
-            => first.Equals(second);
-
-        /// <summary>
-        /// Indicates that the first pointer represents the different memory location as the second pointer.
-        /// </summary>
-        /// <param name="first">The first pointer to be compared.</param>
-        /// <param name="second">The second pointer to be compared.</param>
-        /// <returns><see langword="true"/>, if the first pointer represents the different memory location as the second pointer; otherwise, <see langword="false"/>.</returns>
-        [MethodImpl(MethodImplOptions.AggressiveInlining)]
-        public static bool operator !=(Pointer<T> first, Pointer<T> second)
-            => !first.Equals(second);
-
-        /// <summary>
-        /// Converts non CLS-compliant pointer into its CLS-compliant representation. 
-        /// </summary>
-        /// <param name="value">The pointer value.</param>
-        [CLSCompliant(false)]
-        [MethodImpl(MethodImplOptions.AggressiveInlining)]
-        public static unsafe implicit operator Pointer<T>(T* value) => new Pointer<T>(value);
-
-        /// <summary>
-        /// Converts CLS-compliant pointer into its non CLS-compliant representation. 
-        /// </summary>
-        /// <param name="ptr">The pointer value.</param>
-        [CLSCompliant(false)]
-        [MethodImpl(MethodImplOptions.AggressiveInlining)]
-        public static unsafe implicit operator T*(Pointer<T> ptr) => ptr.value;
-
-        /// <summary>
-        /// Obtains pointer value (address) as <see cref="IntPtr"/>.
-        /// </summary>
-        /// <param name="ptr">The pointer to be converted.</param>
-        [MethodImpl(MethodImplOptions.AggressiveInlining)]
-        public static implicit operator IntPtr(Pointer<T> ptr) => ptr.Address;
-
-        /// <summary>
-        /// Obtains pointer value (address) as <see cref="UIntPtr"/>.
-        /// </summary>
-        /// <param name="ptr">The pointer to be converted.</param>
-        [MethodImpl(MethodImplOptions.AggressiveInlining)]
-        [CLSCompliant(false)]
-        public static unsafe implicit operator UIntPtr(Pointer<T> ptr) => new UIntPtr(ptr.value);
-
-        /// <summary>
-        /// Obtains pointer to the memory represented by given memory handle.
-        /// </summary>
-        /// <param name="handle">The memory handle.</param>
-        [MethodImpl(MethodImplOptions.AggressiveInlining)]
-        public unsafe static explicit operator Pointer<T>(in MemoryHandle handle) => new Pointer<T>(new IntPtr(handle.Pointer));
-
-        /// <summary>
-        /// Checks whether this pointer is not zero.
-        /// </summary>
-        /// <param name="ptr">The pointer to check.</param>
-        /// <returns><see langword="true"/>, if this pointer is not zero; otherwise, <see langword="false"/>.</returns>
-        [MethodImpl(MethodImplOptions.AggressiveInlining)]
-        public static bool operator true(Pointer<T> ptr) => !ptr.IsNull;
-
-        /// <summary>
-        /// Checks whether this pointer is zero.
-        /// </summary>
-        /// <param name="ptr">The pointer to check.</param>
-        /// <returns><see langword="true"/>, if this pointer is zero; otherwise, <see langword="false"/>.</returns>
-        [MethodImpl(MethodImplOptions.AggressiveInlining)]
-        public static bool operator false(Pointer<T> ptr) => ptr.IsNull;
-
-        bool IEquatable<Pointer<T>>.Equals(Pointer<T> other) => Equals(other);
-
-        /// <summary>
-        /// Indicates that this pointer represents the same memory location as other pointer.
-        /// </summary>
-        /// <typeparam name="U">The type of the another pointer.</typeparam>
-        /// <param name="other">The pointer to be compared.</param>
-        /// <returns><see langword="true"/>, if this pointer represents the same memory location as other pointer; otherwise, <see langword="false"/>.</returns>
-        [MethodImpl(MethodImplOptions.AggressiveInlining)]
-        public unsafe bool Equals<U>(Pointer<U> other) where U : unmanaged => value == other.value;
-
-        /// <summary>
-        /// Determines whether the value stored in the memory identified by this pointer is equal to the given value.
-        /// </summary>
-        /// <param name="other">The value to be compared.</param>
-        /// <param name="comparer">The object implementing comparison algorithm.</param>
-        /// <returns><see langword="true"/>, if the value stored in the memory identified by this pointer is equal to the given value; otherwise, <see langword="false"/>.</returns>
-        public unsafe bool Equals(T other, IEqualityComparer<T> comparer) => !IsNull && comparer.Equals(*value, other);
-
-        /// <summary>
-        /// Computes hash code of the value stored in the memory identified by this pointer.
-        /// </summary>
-        /// <param name="comparer">The object implementing custom hash function.</param>
-        /// <returns>The hash code of the value stored in the memory identified by this pointer.</returns>
-        public unsafe int GetHashCode(IEqualityComparer<T> comparer) => IsNull ? 0 : comparer.GetHashCode(*value);
-
-        /// <summary>
-        /// Computes hash code of the pointer itself (i.e. address), not of the memory content.
-        /// </summary>
-        /// <returns>The hash code of this pointer.</returns>
-        public override int GetHashCode() => Address.GetHashCode();
-
-        /// <summary>
-        /// Indicates that this pointer represents the same memory location as other pointer.
-        /// </summary>
-        /// <param name="other">The object of type <see cref="Pointer{T}"/> to be compared.</param>
-        /// <returns><see langword="true"/>, if this pointer represents the same memory location as other pointer; otherwise, <see langword="false"/>.</returns>
-        public override bool Equals(object? other) => other is Pointer<T> ptr && Equals(ptr);
-
-        /// <summary>
-        /// Returns hexadecimal address represented by this pointer.
-        /// </summary>
-        /// <returns>The hexadecimal value of this pointer.</returns>
-        public override string ToString() => Address.ToString("X");
-    }
->>>>>>> 25cb7beb
+using System;
+using System.Collections;
+using System.Collections.Generic;
+using System.Diagnostics.CodeAnalysis;
+using System.IO;
+using System.Runtime.CompilerServices;
+using System.Runtime.InteropServices;
+using System.Threading.Tasks;
+using CancellationToken = System.Threading.CancellationToken;
+using MemoryHandle = System.Buffers.MemoryHandle;
+
+namespace DotNext.Runtime.InteropServices
+{
+    using MemorySource = Buffers.UnmanagedMemory<byte>;
+
+    /// <summary>
+    /// CLS-compliant typed pointer for .NET languages without direct support of pointer data type.
+    /// </summary>
+    /// <remarks>
+    /// Many methods associated with the pointer are unsafe and can destabilize runtime.
+    /// Moreover, pointer type doesn't provide automatic memory management.
+    /// Null-pointer is the only check performed by methods.
+    /// </remarks>
+    [StructLayout(LayoutKind.Sequential)]
+    public readonly struct Pointer<T> : IEquatable<Pointer<T>>, IStrongBox
+        where T : unmanaged
+    {
+        /// <summary>
+        /// Represents enumerator over raw memory.
+        /// </summary>
+        public unsafe struct Enumerator : IEnumerator<T>
+        {
+            private const long InitialPosition = -1L;
+            private readonly long count;
+            private long index;
+            private readonly T* ptr;
+
+            object IEnumerator.Current => Current;
+
+            internal Enumerator(T* ptr, long count)
+            {
+                this.count = count;
+                this.ptr = ptr;
+                index = InitialPosition;
+            }
+
+            /// <summary>
+            /// Pointer to the currently enumerating element.
+            /// </summary>
+            public Pointer<T> Pointer
+            {
+                [MethodImpl(MethodImplOptions.AggressiveInlining)]
+                get => new Pointer<T>(ptr + index);
+            }
+
+            /// <summary>
+            /// Current element.
+            /// </summary>
+            public T Current
+            {
+                [MethodImpl(MethodImplOptions.AggressiveInlining)]
+                get => ptr[index];
+            }
+
+            /// <summary>
+            /// Adjust pointer.
+            /// </summary>
+            /// <returns><see langword="true"/>, if next element is available; <see langword="false"/>, if end of sequence reached.</returns>
+            public bool MoveNext() => ptr != default && ++index < count;
+
+            /// <summary>
+            /// Sets the enumerator to its initial position.
+            /// </summary>
+            public void Reset() => index = InitialPosition;
+
+            /// <summary>
+            /// Releases all resources with this enumerator.
+            /// </summary>
+            public void Dispose() => this = default;
+        }
+
+        /// <summary>
+        /// Represents zero pointer.
+        /// </summary>
+        public static Pointer<T> Null => default;
+
+        private readonly unsafe T* value;
+
+        /// <summary>
+        /// Constructs CLS-compliant pointer from non CLS-compliant pointer.
+        /// </summary>
+        /// <param name="ptr">The pointer value.</param>
+        [CLSCompliant(false)]
+        public unsafe Pointer(T* ptr) => value = ptr;
+
+        /// <summary>
+        /// Constructs pointer from <see cref="IntPtr"/> value.
+        /// </summary>
+        /// <param name="ptr">The pointer value.</param>
+        public unsafe Pointer(IntPtr ptr)
+            : this((T*)ptr)
+        {
+        }
+
+        /// <summary>
+        /// Constructs pointer from <see cref="UIntPtr"/> value.
+        /// </summary>
+        /// <param name="ptr">The pointer value.</param>
+        [CLSCompliant(false)]
+        public unsafe Pointer(UIntPtr ptr)
+            : this((T*)ptr)
+        {
+        }
+
+        /// <summary>
+        /// Determines whether this pointer is aligned
+        /// to the size of <typeparamref name="T"/>.
+        /// </summary>
+        public unsafe bool IsAligned => new IntPtr(value).Remainder(new IntPtr(sizeof(T))) == default;
+
+        /// <summary>
+        /// Fills the elements of the array with a specified value.
+        /// </summary>
+        /// <param name="value">The value to assign to each element of the array.</param>
+        /// <param name="count">The length of the array.</param>
+        /// <exception cref="NullPointerException">This pointer is zero.</exception>
+        /// <exception cref="ArgumentOutOfRangeException"><paramref name="count"/> is less than zero.</exception>
+        public unsafe void Fill(T value, long count)
+        {
+            if (IsNull)
+                throw new NullPointerException();
+            if (count < 0)
+                throw new ArgumentOutOfRangeException(nameof(count));
+            if (count == 0)
+                return;
+            var pointer = Address;
+            do
+            {
+                var actualCount = count.Truncate();
+                var span = new Span<T>(pointer.ToPointer(), actualCount);
+                span.Fill(value);
+                count -= actualCount;
+                pointer += actualCount;
+            }
+            while (count > 0);
+        }
+
+        /// <summary>
+        /// Converts this pointer into <see cref="Span{T}"/>.
+        /// </summary>
+        /// <param name="length">The number of elements located in the unmanaged memory identified by this pointer.</param>
+        /// <returns><see cref="Span{T}"/> representing elements in the unmanaged memory.</returns>
+        public unsafe Span<T> ToSpan(int length) => IsNull ? default : new Span<T>(value, length);
+
+        /// <summary>
+        /// Converts this pointer into span of bytes.
+        /// </summary>
+        public unsafe Span<byte> Bytes => IsNull ? default : Intrinsics.AsSpan(value);
+
+        /// <summary>
+		/// Gets or sets pointer value at the specified position in the memory.
+		/// </summary>
+        /// <remarks>
+        /// This property doesn't check bounds of the array.      
+        /// </remarks>              
+		/// <param name="index">Element index.</param>
+		/// <returns>Array element.</returns>
+		/// <exception cref="NullPointerException">This array is not allocated.</exception>
+        public unsafe ref T this[long index]
+        {
+            [MethodImpl(MethodImplOptions.AggressiveInlining)]
+            get
+            {
+                if (IsNull)
+                    throw new NullPointerException();
+                else
+                    return ref value[index];
+            }
+        }
+
+        /// <summary>
+        /// Swaps values between this memory location and the given memory location.
+        /// </summary>
+        /// <param name="other">The other memory location.</param>
+        /// <exception cref="NullPointerException">This pointer is zero.</exception>
+        /// <exception cref="ArgumentNullException"><paramref name="other"/> pointer is zero.</exception>
+        public unsafe void Swap(Pointer<T> other)
+        {
+            if (IsNull)
+                throw new NullPointerException();
+            else if (other.IsNull)
+                throw new ArgumentNullException(nameof(other));
+            Intrinsics.Swap(value, other.value);
+        }
+
+        unsafe object IStrongBox.Value
+        {
+            get => *value;
+            set => *this.value = (T)value;
+        }
+
+        /// <summary>
+        /// Fill memory with zero bytes.
+        /// </summary>
+        /// <param name="count">Number of elements in the unmanaged array.</param>
+        /// <exception cref="NullPointerException">This pointer is equal to zero.</exception>
+        /// <exception cref="ArgumentOutOfRangeException"><paramref name="count"/> is less than or equal to zero.</exception>
+        public unsafe void Clear(long count)
+        {
+            if (IsNull)
+                throw new NullPointerException();
+            if (count <= 0)
+                throw new ArgumentOutOfRangeException(nameof(count));
+            Intrinsics.ClearBits(value, sizeof(T) * count);
+        }
+
+        /// <summary>
+        /// Copies block of memory from the source address to the destination address.
+        /// </summary>
+        /// <param name="destination">Destination address.</param>
+        /// <param name="count">The number of elements to be copied.</param>
+        /// <exception cref="NullPointerException">This pointer is equal to zero.</exception>
+        /// <exception cref="ArgumentNullException">Destination pointer is zero.</exception>
+        public unsafe void WriteTo(Pointer<T> destination, long count)
+        {
+            if (IsNull)
+                throw new NullPointerException(ExceptionMessages.NullSource);
+            if (destination.IsNull)
+                throw new ArgumentNullException(nameof(destination), ExceptionMessages.NullDestination);
+            Intrinsics.Copy(ref value[0], ref destination.value[0], count);
+        }
+
+        /// <summary>
+        /// Copies elements from the memory location identified
+        /// by this pointer to managed array.
+        /// </summary>
+        /// <param name="destination">The array to be modified.</param>
+        /// <param name="offset">The position in the destination array from which copying begins.</param>
+        /// <param name="count">The number of elements of type <typeparamref name="T"/> to be copied.</param>
+        /// <returns>Actual number of copied elements.</returns>
+        /// <exception cref="NullPointerException">This pointer is equal to zero.</exception>
+        /// <exception cref="ArgumentOutOfRangeException"><paramref name="count"/> or <paramref name="offset"/> is less than zero.</exception>
+        public unsafe long WriteTo(T[] destination, long offset, long count)
+        {
+            if (IsNull)
+                throw new NullPointerException();
+            if (count < 0)
+                throw new ArgumentOutOfRangeException(nameof(count));
+            if (offset < 0)
+                throw new ArgumentOutOfRangeException(nameof(offset));
+            if (destination.LongLength == 0L || (offset + count) > destination.LongLength)
+                return 0L;
+            Intrinsics.Copy(ref value[0], ref destination[0], count);
+            return count;
+        }
+
+        private unsafe static void WriteToSteam(byte* source, long length, Stream destination)
+        {
+            while (length > 0L)
+            {
+                var bytes = new ReadOnlySpan<byte>(source, (int)Math.Min(int.MaxValue, length));
+                destination.Write(bytes);
+                length -= bytes.Length;
+            }
+        }
+
+        /// <summary>
+        /// Copies bytes from the memory location identified by this pointer to the stream.
+        /// </summary>
+        /// <param name="destination">The destination stream.</param>
+        /// <param name="count">The number of elements of type <typeparamref name="T"/> to be copied.</param>
+        /// <exception cref="NullPointerException">This pointer is equal to zero.</exception>
+        /// <exception cref="ArgumentException">The stream is not writable.</exception>
+        /// <exception cref="ArgumentOutOfRangeException"><paramref name="count"/> is less than zero.</exception>
+        public unsafe void WriteTo(Stream destination, long count)
+        {
+            if (IsNull)
+                throw new NullPointerException();
+            if (count < 0)
+                throw new ArgumentOutOfRangeException(nameof(count));
+            if (!destination.CanWrite)
+                throw new ArgumentException(ExceptionMessages.StreamNotWritable, nameof(destination));
+            if (count > 0)
+                WriteToSteam((byte*)value, count * sizeof(T), destination);
+        }
+
+        private static async ValueTask WriteToSteamAsync(IntPtr source, long length, Stream destination, CancellationToken token)
+        {
+            while (length > 0L)
+            {
+                using var manager = new MemorySource(source, (int)Math.Min(int.MaxValue, length));
+                await destination.WriteAsync(manager.Memory, token).ConfigureAwait(false);
+                length -= manager.Length;
+                source += manager.Length;
+            }
+        }
+
+        /// <summary>
+        /// Copies bytes from the memory location identified
+        /// by this pointer to the stream asynchronously.
+        /// </summary>
+        /// <param name="destination">The destination stream.</param>
+        /// <param name="count">The number of elements of type <typeparamref name="T"/> to be copied.</param>
+        /// <param name="token">The token that can be used to cancel the operation.</param>
+        /// <returns>The task instance representing asynchronous state of the copying process.</returns>
+        /// <exception cref="NullPointerException">This pointer is equal to zero.</exception>
+        /// <exception cref="ArgumentOutOfRangeException"><paramref name="count"/> is less than zero.</exception>
+        /// <exception cref="ArgumentException">The stream is not writable.</exception>
+        /// <exception cref="OperationCanceledException">The operation has been canceled.</exception>
+        public unsafe ValueTask WriteToAsync(Stream destination, long count, CancellationToken token = default)
+        {
+            if (IsNull)
+                throw new NullPointerException();
+            if (count < 0)
+                throw new ArgumentOutOfRangeException(nameof(count));
+            if (!destination.CanWrite)
+                throw new ArgumentException(ExceptionMessages.StreamNotWritable, nameof(destination));
+            if (count == 0)
+                return new ValueTask();
+            return WriteToSteamAsync(Address, count * sizeof(T), destination, token);
+        }
+
+        /// <summary>
+        /// Copies elements from the specified array into
+        /// the memory block identified by this pointer.
+        /// </summary>
+        /// <param name="source">The source array.</param>
+        /// <param name="offset">The position in the source array from which copying begins.</param>
+        /// <param name="count">The number of elements of type <typeparamref name="T"/> to be copied.</param>
+        /// <returns>Actual number of copied elements.</returns>
+        /// <exception cref="NullPointerException">This pointer is equal to zero.</exception>
+        /// <exception cref="ArgumentOutOfRangeException"><paramref name="count"/> or <paramref name="offset"/> is less than zero.</exception>
+        public unsafe long ReadFrom(T[] source, long offset, long count)
+        {
+            if (IsNull)
+                throw new NullPointerException();
+            if (count < 0L)
+                throw new ArgumentOutOfRangeException(nameof(count));
+            if (offset < 0L)
+                throw new ArgumentOutOfRangeException(nameof(offset));
+            if (source.LongLength == 0L || (count + offset) > source.LongLength)
+                return 0L;
+            Intrinsics.Copy(ref source[0], ref value[0], count);
+            return count;
+        }
+
+        private unsafe static long ReadFromStream(Stream source, byte* destination, long length)
+        {
+            var total = 0L;
+            while (length > 0)
+            {
+                var bytesRead = source.Read(new Span<byte>(&destination[total], (int)Math.Min(int.MaxValue, length)));
+                if (bytesRead == 0)
+                    break;
+                total += bytesRead;
+                length -= bytesRead;
+            }
+            return total;
+        }
+
+        /// <summary>
+        /// Copies bytes from the given stream to the memory location identified by this pointer.
+        /// </summary>
+        /// <param name="source">The source stream.</param>
+        /// <param name="count">The number of elements of type <typeparamref name="T"/> to be copied.</param>
+        /// <returns>The actual number of copied elements.</returns>
+        /// <exception cref="NullPointerException">This pointer is zero.</exception>
+        /// <exception cref="ArgumentException">The stream is not readable.</exception>
+        /// <exception cref="ArgumentOutOfRangeException"><paramref name="count"/> is less than zero.</exception>
+        public unsafe long ReadFrom(Stream source, long count)
+        {
+            if (IsNull)
+                throw new NullPointerException();
+            if (count < 0L)
+                throw new ArgumentOutOfRangeException(nameof(count));
+            if (!source.CanRead)
+                throw new ArgumentException(ExceptionMessages.StreamNotReadable, nameof(source));
+            if (count == 0L)
+                return 0L;
+            return ReadFromStream(source, (byte*)value, sizeof(T) * count);
+        }
+
+        private static async ValueTask<long> ReadFromStreamAsync(Stream source, IntPtr destination, long length, CancellationToken token)
+        {
+            var total = 0L;
+            while (length > 0L)
+            {
+                using var manager = new MemorySource(destination, (int)Math.Min(int.MaxValue, length));
+                var bytesRead = await source.ReadAsync(manager.Memory, token).ConfigureAwait(false);
+                if (bytesRead == 0)
+                    break;
+                length -= bytesRead;
+                destination += bytesRead;
+                total += bytesRead;
+            }
+            return total;
+        }
+
+        /// <summary>
+        /// Copies bytes from the given stream to the memory location identified by this pointer asynchronously.
+        /// </summary>
+        /// <param name="source">The source stream.</param>
+        /// <param name="count">The number of elements of type <typeparamref name="T"/> to be copied.</param>
+        /// <param name="token">The token that can be used to cancel the operation.</param>
+        /// <exception cref="NullPointerException">This pointer is zero.</exception>
+        /// <exception cref="ArgumentException">The stream is not readable.</exception>
+        /// <exception cref="ArgumentOutOfRangeException"><paramref name="count"/> is less than zero.</exception>
+        /// <exception cref="OperationCanceledException">The operation has been canceled.</exception>
+		public unsafe ValueTask<long> ReadFromAsync(Stream source, long count, CancellationToken token = default)
+        {
+            if (IsNull)
+                throw new NullPointerException();
+            if (count < 0L)
+                throw new ArgumentOutOfRangeException(nameof(count));
+            if (!source.CanRead)
+                throw new ArgumentException(ExceptionMessages.StreamNotReadable, nameof(source));
+            if (count == 0L)
+                return new ValueTask<long>(0L);
+            return ReadFromStreamAsync(source, Address, sizeof(T) * count, token);
+        }
+
+        /// <summary>
+        /// Returns representation of the memory identified by this pointer in the form of the stream.
+        /// </summary>
+        /// <remarks>
+        /// This method returns <see cref="Stream"/> compatible over the memory identified by this pointer. No copying is performed.
+        /// </remarks>
+        /// <param name="count">The number of elements of type <typeparamref name="T"/> referenced by this memory.</param>
+        /// <param name="access">The type of the access supported by the returned stream.</param>
+        /// <returns>The stream representing the memory identified by this pointer.</returns>
+        [MethodImpl(MethodImplOptions.AggressiveInlining)]
+        public unsafe Stream AsStream(long count, FileAccess access = FileAccess.ReadWrite)
+        {
+            if (IsNull)
+                return Stream.Null;
+            count *= sizeof(T);
+            return new UnmanagedMemoryStream((byte*)value, count, count, access);
+        }
+
+        /// <summary>
+        /// Copies block of memory referenced by this pointer
+        /// into managed heap as array of bytes.
+        /// </summary>
+        /// <param name="length">Number of elements to copy.</param>
+        /// <returns>A copy of memory block in the form of byte array.</returns>
+        public unsafe byte[] ToByteArray(long length)
+        {
+            if (IsNull)
+                return Array.Empty<byte>();
+            var result = new byte[sizeof(T) * length];
+            Intrinsics.Copy(ref Unsafe.AsRef<byte>(value), ref result[0], length * sizeof(T));
+            return result;
+        }
+
+        /// <summary>
+        /// Gets pointer address.
+        /// </summary>
+        public unsafe IntPtr Address
+        {
+            [MethodImpl(MethodImplOptions.AggressiveInlining)]
+            get => new IntPtr(value);
+        }
+
+        /// <summary>
+        /// Indicates that this pointer is <see langword="null"/>.
+        /// </summary>
+        public unsafe bool IsNull
+        {
+            [MethodImpl(MethodImplOptions.AggressiveInlining)]
+            get => value == default;
+        }
+
+        /// <summary>
+        /// Reinterprets pointer type.
+        /// </summary>
+        /// <typeparam name="U">A new pointer type.</typeparam>
+        /// <returns>Reinterpreted pointer type.</returns>
+        /// <exception cref="GenericArgumentException{U}">Type <typeparamref name="U"/> should be the same size or less than type <typeparamref name="T"/>.</exception>
+        [MethodImpl(MethodImplOptions.AggressiveInlining)]
+        [SuppressMessage("Usage", "CA2208", Justification = "The name of the generic parameter is correct")]
+        public unsafe Pointer<U> As<U>()
+            where U : unmanaged
+            => sizeof(T) >= sizeof(U) ? new Pointer<U>(Address) : throw new GenericArgumentException<U>(ExceptionMessages.WrongTargetTypeSize, nameof(U));
+
+        /// <summary>
+        /// Gets the value stored in the memory identified by this pointer.
+        /// </summary>
+        /// <value>The reference to the memory location.</value>
+        /// <exception cref="NullPointerException">The pointer is 0.</exception>
+        public unsafe ref T Value
+        {
+            [MethodImpl(MethodImplOptions.AggressiveInlining)]
+            get
+            {
+                if (IsNull)
+                    throw new NullPointerException();
+                else
+                    return ref value[0];
+            }
+        }
+
+        /// <summary>
+        /// Gets the value stored in the memory identified by this pointer.
+        /// </summary>
+        /// <returns>The value stored in the memory.</returns>
+        /// <exception cref="NullPointerException">The pointer is 0.</exception>
+        [MethodImpl(MethodImplOptions.AggressiveInlining)]
+        public T Get() => Value;
+
+        /// <summary>
+        /// Gets the value stored in the memory at the specified position.
+        /// </summary>
+        /// <param name="index">The index of the element.</param>
+        /// <returns>The value stored in the memory at the specified position.</returns>
+        /// <exception cref="NullPointerException">The pointer is 0.</exception>
+        [MethodImpl(MethodImplOptions.AggressiveInlining)]
+        public T Get(long index) => this[index];
+
+        /// <summary>
+        /// Sets the value stored in the memory identified by this pointer.
+        /// </summary>
+        /// <param name="value">The value to be stored in the memory.</param>
+        /// <exception cref="NullPointerException">The pointer is 0.</exception>
+        [MethodImpl(MethodImplOptions.AggressiveInlining)]
+        public void Set(T value) => Value = value;
+
+        /// <summary>
+        /// Sets the value at the specified position in the memory.
+        /// </summary>
+        /// <param name="value">The value to be stored in the memory.</param>
+        /// <param name="index">The index of the element to modify.</param>
+        /// <exception cref="NullPointerException">The pointer is 0.</exception>
+        public void Set(T value, long index) => this[index] = value;
+
+        /// <summary>
+        /// Gets enumerator over raw memory.
+        /// </summary>
+        /// <param name="length">A number of elements to iterate.</param>
+        /// <returns>Iterator object.</returns>
+        public unsafe Enumerator GetEnumerator(long length) => IsNull ? default : new Enumerator(value, length);
+
+        /// <summary>
+        /// Computes bitwise equality between two blocks of memory.
+        /// </summary>
+        /// <param name="other">The pointer identifies block of memory to be compared.</param>
+        /// <param name="count">The number of elements of type <typeparamref name="T"/> referenced by both pointers.</param>
+        /// <returns><see langword="true"/>, if both memory blocks have the same bytes; otherwise, <see langword="false"/>.</returns>
+        public unsafe bool BitwiseEquals(Pointer<T> other, long count)
+        {
+            if (value == other.value)
+                return true;
+            if (IsNull || other.IsNull)
+                return false;
+            return Intrinsics.Equals(value, other, count * sizeof(T));
+        }
+
+        /// <summary>
+        /// Computes 32-bit hash code for the block of memory identified by this pointer.
+        /// </summary>
+        /// <param name="count">The number of elements of type <typeparamref name="T"/> referenced by this pointer.</param>
+        /// <param name="salted"><see langword="true"/> to include randomized salt data into hashing; <see langword="false"/> to use data from memory only.</param>
+        /// <returns>Content hash code.</returns>
+        public unsafe int BitwiseHashCode(long count, bool salted = true)
+            => IsNull ? 0 : Intrinsics.GetHashCode32(value, count * sizeof(T), salted);
+
+        /// <summary>
+        /// Computes 64-bit hash code for the block of memory identified by this pointer.
+        /// </summary>
+        /// <param name="count">The number of elements of type <typeparamref name="T"/> referenced by this pointer.</param>
+        /// <param name="salted"><see langword="true"/> to include randomized salt data into hashing; <see langword="false"/> to use data from memory only.</param>
+        /// <returns>Content hash code.</returns>
+        public unsafe long BitwiseHashCode64(long count, bool salted = true)
+            => IsNull ? 0L : Intrinsics.GetHashCode64(value, count * sizeof(T), salted);
+
+        /// <summary>
+        /// Computes 32-bit hash code for the block of memory identified by this pointer.
+        /// </summary>
+        /// <param name="count">The number of elements of type <typeparamref name="T"/> referenced by this pointer.</param>
+        /// <param name="hash">Initial value of the hash to be passed into hashing function.</param>
+        /// <param name="hashFunction">The custom hash function.</param>
+        /// <param name="salted"><see langword="true"/> to include randomized salt data into hashing; <see langword="false"/> to use data from memory only.</param>
+        /// <returns>Content hash code.</returns>
+        public int BitwiseHashCode(long count, int hash, Func<int, int, int> hashFunction, bool salted = true)
+            => BitwiseHashCode(count, hash, new ValueFunc<int, int, int>(hashFunction, true), salted);
+
+        /// <summary>
+        /// Computes 32-bit hash code for the block of memory identified by this pointer.
+        /// </summary>
+        /// <param name="count">The number of elements of type <typeparamref name="T"/> referenced by this pointer.</param>
+        /// <param name="hash">Initial value of the hash to be passed into hashing function.</param>
+        /// <param name="hashFunction">The custom hash function.</param>
+        /// <param name="salted"><see langword="true"/> to include randomized salt data into hashing; <see langword="false"/> to use data from memory only.</param>
+        /// <returns>Content hash code.</returns>
+        public unsafe int BitwiseHashCode(long count, int hash, in ValueFunc<int, int, int> hashFunction, bool salted = true)
+            => IsNull ? 0 : Intrinsics.GetHashCode32(value, count * sizeof(T), hash, hashFunction, salted);
+
+        /// <summary>
+        /// Computes 64-bit hash code for the block of memory identified by this pointer.
+        /// </summary>
+        /// <param name="count">The number of elements of type <typeparamref name="T"/> referenced by this pointer.</param>
+        /// <param name="hash">Initial value of the hash to be passed into hashing function.</param>
+        /// <param name="hashFunction">The custom hash function.</param>
+        /// <param name="salted"><see langword="true"/> to include randomized salt data into hashing; <see langword="false"/> to use data from memory only.</param>
+        /// <returns>Content hash code.</returns>
+        public unsafe long BitwiseHashCode64(long count, long hash, in ValueFunc<long, long, long> hashFunction, bool salted = true)
+            => IsNull ? 0 : Intrinsics.GetHashCode64(value, count * sizeof(T), hash, hashFunction, salted);
+
+        /// <summary>
+        /// Computes 64-bit hash code for the block of memory identified by this pointer.
+        /// </summary>
+        /// <param name="count">The number of elements of type <typeparamref name="T"/> referenced by this pointer.</param>
+        /// <param name="hash">Initial value of the hash to be passed into hashing function.</param>
+        /// <param name="hashFunction">The custom hash function.</param>
+        /// <param name="salted"><see langword="true"/> to include randomized salt data into hashing; <see langword="false"/> to use data from memory only.</param>
+        /// <returns>Content hash code.</returns>
+        public long BitwiseHashCode64(long count, long hash, Func<long, long, long> hashFunction, bool salted = true)
+            => BitwiseHashCode64(count, hash, new ValueFunc<long, long, long>(hashFunction, true), salted);
+
+        /// <summary>
+        /// Bitwise comparison of two memory blocks.
+        /// </summary>
+        /// <param name="other">The pointer identifies block of memory to be compared.</param>
+        /// <param name="count">The number of elements of type <typeparamref name="T"/> referenced by both pointers.</param>
+        /// <returns>Comparison result which has the semantics as return type of <see cref="IComparable.CompareTo(object)"/>.</returns>
+        public unsafe int BitwiseCompare(Pointer<T> other, long count)
+        {
+            if (value == other.value)
+                return 0;
+            else if (IsNull)
+                throw new NullPointerException();
+            else if (other.IsNull)
+                throw new ArgumentNullException(nameof(other));
+            else
+                return Intrinsics.Compare(value, other, count * sizeof(T));
+        }
+
+        /// <summary>
+        /// Adds an offset to the value of a pointer.
+        /// </summary>
+        /// <remarks>
+        /// The offset specifies number of elements of type <typeparamref name="T"/>, not bytes.
+        /// </remarks>
+        /// <param name="pointer">The pointer to add the offset to.</param>
+        /// <param name="offset">The offset to add.</param>
+        /// <returns>A new pointer that reflects the addition of offset to pointer.</returns>
+        [MethodImpl(MethodImplOptions.AggressiveInlining)]
+        public static unsafe Pointer<T> operator +(Pointer<T> pointer, int offset)
+            => pointer.IsNull ? throw new NullPointerException() : new Pointer<T>(pointer.value + offset);
+
+        /// <summary>
+        /// Adds an offset to the value of a pointer.
+        /// </summary>
+        /// <remarks>
+        /// The offset specifies number of elements of type <typeparamref name="T"/>, not bytes.
+        /// </remarks>
+        /// <param name="pointer">The pointer to add the offset to.</param>
+        /// <param name="offset">The offset to add.</param>
+        /// <returns>A new pointer that reflects the addition of offset to pointer.</returns>
+        [MethodImpl(MethodImplOptions.AggressiveInlining)]
+        public static unsafe Pointer<T> operator +(Pointer<T> pointer, IntPtr offset)
+            => pointer.IsNull ? throw new NullPointerException() : new Pointer<T>(pointer.Address.Add(offset));
+
+        /// <summary>
+        /// Subtracts an offset from the value of a pointer.
+        /// </summary>
+        /// <remarks>
+        /// The offset specifies number of elements of type <typeparamref name="T"/>, not bytes.
+        /// </remarks>
+        /// <param name="pointer">The pointer to subtract the offset from.</param>
+        /// <param name="offset">The offset to subtract.</param>
+        /// <returns>A new pointer that reflects the subtraction of offset from pointer.</returns>
+        [MethodImpl(MethodImplOptions.AggressiveInlining)]
+        public static unsafe Pointer<T> operator -(Pointer<T> pointer, int offset)
+            => pointer.IsNull ? throw new NullPointerException() : new Pointer<T>(pointer.value - offset);
+
+        /// <summary>
+        /// Subtracts an offset from the value of a pointer.
+        /// </summary>
+        /// <remarks>
+        /// The offset specifies number of elements of type <typeparamref name="T"/>, not bytes.
+        /// </remarks>
+        /// <param name="pointer">The pointer to subtract the offset from.</param>
+        /// <param name="offset">The offset to subtract.</param>
+        /// <returns>A new pointer that reflects the subtraction of offset from pointer.</returns>
+        [MethodImpl(MethodImplOptions.AggressiveInlining)]
+        public static unsafe Pointer<T> operator -(Pointer<T> pointer, IntPtr offset)
+            => pointer.IsNull ? throw new NullPointerException() : new Pointer<T>(pointer.Address.Subtract(offset));
+
+        /// <summary>
+        /// Adds an offset to the value of a pointer.
+        /// </summary>
+        /// <remarks>
+        /// The offset specifies number of elements of type <typeparamref name="T"/>, not bytes.
+        /// </remarks>
+        /// <param name="pointer">The pointer to add the offset to.</param>
+        /// <param name="offset">The offset to add.</param>
+        /// <returns>A new pointer that reflects the addition of offset to pointer.</returns>
+        [MethodImpl(MethodImplOptions.AggressiveInlining)]
+        public static unsafe Pointer<T> operator +(Pointer<T> pointer, long offset)
+            => pointer.IsNull ? throw new NullPointerException() : new Pointer<T>(pointer.value + offset);
+
+        /// <summary>
+        /// Subtracts an offset from the value of a pointer.
+        /// </summary>
+        /// <remarks>
+        /// The offset specifies number of elements of type <typeparamref name="T"/>, not bytes.
+        /// </remarks>
+        /// <param name="pointer">The pointer to subtract the offset from.</param>
+        /// <param name="offset">The offset to subtract.</param>
+        /// <returns>A new pointer that reflects the subtraction of offset from pointer.</returns>
+        [MethodImpl(MethodImplOptions.AggressiveInlining)]
+        public static unsafe Pointer<T> operator -(Pointer<T> pointer, long offset)
+            => pointer.IsNull ? throw new NullPointerException() : new Pointer<T>(pointer.value - offset);
+
+        /// <summary>
+        /// Adds an offset to the value of a pointer.
+        /// </summary>
+        /// <remarks>
+        /// The offset specifies number of elements of type <typeparamref name="T"/>, not bytes.
+        /// </remarks>
+        /// <param name="pointer">The pointer to add the offset to.</param>
+        /// <param name="offset">The offset to add.</param>
+        /// <returns>A new pointer that reflects the addition of offset to pointer.</returns>
+        [CLSCompliant(false)]
+        [MethodImpl(MethodImplOptions.AggressiveInlining)]
+        public static unsafe Pointer<T> operator +(Pointer<T> pointer, ulong offset)
+            => pointer.IsNull ? throw new NullPointerException() : new Pointer<T>(pointer.value + offset);
+
+        /// <summary>
+        /// Subtracts an offset from the value of a pointer.
+        /// </summary>
+        /// <remarks>
+        /// The offset specifies number of elements of type <typeparamref name="T"/>, not bytes.
+        /// </remarks>
+        /// <param name="pointer">The pointer to subtract the offset from.</param>
+        /// <param name="offset">The offset to subtract.</param>
+        /// <returns>A new pointer that reflects the subtraction of offset from pointer.</returns>
+        [CLSCompliant(false)]
+        [MethodImpl(MethodImplOptions.AggressiveInlining)]
+        public static unsafe Pointer<T> operator -(Pointer<T> pointer, ulong offset)
+            => pointer.IsNull ? throw new NullPointerException() : new Pointer<T>(pointer.value - offset);
+
+        /// <summary>
+        /// Increments this pointer by 1 element of type <typeparamref name="T"/>.
+        /// </summary>
+        /// <param name="pointer">The pointer to add the offset to.</param>
+        /// <returns>A new pointer that reflects the addition of offset to pointer.</returns>
+        public static Pointer<T> operator ++(Pointer<T> pointer) => pointer + 1;
+
+        /// <summary>
+        /// Decrements this pointer by 1 element of type <typeparamref name="T"/>.
+        /// </summary>
+        /// <param name="pointer">The pointer to subtract the offset from.</param>
+        /// <returns>A new pointer that reflects the subtraction of offset from pointer.</returns>
+        public static Pointer<T> operator --(Pointer<T> pointer) => pointer - 1;
+
+        /// <summary>
+        /// Indicates that the first pointer represents the same memory location as the second pointer.
+        /// </summary>
+        /// <param name="first">The first pointer to be compared.</param>
+        /// <param name="second">The second pointer to be compared.</param>
+        /// <returns><see langword="true"/>, if the first pointer represents the same memory location as the second pointer; otherwise, <see langword="false"/>.</returns>
+        [MethodImpl(MethodImplOptions.AggressiveInlining)]
+        public static bool operator ==(Pointer<T> first, Pointer<T> second)
+            => first.Equals(second);
+
+        /// <summary>
+        /// Indicates that the first pointer represents the different memory location as the second pointer.
+        /// </summary>
+        /// <param name="first">The first pointer to be compared.</param>
+        /// <param name="second">The second pointer to be compared.</param>
+        /// <returns><see langword="true"/>, if the first pointer represents the different memory location as the second pointer; otherwise, <see langword="false"/>.</returns>
+        [MethodImpl(MethodImplOptions.AggressiveInlining)]
+        public static bool operator !=(Pointer<T> first, Pointer<T> second)
+            => !first.Equals(second);
+
+        /// <summary>
+        /// Converts non CLS-compliant pointer into its CLS-compliant representation. 
+        /// </summary>
+        /// <param name="value">The pointer value.</param>
+        [CLSCompliant(false)]
+        [MethodImpl(MethodImplOptions.AggressiveInlining)]
+        public static unsafe implicit operator Pointer<T>(T* value) => new Pointer<T>(value);
+
+        /// <summary>
+        /// Converts CLS-compliant pointer into its non CLS-compliant representation. 
+        /// </summary>
+        /// <param name="ptr">The pointer value.</param>
+        [CLSCompliant(false)]
+        [MethodImpl(MethodImplOptions.AggressiveInlining)]
+        public static unsafe implicit operator T*(Pointer<T> ptr) => ptr.value;
+
+        /// <summary>
+        /// Obtains pointer value (address) as <see cref="IntPtr"/>.
+        /// </summary>
+        /// <param name="ptr">The pointer to be converted.</param>
+        [MethodImpl(MethodImplOptions.AggressiveInlining)]
+        public static implicit operator IntPtr(Pointer<T> ptr) => ptr.Address;
+
+        /// <summary>
+        /// Obtains pointer value (address) as <see cref="UIntPtr"/>.
+        /// </summary>
+        /// <param name="ptr">The pointer to be converted.</param>
+        [MethodImpl(MethodImplOptions.AggressiveInlining)]
+        [CLSCompliant(false)]
+        public static unsafe implicit operator UIntPtr(Pointer<T> ptr) => new UIntPtr(ptr.value);
+
+        /// <summary>
+        /// Obtains pointer to the memory represented by given memory handle.
+        /// </summary>
+        /// <param name="handle">The memory handle.</param>
+        [MethodImpl(MethodImplOptions.AggressiveInlining)]
+        public unsafe static explicit operator Pointer<T>(in MemoryHandle handle) => new Pointer<T>(new IntPtr(handle.Pointer));
+
+        /// <summary>
+        /// Checks whether this pointer is not zero.
+        /// </summary>
+        /// <param name="ptr">The pointer to check.</param>
+        /// <returns><see langword="true"/>, if this pointer is not zero; otherwise, <see langword="false"/>.</returns>
+        [MethodImpl(MethodImplOptions.AggressiveInlining)]
+        public static bool operator true(Pointer<T> ptr) => !ptr.IsNull;
+
+        /// <summary>
+        /// Checks whether this pointer is zero.
+        /// </summary>
+        /// <param name="ptr">The pointer to check.</param>
+        /// <returns><see langword="true"/>, if this pointer is zero; otherwise, <see langword="false"/>.</returns>
+        [MethodImpl(MethodImplOptions.AggressiveInlining)]
+        public static bool operator false(Pointer<T> ptr) => ptr.IsNull;
+
+        bool IEquatable<Pointer<T>>.Equals(Pointer<T> other) => Equals(other);
+
+        /// <summary>
+        /// Indicates that this pointer represents the same memory location as other pointer.
+        /// </summary>
+        /// <typeparam name="U">The type of the another pointer.</typeparam>
+        /// <param name="other">The pointer to be compared.</param>
+        /// <returns><see langword="true"/>, if this pointer represents the same memory location as other pointer; otherwise, <see langword="false"/>.</returns>
+        [MethodImpl(MethodImplOptions.AggressiveInlining)]
+        public unsafe bool Equals<U>(Pointer<U> other) where U : unmanaged => value == other.value;
+
+        /// <summary>
+        /// Determines whether the value stored in the memory identified by this pointer is equal to the given value.
+        /// </summary>
+        /// <param name="other">The value to be compared.</param>
+        /// <param name="comparer">The object implementing comparison algorithm.</param>
+        /// <returns><see langword="true"/>, if the value stored in the memory identified by this pointer is equal to the given value; otherwise, <see langword="false"/>.</returns>
+        public unsafe bool Equals(T other, IEqualityComparer<T> comparer) => !IsNull && comparer.Equals(*value, other);
+
+        /// <summary>
+        /// Computes hash code of the value stored in the memory identified by this pointer.
+        /// </summary>
+        /// <param name="comparer">The object implementing custom hash function.</param>
+        /// <returns>The hash code of the value stored in the memory identified by this pointer.</returns>
+        public unsafe int GetHashCode(IEqualityComparer<T> comparer) => IsNull ? 0 : comparer.GetHashCode(*value);
+
+        /// <summary>
+        /// Computes hash code of the pointer itself (i.e. address), not of the memory content.
+        /// </summary>
+        /// <returns>The hash code of this pointer.</returns>
+        public override int GetHashCode() => Address.GetHashCode();
+
+        /// <summary>
+        /// Indicates that this pointer represents the same memory location as other pointer.
+        /// </summary>
+        /// <param name="other">The object of type <see cref="Pointer{T}"/> to be compared.</param>
+        /// <returns><see langword="true"/>, if this pointer represents the same memory location as other pointer; otherwise, <see langword="false"/>.</returns>
+        public override bool Equals(object? other) => other is Pointer<T> ptr && Equals(ptr);
+
+        /// <summary>
+        /// Returns hexadecimal address represented by this pointer.
+        /// </summary>
+        /// <returns>The hexadecimal value of this pointer.</returns>
+        public override string ToString() => Address.ToString("X");
+    }
 }