﻿using System;
using System.Buffers;
using System.Runtime.CompilerServices;
using System.Threading;
using static InlineIL.IL;
using static InlineIL.IL.Emit;
using static InlineIL.MethodRef;
using static InlineIL.TypeRef;

namespace DotNext.Buffers
{
    /// <summary>
    /// Represents pool of unmanaged memory.
    /// </summary>
    /// <typeparam name="T">The type of the items in the memory pool.</typeparam>
    public sealed class UnmanagedMemoryPool<T> : MemoryPool<T>
        where T : unmanaged
    {
        private readonly Action<IUnmanagedMemoryOwner<T>>? removeMemory;
        private readonly int defaultBufferSize;
        private volatile Action? ownerDisposal;

        /// <summary>
        /// Initializes a new pool of unmanaged memory.
        /// </summary>
        /// <param name="maxBufferSize">The maximum allowed number of elements that can be allocated by the pool.</param>
        /// <param name="defaultBufferSize">The default number of elements that can be allocated by the pool.</param>
        /// <param name="trackAllocations"><see langword="true"/> to release allocated unmanaged memory when <see cref="Dispose(bool)"/> is called; otherwise, <see langword="false"/>.</param>
        public UnmanagedMemoryPool(int maxBufferSize, int defaultBufferSize = 32, bool trackAllocations = false)
        {
            if (maxBufferSize < 1)
                throw new ArgumentOutOfRangeException(nameof(maxBufferSize));
            MaxBufferSize = maxBufferSize;
            this.defaultBufferSize = Math.Min(defaultBufferSize, maxBufferSize);
            removeMemory = trackAllocations ? new Action<IUnmanagedMemoryOwner<T>>(RemoveTracking) : null;
        }

        /// <summary>
        /// Gets allocator of unmanaged memory.
        /// </summary>
        /// <param name="zeroMem"><see langword="true"/> to set all bits in the memory to zero; otherwise, <see langword="false"/>.</param>
        /// <returns>The unmanaged memory allocator.</returns>
        public static MemoryAllocator<T> GetAllocator(bool zeroMem)
<<<<<<< HEAD
        {
            Push(CreateProvider(zeroMem));
            Ldftn(Method(Type<UnmanagedMemoryPool<T>>(), nameof(Allocate), Type<Func<int, IUnmanagedMemoryOwner<T>>>(), Type<int>()));
            Newobj(Constructor(Type<MemoryAllocator<T>>(), Type<object>(), Type<IntPtr>()));
            return Return<MemoryAllocator<T>>();

            static Func<int, IUnmanagedMemoryOwner<T>> CreateProvider(bool zeroMem)
                => new Func<int, IUnmanagedMemoryOwner<T>>(length => Allocate(length, zeroMem));
        }

        private static MemoryOwner<T> Allocate(Func<int, IUnmanagedMemoryOwner<T>> provider, int length)
            => new MemoryOwner<T>(provider, length);
=======
            => new Func<int, IUnmanagedMemoryOwner<T>>(length => Allocate(length, zeroMem)).ToAllocator();
>>>>>>> 39848f50

        [MethodImpl(MethodImplOptions.Synchronized)]
        private void RemoveTracking(IUnmanagedMemoryOwner<T> owner)
            => ownerDisposal -= owner.Dispose;

        [MethodImpl(MethodImplOptions.Synchronized)]
        private void AddTracking(IUnmanagedMemoryOwner<T> owner)
            => ownerDisposal += owner.Dispose;

        /// <summary>
        /// Gets the maximum elements that can be allocated by this pool.
        /// </summary>
        public override int MaxBufferSize { get; }

        /// <summary>
        /// Returns unmanaged memory block capable of holding at least <paramref name="length"/> elements of <typeparamref name="T"/>.
        /// </summary>
        /// <param name="length">The length of the continuous block of memory.</param>
        /// <returns>The allocated block of unmanaged memory.</returns>
        /// <exception cref="ArgumentOutOfRangeException"><paramref name="length"/> is greater than <see cref="MaxBufferSize"/>.</exception>
        public override IMemoryOwner<T> Rent(int length = -1)
        {
            if (length > MaxBufferSize)
                throw new ArgumentOutOfRangeException(nameof(length));
            if (length < 0)
                length = defaultBufferSize;
            var result = new UnmanagedMemoryOwner<T>(length, true, true) { OnDisposed = removeMemory };
            if (removeMemory != null)
                AddTracking(result);
            return result;
        }

        /// <summary>
        /// Allocates unmanaged memory and returns an object
        /// that controls its lifetime.
        /// </summary>
        /// <param name="length">The number of elements to be allocated in unmanaged memory.</param>
        /// <param name="zeroMem"><see langword="true"/> to set all bits in the memory to zero; otherwise, <see langword="false"/>.</param>
        /// <returns>The object representing allocated unmanaged memory.</returns>
        public static IUnmanagedMemoryOwner<T> Allocate(int length, bool zeroMem = true)
            => new UnmanagedMemoryOwner<T>(length, zeroMem, false);

        /// <summary>
        /// Frees the unmanaged resources used by the memory pool and optionally releases the managed resources.
        /// </summary>
        /// <param name="disposing"><see langword="true"/> to release both managed and unmanaged resources; <see langword="false"/> to release only unmanaged resources.</param>
        protected override void Dispose(bool disposing)
        {
            if (disposing)
            {
                Interlocked.Exchange(ref ownerDisposal, null)?.Invoke();
            }
        }
    }
}<|MERGE_RESOLUTION|>--- conflicted
+++ resolved
@@ -41,22 +41,7 @@
         /// <param name="zeroMem"><see langword="true"/> to set all bits in the memory to zero; otherwise, <see langword="false"/>.</param>
         /// <returns>The unmanaged memory allocator.</returns>
         public static MemoryAllocator<T> GetAllocator(bool zeroMem)
-<<<<<<< HEAD
-        {
-            Push(CreateProvider(zeroMem));
-            Ldftn(Method(Type<UnmanagedMemoryPool<T>>(), nameof(Allocate), Type<Func<int, IUnmanagedMemoryOwner<T>>>(), Type<int>()));
-            Newobj(Constructor(Type<MemoryAllocator<T>>(), Type<object>(), Type<IntPtr>()));
-            return Return<MemoryAllocator<T>>();
-
-            static Func<int, IUnmanagedMemoryOwner<T>> CreateProvider(bool zeroMem)
-                => new Func<int, IUnmanagedMemoryOwner<T>>(length => Allocate(length, zeroMem));
-        }
-
-        private static MemoryOwner<T> Allocate(Func<int, IUnmanagedMemoryOwner<T>> provider, int length)
-            => new MemoryOwner<T>(provider, length);
-=======
             => new Func<int, IUnmanagedMemoryOwner<T>>(length => Allocate(length, zeroMem)).ToAllocator();
->>>>>>> 39848f50
 
         [MethodImpl(MethodImplOptions.Synchronized)]
         private void RemoveTracking(IUnmanagedMemoryOwner<T> owner)
