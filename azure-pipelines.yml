--- conflicted
+++ resolved
@@ -125,12 +125,9 @@
           - download: current
             displayName: Download packages
             artifact: packages
-<<<<<<< HEAD
-=======
           - download: current
             displayName: Download signing file list
             artifact: config
->>>>>>> 0108feb0
           - pwsh: |
               .\sign code azure-key-vault `
               "**/*.nupkg" `
